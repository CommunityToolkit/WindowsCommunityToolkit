﻿<?xml version="1.0" encoding="utf-8"?>
<Project ToolsVersion="14.0" DefaultTargets="Build" xmlns="http://schemas.microsoft.com/developer/msbuild/2003">
  <Import Project="$(MSBuildExtensionsPath)\$(MSBuildToolsVersion)\Microsoft.Common.props" Condition="Exists('$(MSBuildExtensionsPath)\$(MSBuildToolsVersion)\Microsoft.Common.props')" />
  <PropertyGroup>
    <Configuration Condition=" '$(Configuration)' == '' ">Debug</Configuration>
    <Platform Condition=" '$(Platform)' == '' ">x86</Platform>
    <ProjectGuid>{719C43C6-8753-4395-ADAA-2FCC70F76BF3}</ProjectGuid>
    <OutputType>AppContainerExe</OutputType>
    <AppDesignerFolder>Properties</AppDesignerFolder>
    <RootNamespace>Microsoft.Toolkit.Uwp.SampleApp</RootNamespace>
    <AssemblyName>Microsoft.Toolkit.Uwp.SampleApp</AssemblyName>
    <DefaultLanguage>en-US</DefaultLanguage>
    <TargetPlatformIdentifier>UAP</TargetPlatformIdentifier>
    <TargetPlatformVersion>10.0.14393.0</TargetPlatformVersion>
    <TargetPlatformMinVersion>10.0.10586.0</TargetPlatformMinVersion>
    <MinimumVisualStudioVersion>14</MinimumVisualStudioVersion>
    <FileAlignment>512</FileAlignment>
    <ProjectTypeGuids>{A5A43C5B-DE2A-4C0C-9213-0A381AF9435A};{FAE04EC0-301F-11D3-BF4B-00C04F79EFBC}</ProjectTypeGuids>
    <PackageCertificateKeyFile>Microsoft.Toolkit.Uwp.SampleApp_TemporaryKey.pfx</PackageCertificateKeyFile>
    <AppxAutoIncrementPackageRevision>True</AppxAutoIncrementPackageRevision>
    <AppxBundle>Always</AppxBundle>
    <AppxBundlePlatforms>x64</AppxBundlePlatforms>
  </PropertyGroup>
  <PropertyGroup Condition="'$(Configuration)|$(Platform)' == 'Debug|x86'">
    <DebugSymbols>true</DebugSymbols>
    <OutputPath>bin\x86\Debug\</OutputPath>
    <DefineConstants>DEBUG;TRACE;NETFX_CORE;WINDOWS_UWP</DefineConstants>
    <NoWarn>;2008</NoWarn>
    <DebugType>full</DebugType>
    <PlatformTarget>x86</PlatformTarget>
    <UseVSHostingProcess>false</UseVSHostingProcess>
    <ErrorReport>prompt</ErrorReport>
    <Prefer32Bit>true</Prefer32Bit>
    <DocumentationFile>
    </DocumentationFile>
    <CodeAnalysisRuleSet>microsoft.toolkit.uwp.sampleapp.ruleset</CodeAnalysisRuleSet>
  </PropertyGroup>
  <PropertyGroup Condition="'$(Configuration)|$(Platform)' == 'Release|x86'">
    <OutputPath>bin\x86\Release\</OutputPath>
    <DefineConstants>TRACE;NETFX_CORE;WINDOWS_UWP</DefineConstants>
    <Optimize>true</Optimize>
    <NoWarn>;2008</NoWarn>
    <DebugType>pdbonly</DebugType>
    <PlatformTarget>x86</PlatformTarget>
    <UseVSHostingProcess>false</UseVSHostingProcess>
    <ErrorReport>prompt</ErrorReport>
    <Prefer32Bit>true</Prefer32Bit>
    <UseDotNetNativeToolchain>true</UseDotNetNativeToolchain>
    <RunCodeAnalysis>true</RunCodeAnalysis>
    <TreatWarningsAsErrors>true</TreatWarningsAsErrors>
    <DocumentationFile>
    </DocumentationFile>
    <CodeAnalysisRuleSet>microsoft.toolkit.uwp.sampleapp.ruleset</CodeAnalysisRuleSet>
  </PropertyGroup>
  <PropertyGroup Condition="'$(Configuration)|$(Platform)' == 'Debug|ARM'">
    <DebugSymbols>true</DebugSymbols>
    <OutputPath>bin\ARM\Debug\</OutputPath>
    <DefineConstants>DEBUG;TRACE;NETFX_CORE;WINDOWS_UWP</DefineConstants>
    <NoWarn>;2008</NoWarn>
    <DebugType>full</DebugType>
    <PlatformTarget>ARM</PlatformTarget>
    <UseVSHostingProcess>false</UseVSHostingProcess>
    <ErrorReport>prompt</ErrorReport>
    <Prefer32Bit>true</Prefer32Bit>
    <CodeAnalysisRuleSet>microsoft.toolkit.uwp.sampleapp.ruleset</CodeAnalysisRuleSet>
  </PropertyGroup>
  <PropertyGroup Condition="'$(Configuration)|$(Platform)' == 'Release|ARM'">
    <OutputPath>bin\ARM\Release\</OutputPath>
    <DefineConstants>TRACE;NETFX_CORE;WINDOWS_UWP</DefineConstants>
    <Optimize>true</Optimize>
    <NoWarn>;2008</NoWarn>
    <DebugType>pdbonly</DebugType>
    <PlatformTarget>ARM</PlatformTarget>
    <UseVSHostingProcess>false</UseVSHostingProcess>
    <ErrorReport>prompt</ErrorReport>
    <Prefer32Bit>true</Prefer32Bit>
    <UseDotNetNativeToolchain>true</UseDotNetNativeToolchain>
    <RunCodeAnalysis>true</RunCodeAnalysis>
    <TreatWarningsAsErrors>true</TreatWarningsAsErrors>
    <DocumentationFile>
    </DocumentationFile>
    <CodeAnalysisRuleSet>microsoft.toolkit.uwp.sampleapp.ruleset</CodeAnalysisRuleSet>
  </PropertyGroup>
  <PropertyGroup Condition="'$(Configuration)|$(Platform)' == 'Debug|x64'">
    <DebugSymbols>true</DebugSymbols>
    <OutputPath>bin\x64\Debug\</OutputPath>
    <DefineConstants>DEBUG;TRACE;NETFX_CORE;WINDOWS_UWP</DefineConstants>
    <NoWarn>;2008</NoWarn>
    <DebugType>full</DebugType>
    <PlatformTarget>x64</PlatformTarget>
    <UseVSHostingProcess>false</UseVSHostingProcess>
    <ErrorReport>prompt</ErrorReport>
    <Prefer32Bit>true</Prefer32Bit>
    <CodeAnalysisRuleSet>microsoft.toolkit.uwp.sampleapp.ruleset</CodeAnalysisRuleSet>
  </PropertyGroup>
  <PropertyGroup Condition="'$(Configuration)|$(Platform)' == 'Release|x64'">
    <OutputPath>bin\x64\Release\</OutputPath>
    <DefineConstants>TRACE;NETFX_CORE;WINDOWS_UWP</DefineConstants>
    <Optimize>true</Optimize>
    <NoWarn>;2008</NoWarn>
    <DebugType>pdbonly</DebugType>
    <PlatformTarget>x64</PlatformTarget>
    <UseVSHostingProcess>false</UseVSHostingProcess>
    <ErrorReport>prompt</ErrorReport>
    <Prefer32Bit>true</Prefer32Bit>
    <UseDotNetNativeToolchain>true</UseDotNetNativeToolchain>
    <RunCodeAnalysis>true</RunCodeAnalysis>
    <TreatWarningsAsErrors>true</TreatWarningsAsErrors>
    <DocumentationFile>
    </DocumentationFile>
    <CodeAnalysisRuleSet>microsoft.toolkit.uwp.sampleapp.ruleset</CodeAnalysisRuleSet>
  </PropertyGroup>
  <ItemGroup>
    <!-- A reference to the entire .Net Framework and Windows SDK are automatically included -->
    <Content Include="Assets\Helpers.png" />
    <Content Include="Assets\NotificationAssets\Cloudy-Square.png" />
    <Content Include="Assets\NotificationAssets\Cloudy.png" />
    <Content Include="Assets\NotificationAssets\Drizzle-Square.png" />
    <Content Include="Assets\NotificationAssets\Drizzle.png" />
    <Content Include="Assets\NotificationAssets\Haze-Square.png" />
    <Content Include="Assets\NotificationAssets\Haze.png" />
    <Content Include="Assets\NotificationAssets\Mostly Cloudy-Background.jpg" />
    <Content Include="Assets\NotificationAssets\Mostly Cloudy-Square.png" />
    <Content Include="Assets\NotificationAssets\Mostly Cloudy.png" />
    <Content Include="Assets\NotificationAssets\Slight Drizzle-Square.png" />
    <Content Include="Assets\NotificationAssets\Slight Drizzle.png" />
    <Content Include="Assets\NotificationAssets\Snow-Square.png" />
    <Content Include="Assets\NotificationAssets\Snow.png" />
    <Content Include="Assets\NotificationAssets\Sunny-Square.png" />
    <Content Include="Assets\NotificationAssets\Sunny.png" />
    <Content Include="Assets\NotificationAssets\Thunderstorms-Square.png" />
    <Content Include="Assets\NotificationAssets\Thunderstorms.png" />
    <Content Include="Assets\Photos\BigFourSummerHeat.jpg" />
    <Content Include="Assets\Photos\BisonBadlandsChillin.jpg" />
    <Content Include="Assets\Photos\ColumbiaRiverGorge.jpg" />
    <Content Include="Assets\Photos\GiantSlabInOregon.jpg" />
    <Content Include="Assets\Photos\GrandTetons.jpg" />
    <Content Include="Assets\Photos\ImageExPlaceholder.jpg" />
    <Content Include="Assets\Photos\LakeAnnMushroom.jpg" />
    <Content Include="Assets\Photos\LunchBreak.jpg" />
    <Content Include="Assets\Photos\MilkyWayStHelensHikePurple.jpg" />
    <Content Include="Assets\Photos\MitchellButtes.jpg" />
    <Content Include="Assets\Photos\MultnomahFalls.jpg" />
    <Content Include="Assets\Photos\NorthernCascadesReflection.jpg" />
    <Content Include="Assets\Photos\NovemberHikeWaterfall.jpg" />
    <Content Include="Assets\Photos\OregonWineryNamaste.jpg" />
    <Content Include="Assets\Photos\Owl.jpg" />
    <Content Include="Assets\Photos\PaintedHillsPathway.jpg" />
    <Content Include="Assets\Photos\RunningDogPacificCity.jpg" />
    <Content Include="Assets\Photos\ShootingOnAutoOnTheDrone.jpg" />
    <Content Include="Assets\Photos\SmithnRockDownTheRiverView.jpg" />
    <Content Include="Assets\Photos\SnowyInterbayt.jpg" />
    <Content Include="Assets\Photos\SpeedTripleAtristsPoint.jpg" />
    <Content Include="Assets\Photos\Van.jpg" />
    <Content Include="Assets\Photos\WestSeattleView.jpg" />
    <Content Include="Assets\ToolkitLogoTransparent.png" />
    <Content Include="Assets\UWPCommunityToolkitSampleAppAppList.scale-100.png" />
    <Content Include="Assets\UWPCommunityToolkitSampleAppAppList.scale-125.png" />
    <Content Include="Assets\UWPCommunityToolkitSampleAppAppList.scale-150.png" />
    <Content Include="Assets\UWPCommunityToolkitSampleAppAppList.scale-200.png" />
    <Content Include="Assets\UWPCommunityToolkitSampleAppAppList.scale-400.png" />
    <Content Include="Assets\UWPCommunityToolkitSampleAppAppList.targetsize-16.png" />
    <Content Include="Assets\UWPCommunityToolkitSampleAppAppList.targetsize-16_altform-unplated.png" />
    <Content Include="Assets\UWPCommunityToolkitSampleAppAppList.targetsize-20.png" />
    <Content Include="Assets\UWPCommunityToolkitSampleAppAppList.targetsize-20_altform-unplated.png" />
    <Content Include="Assets\UWPCommunityToolkitSampleAppAppList.targetsize-24.png" />
    <Content Include="Assets\UWPCommunityToolkitSampleAppAppList.targetsize-24_altform-unplated.png" />
    <Content Include="Assets\UWPCommunityToolkitSampleAppAppList.targetsize-256.png" />
    <Content Include="Assets\UWPCommunityToolkitSampleAppAppList.targetsize-256_altform-unplated.png" />
    <Content Include="Assets\UWPCommunityToolkitSampleAppAppList.targetsize-30.png" />
    <Content Include="Assets\UWPCommunityToolkitSampleAppAppList.targetsize-30_altform-unplated.png" />
    <Content Include="Assets\UWPCommunityToolkitSampleAppAppList.targetsize-32.png" />
    <Content Include="Assets\UWPCommunityToolkitSampleAppAppList.targetsize-32_altform-unplated.png" />
    <Content Include="Assets\UWPCommunityToolkitSampleAppAppList.targetsize-36.png" />
    <Content Include="Assets\UWPCommunityToolkitSampleAppAppList.targetsize-36_altform-unplated.png" />
    <Content Include="Assets\UWPCommunityToolkitSampleAppAppList.targetsize-40.png" />
    <Content Include="Assets\UWPCommunityToolkitSampleAppAppList.targetsize-40_altform-unplated.png" />
    <Content Include="Assets\UWPCommunityToolkitSampleAppAppList.targetsize-48.png" />
    <Content Include="Assets\UWPCommunityToolkitSampleAppAppList.targetsize-48_altform-unplated.png" />
    <Content Include="Assets\UWPCommunityToolkitSampleAppAppList.targetsize-60.png" />
    <Content Include="Assets\UWPCommunityToolkitSampleAppAppList.targetsize-60_altform-unplated.png" />
    <Content Include="Assets\UWPCommunityToolkitSampleAppAppList.targetsize-64.png" />
    <Content Include="Assets\UWPCommunityToolkitSampleAppAppList.targetsize-64_altform-unplated.png" />
    <Content Include="Assets\UWPCommunityToolkitSampleAppAppList.targetsize-72.png" />
    <Content Include="Assets\UWPCommunityToolkitSampleAppAppList.targetsize-72_altform-unplated.png" />
    <Content Include="Assets\UWPCommunityToolkitSampleAppAppList.targetsize-80.png" />
    <Content Include="Assets\UWPCommunityToolkitSampleAppAppList.targetsize-80_altform-unplated.png" />
    <Content Include="Assets\UWPCommunityToolkitSampleAppAppList.targetsize-96.png" />
    <Content Include="Assets\UWPCommunityToolkitSampleAppAppList.targetsize-96_altform-unplated.png" />
    <Content Include="Assets\UWPCommunityToolkitSampleAppBadgeLogo.scale-100.png" />
    <Content Include="Assets\UWPCommunityToolkitSampleAppBadgeLogo.scale-125.png" />
    <Content Include="Assets\UWPCommunityToolkitSampleAppBadgeLogo.scale-150.png" />
    <Content Include="Assets\UWPCommunityToolkitSampleAppBadgeLogo.scale-200.png" />
    <Content Include="Assets\UWPCommunityToolkitSampleAppBadgeLogo.scale-400.png" />
    <Content Include="Assets\UWPCommunityToolkitSampleAppLargeTile.scale-100.png" />
    <Content Include="Assets\UWPCommunityToolkitSampleAppLargeTile.scale-125.png" />
    <Content Include="Assets\UWPCommunityToolkitSampleAppLargeTile.scale-150.png" />
    <Content Include="Assets\UWPCommunityToolkitSampleAppLargeTile.scale-200.png" />
    <Content Include="Assets\UWPCommunityToolkitSampleAppLargeTile.scale-400.png" />
    <Content Include="Assets\UWPCommunityToolkitSampleAppMedTile.scale-100.png" />
    <Content Include="Assets\UWPCommunityToolkitSampleAppMedTile.scale-125.png" />
    <Content Include="Assets\UWPCommunityToolkitSampleAppMedTile.scale-150.png" />
    <Content Include="Assets\UWPCommunityToolkitSampleAppMedTile.scale-200.png" />
    <Content Include="Assets\UWPCommunityToolkitSampleAppMedTile.scale-400.png" />
    <Content Include="Assets\UWPCommunityToolkitSampleAppSmallTile.scale-100.png" />
    <Content Include="Assets\UWPCommunityToolkitSampleAppSmallTile.scale-125.png" />
    <Content Include="Assets\UWPCommunityToolkitSampleAppSmallTile.scale-150.png" />
    <Content Include="Assets\UWPCommunityToolkitSampleAppSmallTile.scale-200.png" />
    <Content Include="Assets\UWPCommunityToolkitSampleAppSmallTile.scale-400.png" />
    <Content Include="Assets\UWPCommunityToolkitSampleAppSplashScreen.scale-100.png" />
    <Content Include="Assets\UWPCommunityToolkitSampleAppSplashScreen.scale-125.png" />
    <Content Include="Assets\UWPCommunityToolkitSampleAppSplashScreen.scale-150.png" />
    <Content Include="Assets\UWPCommunityToolkitSampleAppSplashScreen.scale-200.png" />
    <Content Include="Assets\UWPCommunityToolkitSampleAppSplashScreen.scale-400.png" />
    <Content Include="Assets\UWPCommunityToolkitSampleAppStoreLogo.scale-100.png" />
    <Content Include="Assets\UWPCommunityToolkitSampleAppStoreLogo.scale-125.png" />
    <Content Include="Assets\ToolkitLogo.png" />
    <Content Include="Assets\UWPCommunityToolkitSampleAppStoreLogo.scale-150.png" />
    <Content Include="Assets\UWPCommunityToolkitSampleAppStoreLogo.scale-200.png" />
    <Content Include="Assets\UWPCommunityToolkitSampleAppStoreLogo.scale-400.png" />
    <Content Include="Assets\UWPCommunityToolkitSampleAppWideTile.scale-100.png" />
    <Content Include="Assets\UWPCommunityToolkitSampleAppWideTile.scale-125.png" />
    <Content Include="Assets\UWPCommunityToolkitSampleAppWideTile.scale-150.png" />
    <Content Include="Assets\UWPCommunityToolkitSampleAppWideTile.scale-200.png" />
    <Content Include="Assets\UWPCommunityToolkitSampleAppWideTile.scale-400.png" />
    <Content Include="Assets\Wide310x150Logo.scale-400.png" />
    <Content Include="Icons\Animations.png" />
    <Content Include="Icons\About.png" />
    <Content Include="Icons\DeveloperTools.png" />
    <Content Include="Icons\Helpers.png" />
    <Content Include="Icons\Foundation.png" />
    <Content Include="Icons\Layouts.png" />
    <Content Include="Icons\More.png" />
    <Content Include="Icons\Notifications.png" />
    <Content Include="Icons\Services.png" />
    <Content Include="SamplePages\AdvancedCollectionView\AdvancedCollectionView.png" />
    <Content Include="SamplePages\FocusTracker\FocusTracker.png" />
    <Content Include="SamplePages\Analytics\Analytics.png" />
    <Content Include="SamplePages\Bing Service\BingCode.bind" />
    <Content Include="SamplePages\Bing Service\icon.png" />
    <Content Include="SamplePages\BladeView\BladeView.png" />
    <Content Include="SamplePages\Blur\BlurBehavior.png" />
    <Content Include="SamplePages\Carousel\Carousel.png" />
    <Content Include="SamplePages\DropShadowPanel\DropShadowPanel.png" />
    <Content Include="SamplePages\Expander\Expander.png" />
    <Content Include="SamplePages\FadeHeader\FadeHeaderBehavior.png" />
    <Content Include="SamplePages\DropShadowPanel\Trex.png" />
    <Content Include="SamplePages\DropShadowPanel\Unicorn.png" />
    <Content Include="SamplePages\GridSplitter\GridSplitter.png" />
    <Content Include="SamplePages\Facebook Service\FacebookLogo.png" />
    <Content Include="SamplePages\Fade\FadeBehavior.png" />
    <Content Include="SamplePages\HamburgerMenu\HamburgerMenu.png" />
    <Content Include="SamplePages\AlignmentGrid\AlignmentGrid.png" />
    <Content Include="SamplePages\HeaderedTextBlock\HeaderedTextBlock.png" />
    <Content Include="SamplePages\ImageCache\ImageEx.png" />
    <Content Include="SamplePages\ImageEx\ImageEx.png" />
    <Content Include="SamplePages\Incremental Loading Collection\icon.png" />
    <Content Include="SamplePages\Light\LightBehavior.png" />
    <Content Include="SamplePages\LinkedIn Service\LinkedInLogo.png" />
    <Content Include="SamplePages\MarkdownTextBlock\MarkdownTextBlock.png" />
    <Content Include="SamplePages\Loading\Loading.png" />
    <Content Include="SamplePages\MasterDetailsView\MasterDetailsView.png" />
    <Content Include="SamplePages\Microsoft Graph Service\OfficeLogo.png" />
    <Content Include="SamplePages\Microsoft Graph Service\user.png" />
    <Content Include="SamplePages\Microsoft Translator Service\TranslatorService.png" />
    <Content Include="SamplePages\OneDrive Service\OneDriveLogo.png" />
    <Content Include="SamplePages\Saturation\SaturationBehavior.png" />
    <Content Include="SamplePages\TileControl\Animations.png" />
    <Content Include="SamplePages\TileControl\TileControl.png" />
    <Content Include="SamplePages\Offset\OffsetBehavior.png" />
    <Content Include="SamplePages\ParallaxService\Parallax.png" />
    <Content Include="SamplePages\PrintHelper\PrintHelper.png" />
    <Content Include="SamplePages\PullToRefreshListView\PullToRefreshListView.png" />
    <Content Include="SamplePages\ScrollHeader\ScrollHeader.png" />
    <Content Include="SamplePages\RadialGauge\RadialGauge.png" />
    <Content Include="SamplePages\RangeSelector\RangeSelector.png" />
    <Content Include="SamplePages\AdaptiveGridView\AdaptiveGridView.png" />
    <Content Include="SamplePages\ReorderGridAnimation\ReorderGrid.png" />
    <Content Include="SamplePages\Rotate\RotateBehavior.png" />
    <Content Include="SamplePages\LiveTile\icon.jpg" />
    <Content Include="SamplePages\RotatorTile\RotatorTile.png" />
    <Content Include="SamplePages\Scale\ScaleBehavior.png" />
    <Content Include="SamplePages\SlidableListItem\SlidableListItem.png" />
    <Content Include="SamplePages\Object Storage\ObjectStorage.png" />
    <Content Include="SamplePages\SurfaceDialTextboxHelper\SurfaceDialTextboxHelper.png" />
    <Content Include="SamplePages\TextBoxMask\TextBoxMask.png" />
    <Content Include="SamplePages\TextBoxRegex\TextBoxRegex.png" />
    <Content Include="SamplePages\Toast\icon.jpg" />
    <Content Include="SamplePages\Twitter Service\TwitterCode.bind" />
    <Content Include="SamplePages\Twitter Service\icon.png" />
    <Content Include="SamplePages\Facebook Service\FacebookCode.bind" />
    <Content Include="SamplePages\HamburgerMenu\HamburgerMenuCode.bind" />
    <Content Include="SamplePages\HeaderedTextBlock\HeaderedTextBlockCode.bind" />
    <Content Include="SamplePages\Useful links\UsefulLinks.png" />
    <Content Include="SamplePages\WrapPanel\WrapPanel.png" />
    <None Include="Microsoft.Toolkit.Uwp.SampleApp.ruleset" />
    <Content Include="SamplePages\Twitter Service\TwitterLogo.png" />
    <Content Include="SamplePages\WeatherLiveTileAndToast\WeatherLiveTileAndToast.png" />
    <Content Include="SamplePages\WeatherLiveTileAndToast\WeatherLiveTileAndToastCode.bind" />
    <Content Include="SamplePages\ImageEx\ImageExCode.bind" />
    <Content Include="SamplePages\Offset\OffsetBehaviorCode.bind" />
    <Content Include="SamplePages\Fade\FadeBehaviorCode.bind" />
    <Content Include="SamplePages\PullToRefreshListView\PullToRefreshListViewCode.bind" />
    <Content Include="SamplePages\RadialGauge\RadialGaugeCode.bind" />
    <Content Include="SamplePages\Rotate\RotateBehaviorCode.bind" />
    <Content Include="SamplePages\Scale\ScaleBehaviorCode.bind" />
    <Content Include="SamplePages\SlidableListItem\SlidableListItemCode.bind" />
    <Content Include="Assets\Photos\Photos.json" />
    <Content Include="Assets\Photos\OnlinePhotos.json" />
    <None Include="project.json" />
    <Content Include="Assets\Html\CSharp.html" />
    <Content Include="Assets\Html\Json.html" />
    <Content Include="Assets\Html\Xaml.html" />
    <Content Include="Assets\Html\Xml.html" />
    <Content Include="Assets\Prettify\prettify.css" />
    <Content Include="Assets\Prettify\prettify.js" />
    <Content Include="Assets\Prettify\run_prettify.js" />
    <Content Include="SamplePages\RangeSelector\RangeSelectorCode.bind" />
    <Content Include="SamplePages\AdaptiveGridView\AdaptiveGridViewCode.bind" />
    <Content Include="SamplePages\samples.json">
      <CopyToOutputDirectory>PreserveNewest</CopyToOutputDirectory>
    </Content>
    <None Include="readme.md" />
    <Content Include="SamplePages\LiveTile\LiveTileCode.bind" />
    <Content Include="SamplePages\Toast\ToastCode.bind" />
    <Content Include="SamplePages\RotatorTile\RotatorTileCode.bind" />
    <Content Include="SamplePages\Saturation\SaturationBehaviorCode.bind" />
    <Content Include="SamplePages\Saturation\SaturationBehaviorXaml.bind" />
    <Content Include="SamplePages\Offset\OffsetBehaviorXaml.bind" />
    <Content Include="SamplePages\Expander\ExpanderXaml.bind" />
    <Content Include="SamplePages\Fade\FadeBehaviorXaml.bind" />
    <Content Include="SamplePages\Scale\ScaleBehaviorXaml.bind" />
    <Content Include="SamplePages\Rotate\RotateBehaviorXaml.bind" />
    <Content Include="SamplePages\BladeView\BladeCode.bind" />
    <Content Include="SamplePages\ScrollHeader\ScrollHeaderCode.bind" />
    <Content Include="SamplePages\GridSplitter\GridSplitter.bind" />
    <Content Include="SamplePages\FadeHeader\FadeHeaderBehaviorCode.bind" />
    <Content Include="SamplePages\FadeHeader\FadeHeaderBehaviorXaml.bind" />
    <Content Include="SamplePages\ImageCache\ImageCacheXaml.bind" />
    <Content Include="SamplePages\LinkedIn Service\LinkedInCode.bind" />
    <Content Include="SamplePages\Incremental Loading Collection\IncrementalLoadingCollectionCode.bind" />
    <Content Include="SamplePages\ImageCache\ImageCacheCode.bind" />
    <Content Include="SamplePages\DropShadowPanel\DropShadowPanelXaml.bind" />
    <Content Include="SamplePages\LiveTile\LiveTileCodeJavaScript.bind" />
    <Content Include="SamplePages\Toast\ToastCodeJavaScript.bind" />
    <Content Include="SamplePages\Object Storage\ObjectStorageCode.bind" />
    <Content Include="SamplePages\WeatherLiveTileAndToast\WeatherLiveTileAndToastCodeJavaScript.bind" />
    <Content Include="SamplePages\Microsoft Graph Service\MicrosoftGraphCode.bind" />
    <Content Include="SamplePages\BackgroundTaskHelper\BackgroundTaskHelperCode.bind" />
    <Content Include="SamplePages\MasterDetailsView\MasterDetailsView.bind" />
    <Content Include="SamplePages\NetworkHelper\NetworkHelperCode.bind" />
    <Content Include="SamplePages\PrintHelper\PrintHelperCode.bind" />
    <Content Include="SamplePages\SystemInformation\SystemInformationCode.bind" />
    <Content Include="SamplePages\DispatcherHelper\DispatcherHelperCode.bind" />
    <Content Include="SamplePages\ParallaxService\ParallaxPage.bind" />
    <Content Include="SamplePages\Loading\LoadingCode.bind" />
    <Content Include="SamplePages\ReorderGridAnimation\ReorderGrid.bind" />
    <Content Include="SamplePages\Light\LightBehaviorCode.bind" />
    <Content Include="SamplePages\Light\LightBehaviorXaml.bind" />
    <Content Include="SamplePages\TextBoxMask\TextBoxMask.bind" />
    <Content Include="SamplePages\TileControl\TileControl.bind">
      <SubType>Designer</SubType>
    </Content>
    <Content Include="SamplePages\SurfaceDialTextboxHelper\SurfaceDialTextboxHelperCode.bind">
      <SubType>Designer</SubType>
    </Content>
    <Content Include="SamplePages\WrapPanel\WrapPanel.bind" />
    <Content Include="SamplePages\MasterDetailsView\MasterDetailsViewCode.bind" />
    <Content Include="SamplePages\Microsoft Translator Service\MicrosoftTranslatorCode.bind" />
    <Content Include="SamplePages\MarkdownTextBlock\MarkdownTextBlock.bind" />
    <Content Include="SamplePages\MarkdownTextBlock\InitialContent.md" />
    <Content Include="SamplePages\AdvancedCollectionView\AdvancedCollectionView.bind" />
    <Content Include="SamplePages\TextBoxRegex\TextBoxRegex.bind" />
    <Content Include="SamplePages\MarkdownTextBlock\MarkdownTextBlockCode.bind" />
    <Content Include="SamplePages\OneDrive Service\OneDriveCode.bind" />
    <Content Include="SamplePages\Analytics\AnalyticsCode.bind" />
<<<<<<< HEAD
    <Content Include="SamplePages\TextToolbar\TextToolbar.bind" />
    <Content Include="SamplePages\TextToolbar\TextToolbarCode.bind" />
=======
    <Content Include="SamplePages\Blur\BlurBehaviorCode.bind" />
    <Content Include="SamplePages\Blur\BlurBehaviorXaml.bind" />
    <Content Include="SamplePages\ViewExtensions\ViewExtensionsCode.bind">
      <SubType>Designer</SubType>
    </Content>
    <Content Include="SamplePages\Carousel\CarouselCode.bind" />
    <Content Include="SamplePages\AlignmentGrid\AlignmentGridXaml.bind" />
    <Content Include="SamplePages\FocusTracker\FocusTrackerXaml.bind" />
>>>>>>> ceef5717
  </ItemGroup>
  <ItemGroup>
    <Compile Include="App.xaml.cs">
      <DependentUpon>App.xaml</DependentUpon>
    </Compile>
    <Compile Include="Common\BoolStringConverter.cs" />
    <Compile Include="Common\Constants.cs" />
    <Compile Include="Common\DelegateCommand{T}.cs" />
    <Compile Include="Common\EnumConverter.cs" />
    <Compile Include="Common\SolidColorBrushConverter.cs" />
    <Compile Include="Common\DelegateCommand.cs" />
    <Compile Include="Common\Tools.cs" />
    <Compile Include="Data\PhotoDataItemWithDimension.cs" />
    <Compile Include="Models\Email.cs" />
    <Compile Include="SamplePages\AdvancedCollectionView\AdvancedCollectionViewPage.xaml.cs">
      <DependentUpon>AdvancedCollectionViewPage.xaml</DependentUpon>
    </Compile>
    <Compile Include="SamplePages\NetworkHelper\NetworkHelperPage.xaml.cs">
      <DependentUpon>NetworkHelperPage.xaml</DependentUpon>
    </Compile>
    <Compile Include="SamplePages\FocusTracker\FocusTrackerPage.xaml.cs">
      <DependentUpon>FocusTrackerPage.xaml</DependentUpon>
    </Compile>
    <Compile Include="SamplePages\BackgroundTaskHelper\TestBackgroundTask.cs" />
    <Compile Include="SamplePages\ViewExtensions\ViewExtensionsPage.xaml.cs">
      <DependentUpon>ViewExtensionsPage.xaml</DependentUpon>
      </Compile>
    <Compile Include="SamplePages\Carousel\CarouselPage.xaml.cs">
      <DependentUpon>CarouselPage.xaml</DependentUpon>
    </Compile>
    <Compile Include="SamplePages\BackgroundTaskHelper\BackgroundTaskHelperPage.xaml.cs">
      <DependentUpon>BackgroundTaskHelperPage.xaml</DependentUpon>
    </Compile>
    <Compile Include="SamplePages\DispatcherHelper\DispatcherHelperPage.xaml.cs">
      <DependentUpon>DispatcherHelperPage.xaml</DependentUpon>
    </Compile>
    <Compile Include="SamplePages\DropShadowPanel\DropShadowPanelPage.xaml.cs">
      <DependentUpon>DropShadowPanelPage.xaml</DependentUpon>
    </Compile>
    <Compile Include="SamplePages\Expander\ExpanderPage.xaml.cs">
      <DependentUpon>ExpanderPage.xaml</DependentUpon>
    </Compile>
    <Compile Include="SamplePages\Facebook Service\FacebookPhotoTemplateSelector.cs" />
    <Compile Include="Controls\CodeRenderer\CodeRenderer.Properties.cs" />
    <Compile Include="Controls\CodeRenderer\CodeRenderer.cs" />
    <Compile Include="Controls\PropertyControl.xaml.cs">
      <DependentUpon>PropertyControl.xaml</DependentUpon>
    </Compile>
    <Compile Include="Data\PhotoDataItem.cs" />
    <Compile Include="Data\PhotosDataSource.cs" />
    <Compile Include="Models\Item.cs" />
    <Compile Include="Models\PropertyDescriptor\SliderPropertyOptions.cs" />
    <Compile Include="Models\PropertyDescriptor\ValueHolder.cs" />
    <Compile Include="Models\PropertyDescriptor\PropertyOptions.cs" />
    <Compile Include="Models\PropertyDescriptor\PropertyKind.cs" />
    <Compile Include="Models\PropertyDescriptor\PropertyDescriptor.cs" />
    <Compile Include="Common\BindableBase.cs" />
    <Compile Include="SamplePages\Bing Service\BingPage.xaml.cs">
      <DependentUpon>BingPage.xaml</DependentUpon>
    </Compile>
    <Compile Include="SamplePages\BladeView\BladePage.xaml.cs">
      <DependentUpon>BladePage.xaml</DependentUpon>
    </Compile>
    <Compile Include="SamplePages\Blur\BlurBehaviorPage.xaml.cs">
      <DependentUpon>BlurBehaviorPage.xaml</DependentUpon>
    </Compile>
    <Compile Include="SamplePages\AlignmentGrid\AlignmentGridPage.xaml.cs">
      <DependentUpon>AlignmentGridPage.xaml</DependentUpon>
    </Compile>
    <Compile Include="SamplePages\MarkdownTextBlock\MarkdownTextBlockPage.xaml.cs">
      <DependentUpon>MarkdownTextBlockPage.xaml</DependentUpon>
    </Compile>
    <Compile Include="SamplePages\Microsoft Translator Service\MicrosoftTranslatorPage.xaml.cs">
      <DependentUpon>MicrosoftTranslatorPage.xaml</DependentUpon>
    </Compile>
    <Compile Include="SamplePages\OneDrive Service\OneDriveDataTemplateSelector.cs" />
    <Compile Include="SamplePages\OneDrive Service\FoldersPickerControl.xaml.cs">
      <DependentUpon>FoldersPickerControl.xaml</DependentUpon>
    </Compile>
    <Compile Include="SamplePages\OneDrive Service\OneDrivePage.xaml.cs">
      <DependentUpon>OneDrivePage.xaml</DependentUpon>
    </Compile>
    <Compile Include="SamplePages\OneDrive Service\OneDriveSampleHelpers.cs" />
    <Compile Include="SamplePages\Analytics\AnalyticsPage.xaml.cs">
      <DependentUpon>AnalyticsPage.xaml</DependentUpon>
    </Compile>
<<<<<<< HEAD
    <Compile Include="SamplePages\TextToolbar\TextToolbarPage.xaml.cs">
      <DependentUpon>TextToolbarPage.xaml</DependentUpon>
=======
    <Compile Include="SamplePages\Saturation\SaturationBehaviorPage.xaml.cs">
      <DependentUpon>SaturationBehaviorPage.xaml</DependentUpon>
>>>>>>> ceef5717
    </Compile>
    <Compile Include="SamplePages\TileControl\TileControlPage.xaml.cs">
      <DependentUpon>TileControlPage.xaml</DependentUpon>
    </Compile>
    <Compile Include="SamplePages\ScrollHeader\ScrollHeaderPage.xaml.cs">
      <DependentUpon>ScrollHeaderPage.xaml</DependentUpon>
    </Compile>
    <Compile Include="SamplePages\GridSplitter\GridSplitterPage.xaml.cs">
      <DependentUpon>GridSplitterPage.xaml</DependentUpon>
    </Compile>
    <Compile Include="SamplePages\FadeHeader\FadeHeaderBehaviorPage.xaml.cs">
      <DependentUpon>FadeHeaderBehaviorPage.xaml</DependentUpon>
    </Compile>
    <Compile Include="SamplePages\Incremental Loading Collection\IncrementalLoadingCollectionPage.xaml.cs">
      <DependentUpon>IncrementalLoadingCollectionPage.xaml</DependentUpon>
    </Compile>
    <Compile Include="SamplePages\Incremental Loading Collection\PeopleSource.cs" />
    <Compile Include="SamplePages\Incremental Loading Collection\Person.cs" />
    <Compile Include="SamplePages\Light\LightBehaviorPage.xaml.cs">
      <DependentUpon>LightBehaviorPage.xaml</DependentUpon>
    </Compile>
    <Compile Include="SamplePages\LinkedIn Service\LinkedInPage.xaml.cs">
      <DependentUpon>LinkedInPage.xaml</DependentUpon>
    </Compile>
    <Compile Include="SamplePages\Loading\LoadingPage.xaml.cs">
      <DependentUpon>LoadingPage.xaml</DependentUpon>
    </Compile>
    <Compile Include="SamplePages\MasterDetailsView\MasterDetailsViewPage.xaml.cs">
      <DependentUpon>MasterDetailsViewPage.xaml</DependentUpon>
    </Compile>
    <Compile Include="SamplePages\Microsoft Graph Service\MicrosoftGraphPage.xaml.cs">
      <DependentUpon>MicrosoftGraphPage.xaml</DependentUpon>
    </Compile>
    <Compile Include="SamplePages\Microsoft Graph Service\MicrosoftGraphSource.cs" />
    <Compile Include="SamplePages\Microsoft Graph Service\MicrosoftGraphUIExtensions.cs" />
    <Compile Include="SamplePages\Microsoft Graph Service\SendMessageContentDialog.xaml.cs">
      <DependentUpon>SendMessageContentDialog.xaml</DependentUpon>
    </Compile>
    <Compile Include="SamplePages\ImageCache\ImageCachePage.xaml.cs">
      <DependentUpon>ImageCachePage.xaml</DependentUpon>
    </Compile>
    <Compile Include="SamplePages\ParallaxService\ParallaxPage.xaml.cs">
      <DependentUpon>ParallaxPage.xaml</DependentUpon>
    </Compile>
    <Compile Include="SamplePages\PrintHelper\PrintHelperPage.xaml.cs">
      <DependentUpon>PrintHelperPage.xaml</DependentUpon>
    </Compile>
    <Compile Include="SamplePages\ReorderGridAnimation\ReorderGridPage.xaml.cs">
      <DependentUpon>ReorderGridPage.xaml</DependentUpon>
    </Compile>
    <Compile Include="SamplePages\RotatorTile\RotatorTilePage.xaml.cs">
      <DependentUpon>RotatorTilePage.xaml</DependentUpon>
    </Compile>
    <Compile Include="SamplePages\LiveTile\LiveTilePage.xaml.cs">
      <DependentUpon>LiveTilePage.xaml</DependentUpon>
    </Compile>
    <Compile Include="SamplePages\Object Storage\ObjectStoragePage.xaml.cs">
      <DependentUpon>ObjectStoragePage.xaml</DependentUpon>
    </Compile>
    <Compile Include="SamplePages\SurfaceDialTextboxHelper\SurfaceDialTextboxHelperPage.xaml.cs">
      <DependentUpon>SurfaceDialTextboxHelperPage.xaml</DependentUpon>
    </Compile>
    <Compile Include="SamplePages\SystemInformation\SystemInformationPage.xaml.cs">
      <DependentUpon>SystemInformationPage.xaml</DependentUpon>
    </Compile>
    <Compile Include="SamplePages\TextBoxMask\TextBoxMaskPage.xaml.cs">
      <DependentUpon>TextBoxMaskPage.xaml</DependentUpon>
    </Compile>
    <Compile Include="SamplePages\TextBoxRegex\TextBoxRegexPage.xaml.cs">
      <DependentUpon>TextBoxRegexPage.xaml</DependentUpon>
    </Compile>
    <Compile Include="SamplePages\Toast\ToastPage.xaml.cs">
      <DependentUpon>ToastPage.xaml</DependentUpon>
    </Compile>
    <Compile Include="SamplePages\Twitter Service\TwitterPage.xaml.cs">
      <DependentUpon>TwitterPage.xaml</DependentUpon>
    </Compile>
    <Compile Include="SamplePages\Offset\OffsetBehaviorPage.xaml.cs">
      <DependentUpon>OffsetBehaviorPage.xaml</DependentUpon>
    </Compile>
    <Compile Include="SamplePages\Fade\FadeBehaviorPage.xaml.cs">
      <DependentUpon>FadeBehaviorPage.xaml</DependentUpon>
    </Compile>
    <Compile Include="SamplePages\Facebook Service\FacebookPage.xaml.cs">
      <DependentUpon>FacebookPage.xaml</DependentUpon>
    </Compile>
    <Compile Include="SamplePages\HamburgerMenu\HamburgerMenuPage.xaml.cs">
      <DependentUpon>HamburgerMenuPage.xaml</DependentUpon>
    </Compile>
    <Compile Include="SamplePages\HeaderedTextBlock\HeaderedTextBlockPage.xaml.cs">
      <DependentUpon>HeaderedTextBlockPage.xaml</DependentUpon>
    </Compile>
    <Compile Include="SamplePages\ImageEx\ImageExPage.xaml.cs">
      <DependentUpon>ImageExPage.xaml</DependentUpon>
    </Compile>
    <Compile Include="SamplePages\Twitter Service\TwitterTemplateSelector.cs" />
    <Compile Include="SamplePages\Useful links\UsefulLinksPage.xaml.cs">
      <DependentUpon>UsefulLinksPage.xaml</DependentUpon>
    </Compile>
    <Compile Include="SamplePages\WeatherLiveTileAndToast\WeatherLiveTileAndToastPage.xaml.cs">
      <DependentUpon>WeatherLiveTileAndToastPage.xaml</DependentUpon>
    </Compile>
    <Compile Include="SamplePages\PullToRefreshListView\PullToRefreshListViewPage.xaml.cs">
      <DependentUpon>PullToRefreshListViewPage.xaml</DependentUpon>
    </Compile>
    <Compile Include="SamplePages\Rotate\RotateBehaviorPage.xaml.cs">
      <DependentUpon>RotateBehaviorPage.xaml</DependentUpon>
    </Compile>
    <Compile Include="SamplePages\Scale\ScaleBehaviorPage.xaml.cs">
      <DependentUpon>ScaleBehaviorPage.xaml</DependentUpon>
    </Compile>
    <Compile Include="SamplePages\SlidableListItem\SlidableListItemPage.xaml.cs">
      <DependentUpon>SlidableListItemPage.xaml</DependentUpon>
    </Compile>
    <Compile Include="SamplePages\RadialGauge\RadialGaugePage.xaml.cs">
      <DependentUpon>RadialGaugePage.xaml</DependentUpon>
    </Compile>
    <Compile Include="SamplePages\RangeSelector\RangeSelectorPage.xaml.cs">
      <DependentUpon>RangeSelectorPage.xaml</DependentUpon>
    </Compile>
    <Compile Include="SamplePages\WrapPanel\WrapPanelPage.xaml.cs">
      <DependentUpon>WrapPanelPage.xaml</DependentUpon>
    </Compile>
    <Compile Include="Shell.xaml.cs">
      <DependentUpon>Shell.xaml</DependentUpon>
    </Compile>
    <Compile Include="Models\Option.cs" />
    <Compile Include="Models\SampleCategory.cs" />
    <Compile Include="Models\Sample.cs" />
    <Compile Include="Models\Samples.cs" />
    <Compile Include="Pages\About.xaml.cs">
      <DependentUpon>About.xaml</DependentUpon>
    </Compile>
    <Compile Include="SamplePages\AdaptiveGridView\AdaptiveGridViewPage.xaml.cs">
      <DependentUpon>AdaptiveGridViewPage.xaml</DependentUpon>
    </Compile>
    <Compile Include="Pages\SamplePicker.xaml.cs">
      <DependentUpon>SamplePicker.xaml</DependentUpon>
    </Compile>
    <Compile Include="Properties\AssemblyInfo.cs" />
    <Compile Include="TrackingManager.cs" />
  </ItemGroup>
  <ItemGroup>
    <AppxManifest Include="Package.appxmanifest">
      <SubType>Designer</SubType>
    </AppxManifest>
    <None Include="Microsoft.Toolkit.Uwp.SampleApp_TemporaryKey.pfx" />
  </ItemGroup>
  <ItemGroup>
    <Content Include="Properties\Default.rd.xml" />
  </ItemGroup>
  <ItemGroup>
    <ApplicationDefinition Include="App.xaml">
      <Generator>MSBuild:Compile</Generator>
      <SubType>Designer</SubType>
    </ApplicationDefinition>
    <Page Include="Controls\PropertyControl.xaml">
      <SubType>Designer</SubType>
      <Generator>MSBuild:Compile</Generator>
    </Page>
    <Page Include="SamplePages\Carousel\CarouselPage.xaml">
      <Generator>MSBuild:Compile</Generator>
      <SubType>Designer</SubType>
    </Page>
    <Page Include="SamplePages\AdvancedCollectionView\AdvancedCollectionViewPage.xaml">
      <SubType>Designer</SubType>
      <Generator>MSBuild:Compile</Generator>
    </Page>
    <Page Include="SamplePages\FocusTracker\FocusTrackerPage.xaml">
      <Generator>MSBuild:Compile</Generator>
      <SubType>Designer</SubType>
    </Page>
    <Page Include="SamplePages\ViewExtensions\ViewExtensionsPage.xaml">
      <Generator>MSBuild:Compile</Generator>
      <SubType>Designer</SubType>
    </Page>
    <Page Include="SamplePages\NetworkHelper\NetworkHelperPage.xaml">
      <Generator>MSBuild:Compile</Generator>
      <SubType>Designer</SubType>
    </Page>
    <Page Include="SamplePages\BackgroundTaskHelper\BackgroundTaskHelperPage.xaml">
      <SubType>Designer</SubType>
      <Generator>MSBuild:Compile</Generator>
    </Page>
    <Page Include="SamplePages\DispatcherHelper\DispatcherHelperPage.xaml">
      <SubType>Designer</SubType>
      <Generator>MSBuild:Compile</Generator>
    </Page>
    <Page Include="SamplePages\Bing Service\BingPage.xaml">
      <Generator>MSBuild:Compile</Generator>
      <SubType>Designer</SubType>
    </Page>
    <Page Include="SamplePages\BladeView\BladePage.xaml">
      <SubType>Designer</SubType>
      <Generator>MSBuild:Compile</Generator>
    </Page>
    <Page Include="SamplePages\Blur\BlurBehaviorPage.xaml">
      <Generator>MSBuild:Compile</Generator>
      <SubType>Designer</SubType>
    </Page>
    <Page Include="SamplePages\AlignmentGrid\AlignmentGridPage.xaml">
      <Generator>MSBuild:Compile</Generator>
      <SubType>Designer</SubType>
    </Page>
    <Page Include="SamplePages\MarkdownTextBlock\MarkdownTextBlockPage.xaml">
      <SubType>Designer</SubType>
      <Generator>MSBuild:Compile</Generator>
    </Page>
    <Page Include="SamplePages\Expander\ExpanderPage.xaml">
      <Generator>MSBuild:Compile</Generator>
      <SubType>Designer</SubType>
    </Page>
    <Page Include="SamplePages\Microsoft Translator Service\MicrosoftTranslatorPage.xaml">
      <Generator>MSBuild:Compile</Generator>
      <SubType>Designer</SubType>
    </Page>
    <Page Include="SamplePages\OneDrive Service\FoldersPickerControl.xaml">
      <Generator>MSBuild:Compile</Generator>
      <SubType>Designer</SubType>
    </Page>
    <Page Include="SamplePages\OneDrive Service\OneDrivePage.xaml">
      <Generator>MSBuild:Compile</Generator>
      <SubType>Designer</SubType>
    </Page>
    <Page Include="SamplePages\Analytics\AnalyticsPage.xaml">
      <Generator>MSBuild:Compile</Generator>
      <SubType>Designer</SubType>
    </Page>
<<<<<<< HEAD
    <Page Include="SamplePages\TextToolbar\TextToolbarPage.xaml">
      <Generator>MSBuild:Compile</Generator>
      <SubType>Designer</SubType>
=======
    <Page Include="SamplePages\Saturation\SaturationBehaviorPage.xaml">
      <SubType>Designer</SubType>
      <Generator>MSBuild:Compile</Generator>
>>>>>>> ceef5717
    </Page>
    <Page Include="SamplePages\TileControl\TileControlPage.xaml">
      <Generator>MSBuild:Compile</Generator>
      <SubType>Designer</SubType>
    </Page>
    <Page Include="SamplePages\ScrollHeader\ScrollHeaderPage.xaml">
      <Generator>MSBuild:Compile</Generator>
      <SubType>Designer</SubType>
    </Page>
    <Page Include="SamplePages\DropShadowPanel\DropShadowPanelPage.xaml">
      <SubType>Designer</SubType>
      <Generator>MSBuild:Compile</Generator>
    </Page>
    <Page Include="SamplePages\GridSplitter\GridSplitterPage.xaml">
      <SubType>Designer</SubType>
      <Generator>MSBuild:Compile</Generator>
    </Page>
    <Page Include="SamplePages\FadeHeader\FadeHeaderBehaviorPage.xaml">
      <Generator>MSBuild:Compile</Generator>
      <SubType>Designer</SubType>
    </Page>
    <Page Include="SamplePages\Incremental Loading Collection\IncrementalLoadingCollectionPage.xaml">
      <Generator>MSBuild:Compile</Generator>
      <SubType>Designer</SubType>
    </Page>
    <Page Include="SamplePages\Light\LightBehaviorPage.xaml">
      <SubType>Designer</SubType>
      <Generator>MSBuild:Compile</Generator>
    </Page>
    <Page Include="SamplePages\LinkedIn Service\LinkedInPage.xaml">
      <SubType>Designer</SubType>
      <Generator>MSBuild:Compile</Generator>
    </Page>
    <Page Include="SamplePages\Loading\LoadingPage.xaml">
      <Generator>MSBuild:Compile</Generator>
      <SubType>Designer</SubType>
    </Page>
    <Page Include="SamplePages\MasterDetailsView\MasterDetailsViewPage.xaml">
      <SubType>Designer</SubType>
      <Generator>MSBuild:Compile</Generator>
    </Page>
    <Page Include="SamplePages\Microsoft Graph Service\MicrosoftGraphPage.xaml">
      <Generator>MSBuild:Compile</Generator>
      <SubType>Designer</SubType>
    </Page>
    <Page Include="SamplePages\Microsoft Graph Service\SendMessageContentDialog.xaml">
      <Generator>MSBuild:Compile</Generator>
      <SubType>Designer</SubType>
    </Page>
    <Page Include="SamplePages\ImageCache\ImageCachePage.xaml">
      <Generator>MSBuild:Compile</Generator>
      <SubType>Designer</SubType>
    </Page>
    <Page Include="SamplePages\ParallaxService\ParallaxPage.xaml">
      <SubType>Designer</SubType>
      <Generator>MSBuild:Compile</Generator>
    </Page>
    <Page Include="SamplePages\PrintHelper\PrintHelperPage.xaml">
      <Generator>MSBuild:Compile</Generator>
      <SubType>Designer</SubType>
    </Page>
    <Page Include="SamplePages\ReorderGridAnimation\ReorderGridPage.xaml">
      <SubType>Designer</SubType>
      <Generator>MSBuild:Compile</Generator>
    </Page>
    <Page Include="SamplePages\RotatorTile\RotatorTilePage.xaml">
      <Generator>MSBuild:Compile</Generator>
      <SubType>Designer</SubType>
    </Page>
    <Page Include="SamplePages\LiveTile\LiveTilePage.xaml">
      <Generator>MSBuild:Compile</Generator>
      <SubType>Designer</SubType>
    </Page>
    <Page Include="SamplePages\Offset\OffsetBehaviorPage.xaml">
      <SubType>Designer</SubType>
      <Generator>MSBuild:Compile</Generator>
    </Page>
    <Page Include="SamplePages\Fade\FadeBehaviorPage.xaml">
      <SubType>Designer</SubType>
      <Generator>MSBuild:Compile</Generator>
    </Page>
    <Page Include="SamplePages\Object Storage\ObjectStoragePage.xaml">
      <SubType>Designer</SubType>
      <Generator>MSBuild:Compile</Generator>
    </Page>
    <Page Include="SamplePages\SurfaceDialTextboxHelper\SurfaceDialTextboxHelperPage.xaml">
      <SubType>Designer</SubType>
      <Generator>MSBuild:Compile</Generator>
    </Page>
    <Page Include="SamplePages\SystemInformation\SystemInformationPage.xaml">
      <Generator>MSBuild:Compile</Generator>
      <SubType>Designer</SubType>
    </Page>
    <Page Include="SamplePages\TextBoxMask\TextBoxMaskPage.xaml">
      <Generator>MSBuild:Compile</Generator>
      <SubType>Designer</SubType>
    </Page>
    <Page Include="SamplePages\TextBoxRegex\TextBoxRegexPage.xaml">
      <SubType>Designer</SubType>
      <Generator>MSBuild:Compile</Generator>
    </Page>
    <Page Include="SamplePages\Toast\ToastPage.xaml">
      <Generator>MSBuild:Compile</Generator>
      <SubType>Designer</SubType>
    </Page>
    <Page Include="SamplePages\Twitter Service\TwitterPage.xaml">
      <Generator>MSBuild:Compile</Generator>
      <SubType>Designer</SubType>
    </Page>
    <Page Include="SamplePages\Facebook Service\FacebookPage.xaml">
      <Generator>MSBuild:Compile</Generator>
      <SubType>Designer</SubType>
    </Page>
    <Page Include="SamplePages\HamburgerMenu\HamburgerMenuPage.xaml">
      <Generator>MSBuild:Compile</Generator>
      <SubType>Designer</SubType>
    </Page>
    <Page Include="SamplePages\HeaderedTextBlock\HeaderedTextBlockPage.xaml">
      <SubType>Designer</SubType>
      <Generator>MSBuild:Compile</Generator>
    </Page>
    <Page Include="SamplePages\ImageEx\ImageExPage.xaml">
      <Generator>MSBuild:Compile</Generator>
      <SubType>Designer</SubType>
    </Page>
    <Page Include="SamplePages\Useful links\UsefulLinksPage.xaml">
      <Generator>MSBuild:Compile</Generator>
      <SubType>Designer</SubType>
    </Page>
    <Page Include="SamplePages\WeatherLiveTileAndToast\WeatherLiveTileAndToastPage.xaml">
      <SubType>Designer</SubType>
      <Generator>MSBuild:Compile</Generator>
    </Page>
    <Page Include="SamplePages\PullToRefreshListView\PullToRefreshListViewPage.xaml">
      <SubType>Designer</SubType>
      <Generator>MSBuild:Compile</Generator>
    </Page>
    <Page Include="SamplePages\RadialGauge\RadialGaugePage.xaml">
      <Generator>MSBuild:Compile</Generator>
      <SubType>Designer</SubType>
    </Page>
    <Page Include="SamplePages\RangeSelector\RangeSelectorPage.xaml">
      <Generator>MSBuild:Compile</Generator>
      <SubType>Designer</SubType>
    </Page>
    <Page Include="SamplePages\Rotate\RotateBehaviorPage.xaml">
      <SubType>Designer</SubType>
      <Generator>MSBuild:Compile</Generator>
    </Page>
    <Page Include="SamplePages\Scale\ScaleBehaviorPage.xaml">
      <SubType>Designer</SubType>
      <Generator>MSBuild:Compile</Generator>
    </Page>
    <Page Include="SamplePages\SlidableListItem\SlidableListItemPage.xaml">
      <SubType>Designer</SubType>
      <Generator>MSBuild:Compile</Generator>
    </Page>
    <Page Include="SamplePages\WrapPanel\WrapPanelPage.xaml">
      <Generator>MSBuild:Compile</Generator>
      <SubType>Designer</SubType>
    </Page>
    <Page Include="Shell.xaml">
      <Generator>MSBuild:Compile</Generator>
      <SubType>Designer</SubType>
    </Page>
    <Page Include="Pages\About.xaml">
      <SubType>Designer</SubType>
      <Generator>MSBuild:Compile</Generator>
    </Page>
    <Page Include="SamplePages\AdaptiveGridView\AdaptiveGridViewPage.xaml">
      <SubType>Designer</SubType>
      <Generator>MSBuild:Compile</Generator>
    </Page>
    <Page Include="Pages\SamplePicker.xaml">
      <SubType>Designer</SubType>
      <Generator>MSBuild:Compile</Generator>
    </Page>
  </ItemGroup>
  <ItemGroup>
    <ProjectReference Include="..\Microsoft.Toolkit.Uwp.DeveloperTools\Microsoft.Toolkit.Uwp.DeveloperTools.csproj">
      <Project>{e7697922-9555-4cfb-aee0-c5f4d657e559}</Project>
      <Name>Microsoft.Toolkit.Uwp.DeveloperTools</Name>
    </ProjectReference>
    <ProjectReference Include="..\Microsoft.Toolkit.Uwp.Samples.BackgroundTasks\Microsoft.Toolkit.Uwp.Samples.BackgroundTasks.csproj">
      <Project>{1ae2cb5c-58a0-4f12-8e6f-2cd4aaadb34c}</Project>
      <Name>Microsoft.Toolkit.Uwp.Samples.BackgroundTasks</Name>
    </ProjectReference>
    <ProjectReference Include="..\Microsoft.Toolkit.Uwp.Services\Microsoft.Toolkit.Uwp.Services.csproj">
      <Project>{7189a42d-6f1a-4fa3-8e00-e2c14fdf167a}</Project>
      <Name>Microsoft.Toolkit.Uwp.Services</Name>
    </ProjectReference>
    <ProjectReference Include="..\Notifications\Microsoft.Toolkit.Uwp.Notifications.UWP\Microsoft.Toolkit.Uwp.Notifications.UWP.csproj">
      <Project>{fb381278-f4ad-4703-a12a-c43ee0b231bd}</Project>
      <Name>Microsoft.Toolkit.Uwp.Notifications.UWP</Name>
    </ProjectReference>
    <ProjectReference Include="..\Microsoft.Toolkit.Uwp.UI.Animations\Microsoft.Toolkit.Uwp.UI.Animations.csproj">
      <Project>{b24a296c-b3eb-4e06-a64e-74ac2d1acc91}</Project>
      <Name>Microsoft.Toolkit.Uwp.UI.Animations</Name>
    </ProjectReference>
    <ProjectReference Include="..\Microsoft.Toolkit.Uwp.UI.Controls\Microsoft.Toolkit.Uwp.UI.Controls.csproj">
      <Project>{e9faabfb-d726-42c1-83c1-cb46a29fea81}</Project>
      <Name>Microsoft.Toolkit.Uwp.UI.Controls</Name>
    </ProjectReference>
    <ProjectReference Include="..\Microsoft.Toolkit.Uwp.UI\Microsoft.Toolkit.Uwp.UI.csproj">
      <Project>{3dd8aa7c-3569-4e51-992f-0c2257e8878e}</Project>
      <Name>Microsoft.Toolkit.Uwp.UI</Name>
    </ProjectReference>
    <ProjectReference Include="..\Microsoft.Toolkit.Uwp\Microsoft.Toolkit.Uwp.csproj">
      <Project>{805F80DF-75C6-4C2F-8FD9-B47F6D0DF5A3}</Project>
      <Name>Microsoft.Toolkit.Uwp</Name>
    </ProjectReference>
  </ItemGroup>
  <ItemGroup />
  <PropertyGroup Condition=" '$(VisualStudioVersion)' == '' or '$(VisualStudioVersion)' &lt; '14.0' ">
    <VisualStudioVersion>14.0</VisualStudioVersion>
  </PropertyGroup>
  <PropertyGroup Condition="'$(Configuration)|$(Platform)' == 'Publish|x86'">
    <OutputPath>bin\x86\Publish\</OutputPath>
    <DefineConstants>CODE_ANALYSIS;TRACE;NETFX_CORE;WINDOWS_UWP;CODE_ANALYSIS</DefineConstants>
    <Optimize>true</Optimize>
    <TreatWarningsAsErrors>true</TreatWarningsAsErrors>
    <NoWarn>;2008</NoWarn>
    <NoStdLib>true</NoStdLib>
    <DebugType>pdbonly</DebugType>
    <PlatformTarget>x86</PlatformTarget>
    <RunCodeAnalysis>true</RunCodeAnalysis>
    <UseVSHostingProcess>false</UseVSHostingProcess>
    <ErrorReport>prompt</ErrorReport>
    <CodeAnalysisRuleSet>microsoft.toolkit.uwp.sampleapp.ruleset</CodeAnalysisRuleSet>
    <Prefer32Bit>true</Prefer32Bit>
  </PropertyGroup>
  <PropertyGroup Condition="'$(Configuration)|$(Platform)' == 'Publish|ARM'">
    <OutputPath>bin\ARM\Publish\</OutputPath>
    <DefineConstants>CODE_ANALYSIS;TRACE;NETFX_CORE;WINDOWS_UWP;CODE_ANALYSIS</DefineConstants>
    <Optimize>true</Optimize>
    <TreatWarningsAsErrors>true</TreatWarningsAsErrors>
    <NoWarn>;2008</NoWarn>
    <NoStdLib>true</NoStdLib>
    <DebugType>pdbonly</DebugType>
    <PlatformTarget>ARM</PlatformTarget>
    <RunCodeAnalysis>true</RunCodeAnalysis>
    <UseVSHostingProcess>false</UseVSHostingProcess>
    <ErrorReport>prompt</ErrorReport>
    <CodeAnalysisRuleSet>microsoft.toolkit.uwp.sampleapp.ruleset</CodeAnalysisRuleSet>
    <Prefer32Bit>true</Prefer32Bit>
  </PropertyGroup>
  <PropertyGroup Condition="'$(Configuration)|$(Platform)' == 'Publish|x64'">
    <OutputPath>bin\x64\Publish\</OutputPath>
    <DefineConstants>CODE_ANALYSIS;TRACE;NETFX_CORE;WINDOWS_UWP;CODE_ANALYSIS</DefineConstants>
    <Optimize>true</Optimize>
    <TreatWarningsAsErrors>true</TreatWarningsAsErrors>
    <NoWarn>;2008</NoWarn>
    <NoStdLib>true</NoStdLib>
    <DebugType>pdbonly</DebugType>
    <PlatformTarget>x64</PlatformTarget>
    <RunCodeAnalysis>true</RunCodeAnalysis>
    <UseVSHostingProcess>false</UseVSHostingProcess>
    <ErrorReport>prompt</ErrorReport>
    <CodeAnalysisRuleSet>microsoft.toolkit.uwp.sampleapp.ruleset</CodeAnalysisRuleSet>
    <Prefer32Bit>true</Prefer32Bit>
  </PropertyGroup>
  <Import Project="$(MSBuildExtensionsPath)\Microsoft\WindowsXaml\v$(VisualStudioVersion)\Microsoft.Windows.UI.Xaml.CSharp.targets" />
  <!-- To modify your build process, add your task inside one of the targets below and uncomment it.
       Other similar extension points exist, see Microsoft.Common.targets.
  <Target Name="BeforeBuild">
  </Target>
  <Target Name="AfterBuild">
  </Target>
  -->
</Project><|MERGE_RESOLUTION|>--- conflicted
+++ resolved
@@ -374,10 +374,6 @@
     <Content Include="SamplePages\MarkdownTextBlock\MarkdownTextBlockCode.bind" />
     <Content Include="SamplePages\OneDrive Service\OneDriveCode.bind" />
     <Content Include="SamplePages\Analytics\AnalyticsCode.bind" />
-<<<<<<< HEAD
-    <Content Include="SamplePages\TextToolbar\TextToolbar.bind" />
-    <Content Include="SamplePages\TextToolbar\TextToolbarCode.bind" />
-=======
     <Content Include="SamplePages\Blur\BlurBehaviorCode.bind" />
     <Content Include="SamplePages\Blur\BlurBehaviorXaml.bind" />
     <Content Include="SamplePages\ViewExtensions\ViewExtensionsCode.bind">
@@ -386,7 +382,8 @@
     <Content Include="SamplePages\Carousel\CarouselCode.bind" />
     <Content Include="SamplePages\AlignmentGrid\AlignmentGridXaml.bind" />
     <Content Include="SamplePages\FocusTracker\FocusTrackerXaml.bind" />
->>>>>>> ceef5717
+    <Content Include="SamplePages\TextToolbar\TextToolbar.bind" />
+    <Content Include="SamplePages\TextToolbar\TextToolbarCode.bind" />
   </ItemGroup>
   <ItemGroup>
     <Compile Include="App.xaml.cs">
@@ -411,9 +408,12 @@
       <DependentUpon>FocusTrackerPage.xaml</DependentUpon>
     </Compile>
     <Compile Include="SamplePages\BackgroundTaskHelper\TestBackgroundTask.cs" />
+    <Compile Include="SamplePages\TextToolbar\TextToolbarPage.xaml.cs">
+      <DependentUpon>TextToolbarPage.xaml</DependentUpon>
+    </Compile>
     <Compile Include="SamplePages\ViewExtensions\ViewExtensionsPage.xaml.cs">
       <DependentUpon>ViewExtensionsPage.xaml</DependentUpon>
-      </Compile>
+    </Compile>
     <Compile Include="SamplePages\Carousel\CarouselPage.xaml.cs">
       <DependentUpon>CarouselPage.xaml</DependentUpon>
     </Compile>
@@ -473,13 +473,8 @@
     <Compile Include="SamplePages\Analytics\AnalyticsPage.xaml.cs">
       <DependentUpon>AnalyticsPage.xaml</DependentUpon>
     </Compile>
-<<<<<<< HEAD
-    <Compile Include="SamplePages\TextToolbar\TextToolbarPage.xaml.cs">
-      <DependentUpon>TextToolbarPage.xaml</DependentUpon>
-=======
     <Compile Include="SamplePages\Saturation\SaturationBehaviorPage.xaml.cs">
       <DependentUpon>SaturationBehaviorPage.xaml</DependentUpon>
->>>>>>> ceef5717
     </Compile>
     <Compile Include="SamplePages\TileControl\TileControlPage.xaml.cs">
       <DependentUpon>TileControlPage.xaml</DependentUpon>
@@ -652,6 +647,10 @@
       <Generator>MSBuild:Compile</Generator>
       <SubType>Designer</SubType>
     </Page>
+    <Page Include="SamplePages\TextToolbar\TextToolbarPage.xaml">
+      <Generator>MSBuild:Compile</Generator>
+      <SubType>Designer</SubType>
+    </Page>
     <Page Include="SamplePages\ViewExtensions\ViewExtensionsPage.xaml">
       <Generator>MSBuild:Compile</Generator>
       <SubType>Designer</SubType>
@@ -708,15 +707,9 @@
       <Generator>MSBuild:Compile</Generator>
       <SubType>Designer</SubType>
     </Page>
-<<<<<<< HEAD
-    <Page Include="SamplePages\TextToolbar\TextToolbarPage.xaml">
-      <Generator>MSBuild:Compile</Generator>
-      <SubType>Designer</SubType>
-=======
     <Page Include="SamplePages\Saturation\SaturationBehaviorPage.xaml">
       <SubType>Designer</SubType>
       <Generator>MSBuild:Compile</Generator>
->>>>>>> ceef5717
     </Page>
     <Page Include="SamplePages\TileControl\TileControlPage.xaml">
       <Generator>MSBuild:Compile</Generator>
