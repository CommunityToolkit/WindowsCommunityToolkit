--- conflicted
+++ resolved
@@ -49,11 +49,8 @@
         private InMemoryStorage<T> _inMemoryFileStorage = null;
 
         private ConcurrentDictionary<string, ConcurrentRequest> _concurrentTasks = new ConcurrentDictionary<string, ConcurrentRequest>();
-<<<<<<< HEAD
-=======
 
         private HttpClient _httpClient = null;
->>>>>>> b8ceff12
 
         /// <summary>
         /// Initializes a new instance of the <see cref="CacheBase{T}"/> class.
@@ -299,11 +296,7 @@
         /// <param name="stream">input stream</param>
         /// <param name="initializerKeyValues">key value pairs used when initializing instance of generic type</param>
         /// <returns>awaitable task</returns>
-<<<<<<< HEAD
-        protected abstract Task<T> InitializeTypeAsync(IRandomAccessStream stream, List<KeyValuePair<string, object>> initializerKeyValues = null);
-=======
         protected abstract Task<T> InitializeTypeAsync(Stream stream, List<KeyValuePair<string, object>> initializerKeyValues = null);
->>>>>>> b8ceff12
 
         /// <summary>
         /// Cache specific hooks to process items from HTTP response
@@ -428,9 +421,6 @@
                 uint retries = 0;
                 try
                 {
-<<<<<<< HEAD
-                    instance = await DownloadFileAsync(uri, baseFile, preCacheOnly, cancellationToken, initializerKeyValues).ConfigureAwait(false);
-=======
                     while (retries < RetryCount)
                     {
                         try
@@ -448,7 +438,6 @@
 
                         retries++;
                     }
->>>>>>> b8ceff12
                 }
                 catch (Exception)
                 {
@@ -459,11 +448,7 @@
 
             if (EqualityComparer<T>.Default.Equals(instance, default(T)) && !preCacheOnly)
             {
-<<<<<<< HEAD
-                instance = await InitializeTypeAsync(baseFile, initializerKeyValues).ConfigureAwait(false);
-=======
                 instance = await InitializeTypeAsync(baseFile, initializerKeyValues).ConfigureAwait(MaintainContext);
->>>>>>> b8ceff12
 
                 if (_inMemoryFileStorage.MaxItemCount > 0)
                 {
@@ -485,14 +470,10 @@
             {
                 using (var stream = await HttpClient.GetStreamAsync(uri))
                 {
-<<<<<<< HEAD
-                    instance = await InitializeTypeAsync(webStream, initializerKeyValues).ConfigureAwait(false);
-=======
                     stream.CopyTo(ms);
                     ms.Flush();
 
                     ms.Position = 0;
->>>>>>> b8ceff12
 
                     using (var fs = await baseFile.OpenStreamForWriteAsync())
                     {
