<Project Sdk="Microsoft.NET.Sdk">

  <PropertyGroup>
    <OutputType>WinExe</OutputType>
    <TargetFramework>net5.0-windows10.0.19041.0</TargetFramework>
    <TargetPlatformMinVersion>10.0.17763.0</TargetPlatformMinVersion>

    <RootNamespace>UITests.App</RootNamespace>

    <Platforms>x86;x64;arm64</Platforms>
    <RuntimeIdentifiers>win10-x86;win10-x64;win10-arm64</RuntimeIdentifiers>

    <ApplicationManifest>app.manifest</ApplicationManifest>

    <CsWinRTIncludes>AppTestAutomationHelpers</CsWinRTIncludes>
    <CsWinRTWindowsMetadata>10.0.19041.0</CsWinRTWindowsMetadata>

    <LangVersion>9.0</LangVersion>
    <NoWarn>$(NoWarn);CS0108</NoWarn>
    <IsTestHost>true</IsTestHost>
  </PropertyGroup>
<<<<<<< HEAD

=======
  <PropertyGroup Condition="'$(Configuration)|$(Platform)' == 'Debug|x86'">
    <DebugSymbols>true</DebugSymbols>
    <OutputPath>bin\x86\Debug\</OutputPath>
    <DefineConstants>DEBUG;TRACE;NETFX_CORE;WINDOWS_UWP</DefineConstants>
    <NoWarn>;2008</NoWarn>
    <DebugType>full</DebugType>
    <PlatformTarget>x86</PlatformTarget>
    <UseVSHostingProcess>false</UseVSHostingProcess>
    <ErrorReport>prompt</ErrorReport>
    <Prefer32Bit>true</Prefer32Bit>
  </PropertyGroup>
  <PropertyGroup Condition="'$(Configuration)|$(Platform)' == 'Release|x86'">
    <OutputPath>bin\x86\Release\</OutputPath>
    <DefineConstants>TRACE;NETFX_CORE;WINDOWS_UWP</DefineConstants>
    <Optimize>true</Optimize>
    <NoWarn>;2008</NoWarn>
    <DebugType>pdbonly</DebugType>
    <PlatformTarget>x86</PlatformTarget>
    <UseVSHostingProcess>false</UseVSHostingProcess>
    <ErrorReport>prompt</ErrorReport>
    <Prefer32Bit>true</Prefer32Bit>
    <UseDotNetNativeToolchain>true</UseDotNetNativeToolchain>
  </PropertyGroup>
  <PropertyGroup Condition="'$(Configuration)|$(Platform)' == 'Debug|ARM'">
    <DebugSymbols>true</DebugSymbols>
    <OutputPath>bin\ARM\Debug\</OutputPath>
    <DefineConstants>DEBUG;TRACE;NETFX_CORE;WINDOWS_UWP</DefineConstants>
    <NoWarn>;2008</NoWarn>
    <DebugType>full</DebugType>
    <PlatformTarget>ARM</PlatformTarget>
    <UseVSHostingProcess>false</UseVSHostingProcess>
    <ErrorReport>prompt</ErrorReport>
    <Prefer32Bit>true</Prefer32Bit>
  </PropertyGroup>
  <PropertyGroup Condition="'$(Configuration)|$(Platform)' == 'Release|ARM'">
    <OutputPath>bin\ARM\Release\</OutputPath>
    <DefineConstants>TRACE;NETFX_CORE;WINDOWS_UWP</DefineConstants>
    <Optimize>true</Optimize>
    <NoWarn>;2008</NoWarn>
    <DebugType>pdbonly</DebugType>
    <PlatformTarget>ARM</PlatformTarget>
    <UseVSHostingProcess>false</UseVSHostingProcess>
    <ErrorReport>prompt</ErrorReport>
    <Prefer32Bit>true</Prefer32Bit>
    <UseDotNetNativeToolchain>true</UseDotNetNativeToolchain>
  </PropertyGroup>
  <PropertyGroup Condition="'$(Configuration)|$(Platform)' == 'Debug|ARM64'">
    <DebugSymbols>true</DebugSymbols>
    <OutputPath>bin\ARM64\Debug\</OutputPath>
    <DefineConstants>DEBUG;TRACE;NETFX_CORE;WINDOWS_UWP</DefineConstants>
    <NoWarn>;2008</NoWarn>
    <DebugType>full</DebugType>
    <PlatformTarget>ARM64</PlatformTarget>
    <UseVSHostingProcess>false</UseVSHostingProcess>
    <ErrorReport>prompt</ErrorReport>
    <Prefer32Bit>true</Prefer32Bit>
    <UseDotNetNativeToolchain>true</UseDotNetNativeToolchain>
  </PropertyGroup>
  <PropertyGroup Condition="'$(Configuration)|$(Platform)' == 'Release|ARM64'">
    <OutputPath>bin\ARM64\Release\</OutputPath>
    <DefineConstants>TRACE;NETFX_CORE;WINDOWS_UWP</DefineConstants>
    <Optimize>true</Optimize>
    <NoWarn>;2008</NoWarn>
    <DebugType>pdbonly</DebugType>
    <PlatformTarget>ARM64</PlatformTarget>
    <UseVSHostingProcess>false</UseVSHostingProcess>
    <ErrorReport>prompt</ErrorReport>
    <Prefer32Bit>true</Prefer32Bit>
    <UseDotNetNativeToolchain>true</UseDotNetNativeToolchain>
  </PropertyGroup>
  <PropertyGroup Condition="'$(Configuration)|$(Platform)' == 'Debug|x64'">
    <DebugSymbols>true</DebugSymbols>
    <OutputPath>bin\x64\Debug\</OutputPath>
    <DefineConstants>DEBUG;TRACE;NETFX_CORE;WINDOWS_UWP</DefineConstants>
    <NoWarn>;2008</NoWarn>
    <DebugType>full</DebugType>
    <PlatformTarget>x64</PlatformTarget>
    <UseVSHostingProcess>false</UseVSHostingProcess>
    <ErrorReport>prompt</ErrorReport>
    <Prefer32Bit>true</Prefer32Bit>
  </PropertyGroup>
  <PropertyGroup Condition="'$(Configuration)|$(Platform)' == 'Release|x64'">
    <OutputPath>bin\x64\Release\</OutputPath>
    <DefineConstants>TRACE;NETFX_CORE;WINDOWS_UWP</DefineConstants>
    <Optimize>true</Optimize>
    <NoWarn>;2008</NoWarn>
    <DebugType>pdbonly</DebugType>
    <PlatformTarget>x64</PlatformTarget>
    <UseVSHostingProcess>false</UseVSHostingProcess>
    <ErrorReport>prompt</ErrorReport>
    <Prefer32Bit>true</Prefer32Bit>
    <UseDotNetNativeToolchain>true</UseDotNetNativeToolchain>
  </PropertyGroup>
  <PropertyGroup>
    <RestoreProjectStyle>PackageReference</RestoreProjectStyle>
  </PropertyGroup>
  <ItemGroup>
    <Compile Include="App.xaml.cs">
      <DependentUpon>App.xaml</DependentUpon>
    </Compile>
    <Compile Include="App.AppService.xaml.cs">
      <DependentUpon>App.xaml</DependentUpon>
    </Compile>
    <Compile Include="MainTestHost.xaml.cs">
      <DependentUpon>MainTestHost.xaml</DependentUpon>
    </Compile>
    <Compile Include="RequestPageMessage.cs" />
    <Compile Include="TestInterop.cs" />
    <Compile Include="Properties\AssemblyInfo.cs" />
  </ItemGroup>
  <ItemGroup>
    <AppxManifest Include="Package.appxmanifest">
      <SubType>Designer</SubType>
    </AppxManifest>
  </ItemGroup>
>>>>>>> e8029ece
  <ItemGroup>
    <Manifest Include="$(ApplicationManifest)" />
  </ItemGroup>

  <ItemGroup>
    <Protobuf Include="..\UITests.Tests.Shared\AppService.proto" GrpcServices="Server">
      <Link>AppService.proto</Link>
    </Protobuf>
  </ItemGroup>
  
  <Target Name="ForceProtoCodegenAndCompile" BeforeTargets="XamlPreCompile" DependsOnTargets="Protobuf_Compile" />

  <ItemGroup>
    <PackageReference Include="Microsoft.Internal.MUXAppTestHelpers.WinUI">
      <Version>3.0.0-zmain.210407.3-CI</Version>
    </PackageReference>
    <PackageReference Include="Microsoft.Windows.CsWinRT" Version="1.2.6" />
    <PackageReference Include="Microsoft.Extensions.Hosting" Version="5.0.0" />
    <PackageReference Include="Grpc" Version="2.36.4" />
    <PackageReference Include="Google.Protobuf" Version="3.15.7" />
    <PackageReference Include="Grpc.Tools" Version="2.36.4" PrivateAssets="All" />
    <PackageReference Include="Grpc.AspNetCore" Version="2.36.0" />
  </ItemGroup>
  <ItemGroup>
    <ProjectReference Include="..\..\CommunityToolkit.HighPerformance\CommunityToolkit.HighPerformance.csproj">
      <Project>{7e30d48c-4cd8-47be-b557-10a20391dcc4}</Project>
      <Name>CommunityToolkit.HighPerformance</Name>
    </ProjectReference>
    <ProjectReference Include="..\..\CommunityToolkit.Mvvm\CommunityToolkit.Mvvm.csproj">
      <Project>{d82ae6e1-e612-434e-acb2-363ee48738d3}</Project>
      <Name>CommunityToolkit.Mvvm</Name>
    </ProjectReference>
    <ProjectReference Include="..\..\CommunityToolkit.WinUI.Connectivity\CommunityToolkit.WinUI.Connectivity.csproj">
      <Project>{b1e850ff-dde6-44d5-a830-34250e97a687}</Project>
      <Name>CommunityToolkit.WinUI.Connectivity</Name>
    </ProjectReference>
    <ProjectReference Include="..\..\CommunityToolkit.WinUI.DeveloperTools\CommunityToolkit.WinUI.DeveloperTools.csproj">
      <Project>{e7697922-9555-4cfb-aee0-c5f4d657e559}</Project>
      <Name>CommunityToolkit.WinUI.DeveloperTools</Name>
    </ProjectReference>
    <ProjectReference Include="..\..\CommunityToolkit.WinUI.Input.GazeInteraction\CommunityToolkit.WinUI.Input.GazeInteraction.csproj">
      <Project>{a5e98964-45b1-442d-a07a-298a3221d81e}</Project>
      <Name>CommunityToolkit.WinUI.Input.GazeInteraction</Name>
    </ProjectReference>
    <ProjectReference Include="..\..\CommunityToolkit.WinUI.Notifications\CommunityToolkit.WinUI.Notifications.csproj">
      <Project>{97ee849b-403c-490e-80ed-d19d7cc153fd}</Project>
      <Name>CommunityToolkit.WinUI.Notifications</Name>
    </ProjectReference>
    <ProjectReference Include="..\..\CommunityToolkit.WinUI.UI.Animations\CommunityToolkit.WinUI.UI.Animations.csproj">
      <Project>{b24a296c-b3eb-4e06-a64e-74ac2d1acc91}</Project>
      <Name>CommunityToolkit.WinUI.UI.Animations</Name>
    </ProjectReference>
    <ProjectReference Include="..\..\CommunityToolkit.WinUI.UI.Controls.DataGrid\CommunityToolkit.WinUI.UI.Controls.DataGrid.csproj">
      <Project>{daeb9cec-c817-33b2-74b2-bc379380db72}</Project>
      <Name>CommunityToolkit.WinUI.UI.Controls.DataGrid</Name>
    </ProjectReference>
    <ProjectReference Include="..\..\CommunityToolkit.WinUI.UI.Controls.Layout\CommunityToolkit.WinUI.UI.Controls.Layout.csproj">
      <Project>{cb444381-18ba-4a51-bb32-3a498bcc1e99}</Project>
      <Name>CommunityToolkit.WinUI.UI.Controls.Layout</Name>
    </ProjectReference>
    <ProjectReference Include="..\..\CommunityToolkit.WinUI.UI.Controls.Markdown\CommunityToolkit.WinUI.UI.Controls.Markdown.csproj">
      <Project>{6fedf199-b052-49dd-8f3e-2a9224998e0f}</Project>
      <Name>CommunityToolkit.WinUI.UI.Controls.Markdown</Name>
    </ProjectReference>
    <ProjectReference Include="..\..\CommunityToolkit.WinUI.UI.Controls.Core\CommunityToolkit.WinUI.UI.Controls.Core.csproj">
      <Project>{e9faabfb-d726-42c1-83c1-cb46a29fea81}</Project>
      <Name>CommunityToolkit.WinUI.UI.Controls.Core</Name>
    </ProjectReference>
    <ProjectReference Include="..\..\CommunityToolkit.WinUI.UI.Media\CommunityToolkit.WinUI.UI.Media.csproj">
      <Project>{75f9ee44-3efa-47bc-aedd-351b9834a0af}</Project>
      <Name>CommunityToolkit.WinUI.UI.Media</Name>
    </ProjectReference>
    <ProjectReference Include="..\..\CommunityToolkit.WinUI.UI\CommunityToolkit.WinUI.UI.csproj">
      <Project>{3dd8aa7c-3569-4e51-992f-0c2257e8878e}</Project>
      <Name>CommunityToolkit.WinUI.UI</Name>
    </ProjectReference>
    <ProjectReference Include="..\..\CommunityToolkit.WinUI\CommunityToolkit.WinUI.csproj">
      <Project>{805f80df-75c6-4c2f-8fd9-b47f6d0df5a3}</Project>
      <Name>CommunityToolkit.WinUI</Name>
    </ProjectReference>
    <ProjectReference Include="..\..\CommunityToolkit.Common\CommunityToolkit.Common.csproj">
      <Project>{6fe128a8-cefa-4a61-a987-ec92de6b538e}</Project>
      <Name>CommunityToolkit.Common</Name>
    </ProjectReference>
  </ItemGroup>
<<<<<<< HEAD
=======
  <PropertyGroup Condition=" '$(VisualStudioVersion)' == '' or '$(VisualStudioVersion)' &lt; '14.0' ">
    <VisualStudioVersion>14.0</VisualStudioVersion>
  </PropertyGroup>
  <Import Project="$(MSBuildExtensionsPath)\Microsoft\WindowsXaml\v$(VisualStudioVersion)\Microsoft.Windows.UI.Xaml.CSharp.targets" />
>>>>>>> e8029ece
  <Import Project="..\UITests.Tests.Shared\UITests.Tests.Shared.projitems" Label="Shared" />
  <!-- No-op to avoid build error when packing solution from commandline -->
  <Target Name="Pack" />
</Project><|MERGE_RESOLUTION|>--- conflicted
+++ resolved
@@ -19,125 +19,7 @@
     <NoWarn>$(NoWarn);CS0108</NoWarn>
     <IsTestHost>true</IsTestHost>
   </PropertyGroup>
-<<<<<<< HEAD
 
-=======
-  <PropertyGroup Condition="'$(Configuration)|$(Platform)' == 'Debug|x86'">
-    <DebugSymbols>true</DebugSymbols>
-    <OutputPath>bin\x86\Debug\</OutputPath>
-    <DefineConstants>DEBUG;TRACE;NETFX_CORE;WINDOWS_UWP</DefineConstants>
-    <NoWarn>;2008</NoWarn>
-    <DebugType>full</DebugType>
-    <PlatformTarget>x86</PlatformTarget>
-    <UseVSHostingProcess>false</UseVSHostingProcess>
-    <ErrorReport>prompt</ErrorReport>
-    <Prefer32Bit>true</Prefer32Bit>
-  </PropertyGroup>
-  <PropertyGroup Condition="'$(Configuration)|$(Platform)' == 'Release|x86'">
-    <OutputPath>bin\x86\Release\</OutputPath>
-    <DefineConstants>TRACE;NETFX_CORE;WINDOWS_UWP</DefineConstants>
-    <Optimize>true</Optimize>
-    <NoWarn>;2008</NoWarn>
-    <DebugType>pdbonly</DebugType>
-    <PlatformTarget>x86</PlatformTarget>
-    <UseVSHostingProcess>false</UseVSHostingProcess>
-    <ErrorReport>prompt</ErrorReport>
-    <Prefer32Bit>true</Prefer32Bit>
-    <UseDotNetNativeToolchain>true</UseDotNetNativeToolchain>
-  </PropertyGroup>
-  <PropertyGroup Condition="'$(Configuration)|$(Platform)' == 'Debug|ARM'">
-    <DebugSymbols>true</DebugSymbols>
-    <OutputPath>bin\ARM\Debug\</OutputPath>
-    <DefineConstants>DEBUG;TRACE;NETFX_CORE;WINDOWS_UWP</DefineConstants>
-    <NoWarn>;2008</NoWarn>
-    <DebugType>full</DebugType>
-    <PlatformTarget>ARM</PlatformTarget>
-    <UseVSHostingProcess>false</UseVSHostingProcess>
-    <ErrorReport>prompt</ErrorReport>
-    <Prefer32Bit>true</Prefer32Bit>
-  </PropertyGroup>
-  <PropertyGroup Condition="'$(Configuration)|$(Platform)' == 'Release|ARM'">
-    <OutputPath>bin\ARM\Release\</OutputPath>
-    <DefineConstants>TRACE;NETFX_CORE;WINDOWS_UWP</DefineConstants>
-    <Optimize>true</Optimize>
-    <NoWarn>;2008</NoWarn>
-    <DebugType>pdbonly</DebugType>
-    <PlatformTarget>ARM</PlatformTarget>
-    <UseVSHostingProcess>false</UseVSHostingProcess>
-    <ErrorReport>prompt</ErrorReport>
-    <Prefer32Bit>true</Prefer32Bit>
-    <UseDotNetNativeToolchain>true</UseDotNetNativeToolchain>
-  </PropertyGroup>
-  <PropertyGroup Condition="'$(Configuration)|$(Platform)' == 'Debug|ARM64'">
-    <DebugSymbols>true</DebugSymbols>
-    <OutputPath>bin\ARM64\Debug\</OutputPath>
-    <DefineConstants>DEBUG;TRACE;NETFX_CORE;WINDOWS_UWP</DefineConstants>
-    <NoWarn>;2008</NoWarn>
-    <DebugType>full</DebugType>
-    <PlatformTarget>ARM64</PlatformTarget>
-    <UseVSHostingProcess>false</UseVSHostingProcess>
-    <ErrorReport>prompt</ErrorReport>
-    <Prefer32Bit>true</Prefer32Bit>
-    <UseDotNetNativeToolchain>true</UseDotNetNativeToolchain>
-  </PropertyGroup>
-  <PropertyGroup Condition="'$(Configuration)|$(Platform)' == 'Release|ARM64'">
-    <OutputPath>bin\ARM64\Release\</OutputPath>
-    <DefineConstants>TRACE;NETFX_CORE;WINDOWS_UWP</DefineConstants>
-    <Optimize>true</Optimize>
-    <NoWarn>;2008</NoWarn>
-    <DebugType>pdbonly</DebugType>
-    <PlatformTarget>ARM64</PlatformTarget>
-    <UseVSHostingProcess>false</UseVSHostingProcess>
-    <ErrorReport>prompt</ErrorReport>
-    <Prefer32Bit>true</Prefer32Bit>
-    <UseDotNetNativeToolchain>true</UseDotNetNativeToolchain>
-  </PropertyGroup>
-  <PropertyGroup Condition="'$(Configuration)|$(Platform)' == 'Debug|x64'">
-    <DebugSymbols>true</DebugSymbols>
-    <OutputPath>bin\x64\Debug\</OutputPath>
-    <DefineConstants>DEBUG;TRACE;NETFX_CORE;WINDOWS_UWP</DefineConstants>
-    <NoWarn>;2008</NoWarn>
-    <DebugType>full</DebugType>
-    <PlatformTarget>x64</PlatformTarget>
-    <UseVSHostingProcess>false</UseVSHostingProcess>
-    <ErrorReport>prompt</ErrorReport>
-    <Prefer32Bit>true</Prefer32Bit>
-  </PropertyGroup>
-  <PropertyGroup Condition="'$(Configuration)|$(Platform)' == 'Release|x64'">
-    <OutputPath>bin\x64\Release\</OutputPath>
-    <DefineConstants>TRACE;NETFX_CORE;WINDOWS_UWP</DefineConstants>
-    <Optimize>true</Optimize>
-    <NoWarn>;2008</NoWarn>
-    <DebugType>pdbonly</DebugType>
-    <PlatformTarget>x64</PlatformTarget>
-    <UseVSHostingProcess>false</UseVSHostingProcess>
-    <ErrorReport>prompt</ErrorReport>
-    <Prefer32Bit>true</Prefer32Bit>
-    <UseDotNetNativeToolchain>true</UseDotNetNativeToolchain>
-  </PropertyGroup>
-  <PropertyGroup>
-    <RestoreProjectStyle>PackageReference</RestoreProjectStyle>
-  </PropertyGroup>
-  <ItemGroup>
-    <Compile Include="App.xaml.cs">
-      <DependentUpon>App.xaml</DependentUpon>
-    </Compile>
-    <Compile Include="App.AppService.xaml.cs">
-      <DependentUpon>App.xaml</DependentUpon>
-    </Compile>
-    <Compile Include="MainTestHost.xaml.cs">
-      <DependentUpon>MainTestHost.xaml</DependentUpon>
-    </Compile>
-    <Compile Include="RequestPageMessage.cs" />
-    <Compile Include="TestInterop.cs" />
-    <Compile Include="Properties\AssemblyInfo.cs" />
-  </ItemGroup>
-  <ItemGroup>
-    <AppxManifest Include="Package.appxmanifest">
-      <SubType>Designer</SubType>
-    </AppxManifest>
-  </ItemGroup>
->>>>>>> e8029ece
   <ItemGroup>
     <Manifest Include="$(ApplicationManifest)" />
   </ItemGroup>
@@ -223,13 +105,6 @@
       <Name>CommunityToolkit.Common</Name>
     </ProjectReference>
   </ItemGroup>
-<<<<<<< HEAD
-=======
-  <PropertyGroup Condition=" '$(VisualStudioVersion)' == '' or '$(VisualStudioVersion)' &lt; '14.0' ">
-    <VisualStudioVersion>14.0</VisualStudioVersion>
-  </PropertyGroup>
-  <Import Project="$(MSBuildExtensionsPath)\Microsoft\WindowsXaml\v$(VisualStudioVersion)\Microsoft.Windows.UI.Xaml.CSharp.targets" />
->>>>>>> e8029ece
   <Import Project="..\UITests.Tests.Shared\UITests.Tests.Shared.projitems" Label="Shared" />
   <!-- No-op to avoid build error when packing solution from commandline -->
   <Target Name="Pack" />
