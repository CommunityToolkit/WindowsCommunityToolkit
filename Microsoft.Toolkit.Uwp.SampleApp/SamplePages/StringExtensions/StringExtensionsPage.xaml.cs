// Licensed to the .NET Foundation under one or more agreements.
// The .NET Foundation licenses this file to you under the MIT license.
// See the LICENSE file in the project root for more information.

<<<<<<< HEAD
using Microsoft.Toolkit.Extensions;
using Microsoft.UI.Text;
using Microsoft.UI.Xaml.Controls;
=======
using Windows.UI.Text;
using Windows.UI.Xaml.Controls;
>>>>>>> 14880e31

namespace Microsoft.Toolkit.Uwp.SampleApp.SamplePages
{
    /// <summary>
    /// Page that shows how to use StringExtensions
    /// </summary>
    public sealed partial class StringExtensionsPage : Page
    {
        public StringExtensionsPage()
        {
            this.InitializeComponent();
            ValidateCurrentText();
        }

        private void OnTextChanged(object sender, TextChangedEventArgs e)
        {
            ValidateCurrentText();
        }

        private void ValidateCurrentText()
        {
            IsValidEmailResult.Text = InputTextBox.Text.IsEmail().ToString();
            IsValidEmailResult.FontWeight = InputTextBox.Text.IsEmail() ? FontWeights.Bold : FontWeights.Normal;

            IsValidNumberResult.Text = InputTextBox.Text.IsNumeric().ToString();
            IsValidNumberResult.FontWeight = InputTextBox.Text.IsNumeric() ? FontWeights.Bold : FontWeights.Normal;

            IsValidDecimalResult.Text = InputTextBox.Text.IsDecimal().ToString();
            IsValidDecimalResult.FontWeight = InputTextBox.Text.IsDecimal() ? FontWeights.Bold : FontWeights.Normal;

            IsValidStringResult.Text = InputTextBox.Text.IsCharacterString().ToString();
            IsValidPhoneNumberResult.FontWeight = InputTextBox.Text.IsCharacterString() ? FontWeights.Bold : FontWeights.Normal;

            IsValidPhoneNumberResult.Text = InputTextBox.Text.IsPhoneNumber().ToString();
            IsValidPhoneNumberResult.FontWeight = InputTextBox.Text.IsPhoneNumber() ? FontWeights.Bold : FontWeights.Normal;
        }
    }
}<|MERGE_RESOLUTION|>--- conflicted
+++ resolved
@@ -2,14 +2,8 @@
 // The .NET Foundation licenses this file to you under the MIT license.
 // See the LICENSE file in the project root for more information.
 
-<<<<<<< HEAD
-using Microsoft.Toolkit.Extensions;
 using Microsoft.UI.Text;
 using Microsoft.UI.Xaml.Controls;
-=======
-using Windows.UI.Text;
-using Windows.UI.Xaml.Controls;
->>>>>>> 14880e31
 
 namespace Microsoft.Toolkit.Uwp.SampleApp.SamplePages
 {
