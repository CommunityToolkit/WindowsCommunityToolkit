﻿<?xml version="1.0" encoding="utf-8"?>
<Project ToolsVersion="14.0" DefaultTargets="Build" xmlns="http://schemas.microsoft.com/developer/msbuild/2003">
  <Import Project="$(MSBuildExtensionsPath)\$(MSBuildToolsVersion)\Microsoft.Common.props" Condition="Exists('$(MSBuildExtensionsPath)\$(MSBuildToolsVersion)\Microsoft.Common.props')" />
  <PropertyGroup>
    <Configuration Condition=" '$(Configuration)' == '' ">Debug</Configuration>
    <Platform Condition=" '$(Platform)' == '' ">AnyCPU</Platform>
    <ProjectGuid>{E9FAABFB-D726-42C1-83C1-CB46A29FEA81}</ProjectGuid>
    <OutputType>Library</OutputType>
    <AppDesignerFolder>Properties</AppDesignerFolder>
    <RootNamespace>Microsoft.Toolkit.Uwp.UI.Controls</RootNamespace>
    <AssemblyName>Microsoft.Toolkit.Uwp.UI.Controls</AssemblyName>
    <DefaultLanguage>en-US</DefaultLanguage>
    <TargetPlatformIdentifier>UAP</TargetPlatformIdentifier>
    <TargetPlatformVersion>10.0.10586.0</TargetPlatformVersion>
    <TargetPlatformMinVersion>10.0.10586.0</TargetPlatformMinVersion>
    <MinimumVisualStudioVersion>14</MinimumVisualStudioVersion>
    <FileAlignment>512</FileAlignment>
    <ProjectTypeGuids>{A5A43C5B-DE2A-4C0C-9213-0A381AF9435A};{FAE04EC0-301F-11D3-BF4B-00C04F79EFBC}</ProjectTypeGuids>
    <AllowCrossPlatformRetargeting>false</AllowCrossPlatformRetargeting>
  </PropertyGroup>
  <PropertyGroup Condition=" '$(Configuration)|$(Platform)' == 'Debug|AnyCPU' ">
    <PlatformTarget>AnyCPU</PlatformTarget>
    <DebugSymbols>true</DebugSymbols>
    <DebugType>full</DebugType>
    <Optimize>false</Optimize>
    <OutputPath>bin\Debug\</OutputPath>
    <DefineConstants>DEBUG;TRACE;NETFX_CORE;WINDOWS_UWP</DefineConstants>
    <ErrorReport>prompt</ErrorReport>
    <WarningLevel>4</WarningLevel>
    <DocumentationFile>bin\Debug\Microsoft.Toolkit.Uwp.UI.Controls.xml</DocumentationFile>
    <CodeAnalysisRuleSet>microsoft.toolkit.uwp.ui.controls.ruleset</CodeAnalysisRuleSet>
  </PropertyGroup>
  <PropertyGroup Condition=" '$(Configuration)|$(Platform)' == 'Release|AnyCPU' ">
    <PlatformTarget>AnyCPU</PlatformTarget>
    <DebugType>pdbonly</DebugType>
    <Optimize>true</Optimize>
    <OutputPath>bin\Release\</OutputPath>
    <DefineConstants>TRACE;NETFX_CORE;WINDOWS_UWP</DefineConstants>
    <ErrorReport>prompt</ErrorReport>
    <WarningLevel>4</WarningLevel>
    <RunCodeAnalysis>true</RunCodeAnalysis>
    <TreatWarningsAsErrors>true</TreatWarningsAsErrors>
    <DocumentationFile>bin\Release\Microsoft.Toolkit.Uwp.UI.Controls.xml</DocumentationFile>
    <CodeAnalysisRuleSet>microsoft.toolkit.uwp.ui.controls.ruleset</CodeAnalysisRuleSet>
  </PropertyGroup>
  <ItemGroup>
    <!-- A reference to the entire .Net Framework and Windows SDK are automatically included -->
    <Compile Include="BladeControl\Blade.cs" />
    <Compile Include="BladeControl\Blade.Properties.cs" />
    <Compile Include="BladeControl\BladeControl.cs" />
    <Compile Include="BladeControl\BladeControl.Events.cs" />
    <Compile Include="BladeControl\BladeControl.Properties.cs" />
    <Compile Include="HeaderedTextBlock\HeaderedTextBlock.cs" />
    <Compile Include="HeaderedTextBlock\HeaderedTextBlock.Properties.cs" />
    <Compile Include="BladeControl\Blade.Events.cs" />
    <None Include="Microsoft.Toolkit.Uwp.UI.Controls.ruleset" />
    <None Include="project.json" />
  </ItemGroup>
  <ItemGroup>
    <Compile Include="ControlHelpers.Composition.cs" />
    <Compile Include="HamburgerMenu\HamburgerMenu.Options.cs" />
    <Compile Include="HamburgerMenu\HamburgerMenu.HamburgerButton.cs" />
    <Compile Include="HamburgerMenu\HamburgerMenu.Properties.cs" />
    <Compile Include="HamburgerMenu\HamburgerMenu.Events.cs" />
    <Compile Include="HamburgerMenu\HamburgerMenu.cs" />
    <Compile Include="ControlHelpers.Math.cs" />
    <Compile Include="ImageEx\ImageEx.cs" />
    <Compile Include="ImageEx\ImageEx.Members.cs" />
    <Compile Include="ImageEx\ImageEx.Placeholder.cs" />
    <Compile Include="ImageEx\ImageEx.Source.cs" />
<<<<<<< HEAD
    <Compile Include="Loading\Loading.cs" />
    <Compile Include="Loading\Loading.Properties.cs" />
=======
    <Compile Include="ImageEx\ImageExFailedEventArgs.cs" />
    <Compile Include="ImageEx\ImageExOpenedEventArgs.cs" />
>>>>>>> 92de4b61
    <Compile Include="RotatorTile\RotatorTile.cs" />
    <Compile Include="Properties\AssemblyInfo.cs" />
    <Compile Include="PullToRefreshListView\PullToRefreshListView.cs" />
    <Compile Include="PullToRefreshListView\RefreshProgressEventArgs.cs" />
    <Compile Include="RadialGauge\RadialGauge.cs" />
    <Compile Include="RangeSelector\RangeChangedEventArgs.cs" />
    <Compile Include="RangeSelector\RangeSelector.cs" />
    <Compile Include="SlidableListItem\SlidableListItem.cs" />
    <Compile Include="AdaptiveGridView\AdaptiveGridView.Properties.cs" />
    <Compile Include="AdaptiveGridView\AdaptiveGridView.cs" />
  </ItemGroup>
  <ItemGroup>
    <Page Include="BladeControl\BladeControl.xaml">
      <SubType>Designer</SubType>
      <Generator>MSBuild:Compile</Generator>
      <CopyToOutputDirectory>PreserveNewest</CopyToOutputDirectory>
    </Page>
    <Page Include="HamburgerMenu\HamburgerMenu.xaml">
      <SubType>Designer</SubType>
      <Generator>MSBuild:Compile</Generator>
      <CopyToOutputDirectory>PreserveNewest</CopyToOutputDirectory>
    </Page>
    <Page Include="HeaderedTextBlock\HeaderedTextBlock.xaml">
      <SubType>Designer</SubType>
      <Generator>MSBuild:Compile</Generator>
      <CopyToOutputDirectory>PreserveNewest</CopyToOutputDirectory>
    </Page>
    <Page Include="ImageEx\ImageEx.xaml">
      <Generator>MSBuild:Compile</Generator>
      <SubType>Designer</SubType>
    </Page>
    <Page Include="Loading\Loading.xaml">
      <SubType>Designer</SubType>
      <Generator>MSBuild:Compile</Generator>
    </Page>
    <Page Include="RotatorTile\RotatorTile.xaml">
      <Generator>MSBuild:Compile</Generator>
      <SubType>Designer</SubType>
    </Page>
    <Page Include="PullToRefreshListView\PullToRefreshListView.xaml">
      <Generator>MSBuild:Compile</Generator>
      <SubType>Designer</SubType>
    </Page>
    <Page Include="RadialGauge\RadialGauge.xaml">
      <Generator>MSBuild:Compile</Generator>
      <SubType>Designer</SubType>
    </Page>
    <Page Include="RangeSelector\RangeSelector.xaml">
      <Generator>MSBuild:Compile</Generator>
      <SubType>Designer</SubType>
    </Page>
    <Page Include="AdaptiveGridView\AdaptiveGridView.xaml">
      <Generator>MSBuild:Compile</Generator>
      <SubType>Designer</SubType>
    </Page>
    <Page Include="SlidableListItem\SlidableListItem.xaml">
      <Generator>MSBuild:Compile</Generator>
      <SubType>Designer</SubType>
    </Page>
    <Page Include="Themes\Generic.xaml">
      <SubType>Designer</SubType>
      <Generator>MSBuild:Compile</Generator>
      <CopyToOutputDirectory>PreserveNewest</CopyToOutputDirectory>
    </Page>
  </ItemGroup>
  <ItemGroup>
    <ProjectReference Include="..\Microsoft.Toolkit.Uwp.UI\Microsoft.Toolkit.Uwp.UI.csproj">
      <Project>{3DD8AA7C-3569-4E51-992F-0C2257E8878E}</Project>
      <Name>Microsoft.Toolkit.Uwp.UI</Name>
      <Private>False</Private>
    </ProjectReference>
  </ItemGroup>
  <ItemGroup>
    <ProjectReference Include="..\Microsoft.Toolkit.Uwp.UI.Animations\Microsoft.Toolkit.Uwp.UI.Animations.csproj">
      <Project>{b24a296c-b3eb-4e06-a64e-74ac2d1acc91}</Project>
      <Name>Microsoft.Toolkit.Uwp.UI.Animations</Name>
      <Private>False</Private>
    </ProjectReference>
    <ProjectReference Include="..\Microsoft.Toolkit.Uwp\Microsoft.Toolkit.Uwp.csproj">
      <Project>{805f80df-75c6-4c2f-8fd9-b47f6d0df5a3}</Project>
      <Name>Microsoft.Toolkit.Uwp</Name>
      <Private>False</Private>
    </ProjectReference>
  </ItemGroup>
  <ItemGroup>
    <EmbeddedResource Include="Properties\Microsoft.Windows.Toolkit.UI.Controls.rd.xml" />
  </ItemGroup>
  <PropertyGroup Condition=" '$(VisualStudioVersion)' == '' or '$(VisualStudioVersion)' &lt; '14.0' ">
    <VisualStudioVersion>14.0</VisualStudioVersion>
  </PropertyGroup>
  <PropertyGroup>
    <StartupObject />
  </PropertyGroup>
  <PropertyGroup Condition="'$(Configuration)|$(Platform)' == 'Debug %28Version 1511%29|AnyCPU'">
    <DebugSymbols>true</DebugSymbols>
    <OutputPath>bin\Debug %28Version 1511%29\</OutputPath>
    <DefineConstants>DEBUG;TRACE;NETFX_CORE;WINDOWS_UWP</DefineConstants>
    <DocumentationFile>bin\Debug\Microsoft.Windows.Toolkit.UI.Controls.XML</DocumentationFile>
    <NoStdLib>true</NoStdLib>
    <DebugType>full</DebugType>
    <PlatformTarget>AnyCPU</PlatformTarget>
    <UseVSHostingProcess>false</UseVSHostingProcess>
    <ErrorReport>prompt</ErrorReport>
    <CodeAnalysisRuleSet>microsoft.toolkit.uwp.ui.controls.ruleset</CodeAnalysisRuleSet>
  </PropertyGroup>
  <PropertyGroup Condition="'$(Configuration)|$(Platform)' == 'Debug %28Anniversary Update%29|AnyCPU'">
    <DebugSymbols>true</DebugSymbols>
    <OutputPath>bin\Debug %28Anniversary Update%29\</OutputPath>
    <DefineConstants>DEBUG;TRACE;NETFX_CORE;WINDOWS_UWP</DefineConstants>
    <DocumentationFile>bin\Debug\Microsoft.Windows.Toolkit.UI.Controls.XML</DocumentationFile>
    <NoStdLib>true</NoStdLib>
    <DebugType>full</DebugType>
    <PlatformTarget>AnyCPU</PlatformTarget>
    <UseVSHostingProcess>false</UseVSHostingProcess>
    <ErrorReport>prompt</ErrorReport>
    <CodeAnalysisRuleSet>microsoft.toolkit.uwp.ui.controls.ruleset</CodeAnalysisRuleSet>
  </PropertyGroup>
  <PropertyGroup Condition="'$(Configuration)|$(Platform)' == 'Release %28Version 1511%29|AnyCPU'">
    <OutputPath>bin\Release %28Version 1511%29\</OutputPath>
    <DefineConstants>CODE_ANALYSIS;TRACE;NETFX_CORE;WINDOWS_UWP</DefineConstants>
    <DocumentationFile>bin\Release\Microsoft.Windows.Toolkit.UI.Controls.XML</DocumentationFile>
    <Optimize>true</Optimize>
    <TreatWarningsAsErrors>true</TreatWarningsAsErrors>
    <NoStdLib>true</NoStdLib>
    <DebugType>pdbonly</DebugType>
    <PlatformTarget>AnyCPU</PlatformTarget>
    <RunCodeAnalysis>true</RunCodeAnalysis>
    <UseVSHostingProcess>false</UseVSHostingProcess>
    <ErrorReport>prompt</ErrorReport>
    <CodeAnalysisRuleSet>microsoft.toolkit.uwp.ui.controls.ruleset</CodeAnalysisRuleSet>
  </PropertyGroup>
  <PropertyGroup Condition="'$(Configuration)|$(Platform)' == 'Release %28Anniversary Update%29|AnyCPU'">
    <OutputPath>bin\Release %28Anniversary Update%29\</OutputPath>
    <DefineConstants>CODE_ANALYSIS;TRACE;NETFX_CORE;WINDOWS_UWP</DefineConstants>
    <DocumentationFile>bin\Release\Microsoft.Windows.Toolkit.UI.Controls.XML</DocumentationFile>
    <Optimize>true</Optimize>
    <TreatWarningsAsErrors>true</TreatWarningsAsErrors>
    <NoStdLib>true</NoStdLib>
    <DebugType>pdbonly</DebugType>
    <PlatformTarget>AnyCPU</PlatformTarget>
    <RunCodeAnalysis>true</RunCodeAnalysis>
    <UseVSHostingProcess>false</UseVSHostingProcess>
    <ErrorReport>prompt</ErrorReport>
    <CodeAnalysisRuleSet>microsoft.toolkit.uwp.ui.controls.ruleset</CodeAnalysisRuleSet>
  </PropertyGroup>
  <Import Project="$(MSBuildExtensionsPath)\Microsoft\WindowsXaml\v$(VisualStudioVersion)\Microsoft.Windows.UI.Xaml.CSharp.targets" />
  <!-- To modify your build process, add your task inside one of the targets below and uncomment it. 
       Other similar extension points exist, see Microsoft.Common.targets.
  <Target Name="BeforeBuild">
  </Target>
  <Target Name="AfterBuild">
  </Target>
  -->
  <Target Name="Before_PrepareLibraryLayout" BeforeTargets="PrepareLibraryLayout">
    <PropertyGroup>
      <Saved_OutputPath>$(OutputPath)</Saved_OutputPath>
      <Saved_TargetPath>$(TargetPath)</Saved_TargetPath>
      <OutputPath>$(OutDir)</OutputPath>
      <TargetPath>
      </TargetPath>
    </PropertyGroup>
  </Target>
  <Target Name="After_PrepareLibraryLayout" AfterTargets="PrepareLibraryLayout">
    <PropertyGroup>
      <OutputPath>$(Saved_OutputPath)</OutputPath>
      <TargetPath>$(Saved_TargetPath)</TargetPath>
    </PropertyGroup>
  </Target>
</Project><|MERGE_RESOLUTION|>--- conflicted
+++ resolved
@@ -68,13 +68,10 @@
     <Compile Include="ImageEx\ImageEx.Members.cs" />
     <Compile Include="ImageEx\ImageEx.Placeholder.cs" />
     <Compile Include="ImageEx\ImageEx.Source.cs" />
-<<<<<<< HEAD
+    <Compile Include="ImageEx\ImageExFailedEventArgs.cs" />
+    <Compile Include="ImageEx\ImageExOpenedEventArgs.cs" />
     <Compile Include="Loading\Loading.cs" />
     <Compile Include="Loading\Loading.Properties.cs" />
-=======
-    <Compile Include="ImageEx\ImageExFailedEventArgs.cs" />
-    <Compile Include="ImageEx\ImageExOpenedEventArgs.cs" />
->>>>>>> 92de4b61
     <Compile Include="RotatorTile\RotatorTile.cs" />
     <Compile Include="Properties\AssemblyInfo.cs" />
     <Compile Include="PullToRefreshListView\PullToRefreshListView.cs" />
