--- conflicted
+++ resolved
@@ -2,15 +2,14 @@
                     xmlns:x="http://schemas.microsoft.com/winfx/2006/xaml"
                     xmlns:controls="using:Microsoft.Toolkit.Uwp.UI.Controls">
 
-  <Style x:Key="HorizontalGridView"
+    <Style x:Key="HorizontalGridView"
          TargetType="GridView">
-    <Setter Property="ScrollViewer.HorizontalScrollBarVisibility" Value="Auto" />
-    <Setter Property="ScrollViewer.HorizontalScrollMode" Value="Enabled" />
-    <Setter Property="ScrollViewer.VerticalScrollMode" Value="Disabled" />
-    <Setter Property="ScrollViewer.VerticalScrollBarVisibility" Value="Hidden" />
-  </Style>
+        <Setter Property="ScrollViewer.HorizontalScrollBarVisibility" Value="Auto" />
+        <Setter Property="ScrollViewer.HorizontalScrollMode" Value="Enabled" />
+        <Setter Property="ScrollViewer.VerticalScrollMode" Value="Disabled" />
+        <Setter Property="ScrollViewer.VerticalScrollBarVisibility" Value="Hidden" />
+    </Style>
 
-<<<<<<< HEAD
     <Style TargetType="controls:BladeView">
         <Setter Property="IsTabStop" Value="False"/>
         <Setter Property="TabNavigation" Value="Once"/>
@@ -81,105 +80,46 @@
             </Setter.Value>
         </Setter>
     </Style>
-=======
-  <Style TargetType="controls:BladeView">
-    <Setter Property="IsTabStop" Value="False" />
-    <Setter Property="TabNavigation" Value="Once" />
-    <Setter Property="ScrollViewer.HorizontalScrollBarVisibility" Value="Auto" />
-    <Setter Property="ScrollViewer.VerticalScrollBarVisibility" Value="Disabled" />
-    <Setter Property="ScrollViewer.VerticalScrollMode" Value="Disabled" />
-    <Setter Property="ScrollViewer.IsVerticalRailEnabled" Value="False" />
-    <Setter Property="ScrollViewer.HorizontalScrollMode" Value="Enabled" />
-    <Setter Property="ScrollViewer.IsHorizontalRailEnabled" Value="True" />
-    <Setter Property="ScrollViewer.ZoomMode" Value="Disabled" />
-    <Setter Property="ScrollViewer.IsDeferredScrollingEnabled" Value="False" />
-    <Setter Property="ScrollViewer.BringIntoViewOnFocusChange" Value="True" />
-    <Setter Property="UseSystemFocusVisuals" Value="True" />
-    <Setter Property="ItemContainerTransitions">
-      <Setter.Value>
-        <TransitionCollection>
-          <AddDeleteThemeTransition />
-          <ContentThemeTransition />
-          <ReorderThemeTransition />
-          <EntranceThemeTransition IsStaggeringEnabled="False" />
-        </TransitionCollection>
-      </Setter.Value>
-    </Setter>
-    <Setter Property="ItemsPanel">
-      <Setter.Value>
-        <ItemsPanelTemplate>
-          <ItemsStackPanel Orientation="Horizontal" />
-        </ItemsPanelTemplate>
-      </Setter.Value>
-    </Setter>
-    <Setter Property="Template">
-      <Setter.Value>
-        <ControlTemplate TargetType="controls:BladeView">
-          <Border Background="{TemplateBinding Background}"
-                  BorderBrush="{TemplateBinding BorderBrush}"
-                  BorderThickness="{TemplateBinding BorderThickness}">
-            <ScrollViewer x:Name="ScrollViewer"
-                          AutomationProperties.AccessibilityView="Raw"
-                          BringIntoViewOnFocusChange="{TemplateBinding ScrollViewer.BringIntoViewOnFocusChange}"
-                          HorizontalScrollBarVisibility="{TemplateBinding ScrollViewer.HorizontalScrollBarVisibility}"
-                          HorizontalScrollMode="{TemplateBinding ScrollViewer.HorizontalScrollMode}"
-                          IsDeferredScrollingEnabled="{TemplateBinding ScrollViewer.IsDeferredScrollingEnabled}"
-                          IsHorizontalRailEnabled="{TemplateBinding ScrollViewer.IsHorizontalRailEnabled}"
-                          IsHorizontalScrollChainingEnabled="{TemplateBinding ScrollViewer.IsHorizontalScrollChainingEnabled}"
-                          IsVerticalRailEnabled="{TemplateBinding ScrollViewer.IsVerticalRailEnabled}"
-                          IsVerticalScrollChainingEnabled="{TemplateBinding ScrollViewer.IsVerticalScrollChainingEnabled}"
-                          TabNavigation="{TemplateBinding TabNavigation}"
-                          VerticalScrollBarVisibility="{TemplateBinding ScrollViewer.VerticalScrollBarVisibility}"
-                          VerticalScrollMode="{TemplateBinding ScrollViewer.VerticalScrollMode}"
-                          ZoomMode="{TemplateBinding ScrollViewer.ZoomMode}">
-              <ItemsPresenter Padding="{TemplateBinding Padding}" />
-            </ScrollViewer>
-          </Border>
-        </ControlTemplate>
-      </Setter.Value>
-    </Setter>
-  </Style>
->>>>>>> 02e41d60
 
-  <Style TargetType="controls:BladeItem">
-    <Setter Property="VerticalContentAlignment" Value="Stretch" />
-    <Setter Property="FontFamily" Value="{ThemeResource ContentControlThemeFontFamily}" />
-    <Setter Property="FontSize" Value="{ThemeResource ControlContentThemeFontSize}" />
-    <Setter Property="Background" Value="Transparent" />
-    <Setter Property="Foreground" Value="{ThemeResource SystemControlForegroundBaseHighBrush}" />
-    <Setter Property="TabNavigation" Value="Local" />
-    <Setter Property="IsHoldingEnabled" Value="True" />
-    <Setter Property="HorizontalContentAlignment" Value="Stretch" />
-    <Setter Property="HorizontalAlignment" Value="Stretch" />
-    <Setter Property="VerticalAlignment" Value="Stretch" />
-    <Setter Property="Margin" Value="0,0,4,4" />
-    <Setter Property="MinWidth" Value="{ThemeResource GridViewItemMinWidth}" />
-    <Setter Property="MinHeight" Value="{ThemeResource GridViewItemMinHeight}" />
-    <Setter Property="BorderBrush" Value="Black" />
-    <Setter Property="BorderThickness" Value="1" />
-    <Setter Property="Template">
-      <Setter.Value>
-        <ControlTemplate TargetType="controls:BladeItem">
-          <Grid BorderBrush="{TemplateBinding BorderBrush}"
+    <Style TargetType="controls:BladeItem">
+        <Setter Property="VerticalContentAlignment" Value="Stretch" />
+        <Setter Property="FontFamily" Value="{ThemeResource ContentControlThemeFontFamily}" />
+        <Setter Property="FontSize" Value="{ThemeResource ControlContentThemeFontSize}" />
+        <Setter Property="Background" Value="Transparent" />
+        <Setter Property="Foreground" Value="{ThemeResource SystemControlForegroundBaseHighBrush}" />
+        <Setter Property="TabNavigation" Value="Local" />
+        <Setter Property="IsHoldingEnabled" Value="True" />
+        <Setter Property="HorizontalContentAlignment" Value="Stretch" />
+        <Setter Property="HorizontalAlignment" Value="Stretch" />
+        <Setter Property="VerticalAlignment" Value="Stretch" />
+        <Setter Property="Margin" Value="0,0,4,4" />
+        <Setter Property="MinWidth" Value="{ThemeResource GridViewItemMinWidth}" />
+        <Setter Property="MinHeight" Value="{ThemeResource GridViewItemMinHeight}" />
+        <Setter Property="BorderBrush" Value="Black" />
+        <Setter Property="BorderThickness" Value="1" />
+        <Setter Property="Template">
+            <Setter.Value>
+                <ControlTemplate TargetType="controls:BladeItem">
+                    <Grid BorderBrush="{TemplateBinding BorderBrush}"
                 BorderThickness="{TemplateBinding BorderThickness}">
-            <Grid.RowDefinitions>
-              <RowDefinition Height="Auto" />
-              <RowDefinition Height="*" />
-            </Grid.RowDefinitions>
+                        <Grid.RowDefinitions>
+                            <RowDefinition Height="Auto" />
+                            <RowDefinition Height="*" />
+                        </Grid.RowDefinitions>
 
-            <Grid Background="{TemplateBinding TitleBarBackground}"
+                        <Grid Background="{TemplateBinding TitleBarBackground}"
                   Visibility="{TemplateBinding TitleBarVisibility}">
-              <Grid.ColumnDefinitions>
-                <ColumnDefinition Width="*" />
-                <ColumnDefinition Width="Auto" />
-              </Grid.ColumnDefinitions>
+                            <Grid.ColumnDefinitions>
+                                <ColumnDefinition Width="*" />
+                                <ColumnDefinition Width="Auto" />
+                            </Grid.ColumnDefinitions>
 
-              <TextBlock Margin="4,0,0,0"
+                            <TextBlock Margin="4,0,0,0"
                          HorizontalAlignment="Left"
                          VerticalAlignment="Center"
                          Foreground="{TemplateBinding TitleBarForeground}"
                          Text="{TemplateBinding Title}" />
-              <Button Name="CloseButton"
+                            <Button Name="CloseButton"
                       Grid.Column="1"
                       HorizontalAlignment="Right"
                       AutomationProperties.Name="Cancel"
@@ -187,15 +127,15 @@
                       Content="&#xE711;"
                       FontFamily="Segoe MDL2 Assets"
                       Foreground="{TemplateBinding CloseButtonForeground}" />
-            </Grid>
+                        </Grid>
 
-            <ContentPresenter Grid.Row="1"
+                        <ContentPresenter Grid.Row="1"
                               VerticalAlignment="Stretch"
                               Background="{TemplateBinding Background}"
                               Visibility="{TemplateBinding IsOpen}" />
-          </Grid>
-        </ControlTemplate>
-      </Setter.Value>
-    </Setter>
-  </Style>
+                    </Grid>
+                </ControlTemplate>
+            </Setter.Value>
+        </Setter>
+    </Style>
 </ResourceDictionary>