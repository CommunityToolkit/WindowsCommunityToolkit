﻿// Licensed to the .NET Foundation under one or more agreements.
// The .NET Foundation licenses this file to you under the MIT license.
// See the LICENSE file in the project root for more information.

using System;
using Microsoft.Toolkit.Uwp.UI.Media.Pipelines;

#nullable enable

namespace Microsoft.Toolkit.Uwp.UI.Media
{
    /// <summary>
    /// A gaussian blur effect
    /// </summary>
    /// <remarks>This effect maps to the Win2D <see cref="Graphics.Canvas.Effects.GaussianBlurEffect"/> effect</remarks>
    public sealed class BlurEffect : PipelineEffect
    {
        private double amount;

        /// <summary>
        /// Gets or sets the blur amount for the effect (must be a positive value)
        /// </summary>
        public double Amount
        {
            get => this.amount;
            set => this.amount = Math.Max(value, 0);
        }

        /// <summary>
        /// Gets the unique id for the effect, if <see cref="PipelineEffect.IsAnimatable"/> is set.
        /// </summary>
        internal string? Id { get; private set; }

        /// <inheritdoc/>
        public override PipelineBuilder AppendToBuilder(PipelineBuilder builder)
        {
<<<<<<< HEAD
            //return builder.Blur((float)Amount);
            return null;
=======
            if (IsAnimatable)
            {
                builder = builder.Blur((float)Amount, out string id);

                Id = id;

                return builder;
            }

            return builder.Blur((float)Amount);
>>>>>>> f2301cf1
        }
    }
}<|MERGE_RESOLUTION|>--- conflicted
+++ resolved
@@ -34,10 +34,7 @@
         /// <inheritdoc/>
         public override PipelineBuilder AppendToBuilder(PipelineBuilder builder)
         {
-<<<<<<< HEAD
-            //return builder.Blur((float)Amount);
-            return null;
-=======
+            /*
             if (IsAnimatable)
             {
                 builder = builder.Blur((float)Amount, out string id);
@@ -48,7 +45,9 @@
             }
 
             return builder.Blur((float)Amount);
->>>>>>> f2301cf1
+            */
+
+            return null;
         }
     }
 }