﻿<Project Sdk="Microsoft.NET.Sdk">

  <PropertyGroup>
    <TargetFramework>net5.0</TargetFramework>
    <Title>Windows Community Toolkit Controls</Title>
    <Description>
      This library provides XAML templated controls. It is part of the Windows Community Toolkit.
      
      Controls:
        - AdaptiveGridView: Presents items in an evenly-spaced set of columns to fill the total available space.
        - BladeView: Provides a horizontal collection of blades for master-detail scenarios.
        - CameraPreview: Easily preview video from camera sources and get realtime frames from the selected source.
        - Carousel: Presents items in a carousel control.
        - DockPanel: Define areas where you can arrange child elements either horizontally or vertically, relative to each other.
        - DropShadowPanel: DropShadowPanel control allows the creation of a DropShadow for any Xaml FrameworkElement in markup.
        - Expander: Expander allows user to show/hide content based on a boolean state.
        - GridSplitter: A the control that redistributes space between columns or rows of a Grid control.
        - HeaderedContentControl: Provides a header to content.
        - HeaderedItemsControl: Provides a header to items.
        - ImageCropper: ImageCropper control allows user to crop image freely.
        - ImageEx: Images are downloaded asynchronously showing a load indicator and can be stored in a local cache.
        - InAppNotification: Show local notifications in your application.
        - InfiniteCanvas: Supports Infinite Scrolling, Ink, Text, Format Text, Zoom in/out, Redo, Undo, Export &amp; Import.
        - LayoutTransformControl: Support for transformations as if applied by LayoutTransform.
        - Loading: Helps to show content with animation to the user while the app is doing some calculation.
        - MasterDetailsView: Implements the Master/Details design pattern.
        - OrbitView: Positions items in a circle around a center element and supports orbits and anchors.
        - RadialGauge: Displays a value within a range, using a needle on a circular face.
        - RadialProgressBar: Displays progress as a circle getting filled.
        - RangeSelector: "Double slider" control for range values.
        - RemoteDevicePicker: Remote Device Picker Control for Project Rome.
        - RotatorTile: Rotates through a set of items one-by-one like a live-tile.
        - ScrollHeader: A UI control that works as a ListView or GridView header control with quick return, sticky, and fade behavior.
        - StaggeredPanel: Layout of items in a column approach where an item will be added to whichever column has used the least amount of space.
        - TextToolbar: A Toolbar for Editing Text attached to a RichEditBox. It can format RTF, Markdown, or use a Custom Formatter.
        - TileControl: A ContentControl that show an image repeated many times.
        - TokenizingTextBox: An AutoSuggestBox like control which places entered input into easily removed containers for contacts or tags.
        - UniformGrid: Presents items in an evenly-spaced set of rows or columns to fill the total available display space.
        - WrapPanel: Positions child elements in sequential position from left to right and breaks content to the next line.
    </Description>
    <PackageTags>UWP Toolkit Windows Controls XAML Range WrapPanel Adaptive Markdown BladeView Blade CameraPreview Camera Carousel DockPanel DropShadow Expander GridSplitter HeaderedContent ImageEx InAppNotification InfiniteCanvas Master Details MasterDetails Orbit Radial Gauge RadiaGauge RadialProgressBar Scroll ScrollHeader StaggeredPanel Staggered Tile Tokenizing TextBox UniformGrid Uniform Grid</PackageTags>
  </PropertyGroup>

  <ItemGroup>
<<<<<<< HEAD
    <PackageReference Include="ColorCode.WinUI" Version="8.0.0-preview2" />
=======
>>>>>>> 1b08bd6f
    <PackageReference Include="System.ValueTuple" Version="4.5.0" />
  </ItemGroup>
  
  <ItemGroup>
    <ProjectReference Include="..\Microsoft.Toolkit.Uwp.UI.Animations\Microsoft.Toolkit.Uwp.UI.Animations.csproj" />
    <ProjectReference Include="..\Microsoft.Toolkit.Uwp\Microsoft.Toolkit.Uwp.csproj" />
  </ItemGroup>
 
  <ItemGroup>
    <None Include="VisualStudioToolsManifest.xml" Pack="true" PackagePath="tools" />
    <None Include="$(OutDir)\Design\$(MSBuildProjectName).Design.dll;$(OutDir)\Design\$(MSBuildProjectName).Design.pdb" Pack="true" PackagePath="lib\$(TargetFramework)\Design" />
  </ItemGroup>
 
  <ItemGroup>
    <PRIResource Include="Strings\en-us\Resources.resw" />
  </ItemGroup>
</Project><|MERGE_RESOLUTION|>--- conflicted
+++ resolved
@@ -42,10 +42,6 @@
   </PropertyGroup>
 
   <ItemGroup>
-<<<<<<< HEAD
-    <PackageReference Include="ColorCode.WinUI" Version="8.0.0-preview2" />
-=======
->>>>>>> 1b08bd6f
     <PackageReference Include="System.ValueTuple" Version="4.5.0" />
   </ItemGroup>
   
