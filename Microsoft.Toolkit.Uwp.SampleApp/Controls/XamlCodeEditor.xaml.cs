--- conflicted
+++ resolved
@@ -25,10 +25,6 @@
         {
             this.InitializeComponent();
 
-            _errorStyle = new CssLineStyle(XamlCodeRenderer)
-            {
-                BackgroundColor = new SolidColorBrush(Windows.UI.Color.FromArgb(0x00, 0xFF, 0xD6, 0xD6))
-            };
             _errorIconStyle = new CssGlyphStyle(XamlCodeRenderer)
             {
                 GlyphImage = new global::System.Uri("ms-appx-web:///Icons/Error.png")
@@ -131,16 +127,12 @@
 
         public DateTime TimeSampleEditedLast { get; private set; } = DateTime.MinValue;
 
-<<<<<<< HEAD
-        private CssLineStyle _errorStyle;
-=======
         private CssLineStyle ErrorStyle
         {
             get => _themeListener.CurrentTheme.Equals(ApplicationTheme.Light) ?
                 new CssLineStyle() { BackgroundColor = new SolidColorBrush(Color.FromArgb(0x00, 0xFF, 0xD6, 0xD6)) } :
                 new CssLineStyle() { BackgroundColor = new SolidColorBrush(Color.FromArgb(0x00, 0x66, 0x00, 0x00)) };
         }
->>>>>>> 9b75c9f9
 
         private CssGlyphStyle _errorIconStyle;
 
