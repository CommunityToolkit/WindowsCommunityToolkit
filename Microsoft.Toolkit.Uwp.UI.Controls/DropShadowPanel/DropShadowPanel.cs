--- conflicted
+++ resolved
@@ -12,10 +12,7 @@
 
 using System;
 using System.Numerics;
-<<<<<<< HEAD
-=======
 using System.Threading.Tasks;
->>>>>>> b8ceff12
 using Windows.UI;
 using Windows.UI.Composition;
 using Windows.UI.Xaml;
@@ -45,48 +42,21 @@
         {
             this.DefaultStyleKey = typeof(DropShadowPanel);
 
-<<<<<<< HEAD
-            Compositor compositor = ElementCompositionPreview.GetElementVisual(this).Compositor;
-=======
             if (IsSupported)
             {
                 Compositor compositor = ElementCompositionPreview.GetElementVisual(this).Compositor;
->>>>>>> b8ceff12
 
                 _shadowVisual = compositor.CreateSpriteVisual();
 
                 _dropShadow = compositor.CreateDropShadow();
                 _shadowVisual.Shadow = _dropShadow;
             }
-<<<<<<< HEAD
-
-            SizeChanged += OnSizeChanged;
-=======
->>>>>>> b8ceff12
         }
 
         /// <summary>
         /// Update the visual state of the control when its template is changed.
         /// </summary>
         protected override void OnApplyTemplate()
-<<<<<<< HEAD
-        {
-            if (!IsSupported)
-            {
-                return;
-            }
-
-            _border = GetTemplateChild(PartShadow) as Border;
-
-            if (_border != null)
-            {
-                ElementCompositionPreview.SetElementChildVisual(_border, _shadowVisual);
-            }
-
-            ConfigureShadowVisualForCastingElement();
-
-            base.OnApplyTemplate();
-=======
         {
             if (!IsSupported)
             {
@@ -125,7 +95,6 @@
             }
 
             base.OnContentChanged(oldContent, newContent);
->>>>>>> b8ceff12
         }
 
         private void OnSizeChanged(object sender, SizeChangedEventArgs e)
@@ -164,11 +133,7 @@
 
         private void OnOffsetXChanged(double newValue)
         {
-<<<<<<< HEAD
-            if (_dropShadow != null)
-=======
             if (IsSupported && _dropShadow != null)
->>>>>>> b8ceff12
             {
                 UpdateShadowOffset((float)newValue, _dropShadow.Offset.Y, _dropShadow.Offset.Z);
             }
@@ -176,11 +141,7 @@
 
         private void OnOffsetYChanged(double newValue)
         {
-<<<<<<< HEAD
-            if (_dropShadow != null)
-=======
             if (IsSupported && _dropShadow != null)
->>>>>>> b8ceff12
             {
                 UpdateShadowOffset(_dropShadow.Offset.X, (float)newValue, _dropShadow.Offset.Z);
             }
@@ -188,11 +149,7 @@
 
         private void OnOffsetZChanged(double newValue)
         {
-<<<<<<< HEAD
-            if (_dropShadow != null)
-=======
             if (IsSupported && _dropShadow != null)
->>>>>>> b8ceff12
             {
                 UpdateShadowOffset(_dropShadow.Offset.X, _dropShadow.Offset.Y, (float)newValue);
             }
@@ -216,19 +173,6 @@
             if (Content != null)
             {
                 CompositionBrush mask = null;
-<<<<<<< HEAD
-                if (Content is Image)
-                {
-                    mask = ((Image)Content).GetAlphaMask();
-                }
-                else if (Content is Shape)
-                {
-                    mask = ((Shape)Content).GetAlphaMask();
-                }
-                else if (Content is TextBlock)
-                {
-                    mask = ((TextBlock)Content).GetAlphaMask();
-=======
 
                 if (Content is Image)
                 {
@@ -252,7 +196,6 @@
 
                         mask = ((ImageExBase)Content).GetAlphaMask();
                     }
->>>>>>> b8ceff12
                 }
 
                 _dropShadow.Mask = mask;
@@ -287,12 +230,7 @@
             if (_shadowVisual != null)
             {
                 Vector2 newSize = new Vector2(0, 0);
-<<<<<<< HEAD
-                FrameworkElement contentFE = Content as FrameworkElement;
-                if (contentFE != null)
-=======
                 if (Content is FrameworkElement contentFE)
->>>>>>> b8ceff12
                 {
                     newSize = new Vector2((float)contentFE.ActualWidth, (float)contentFE.ActualHeight);
                 }
