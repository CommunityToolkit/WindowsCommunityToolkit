--- conflicted
+++ resolved
@@ -38,11 +38,7 @@
       <Version>3.0.0-zmain.210615.2-CI</Version>
       <ExcludeAssets>runtime</ExcludeAssets>
     </PackageReference>
-<<<<<<< HEAD
     <PackageReference Include="Microsoft.Windows.CsWinRT" Version="$(MicrosoftCsWinRTVersion)" />
-=======
-    <PackageReference Include="Microsoft.Windows.CsWinRT" Version="1.3.3" />
->>>>>>> 867a79c8
     <PackageReference Include="Microsoft.Extensions.Hosting" Version="5.0.0" />
     <PackageReference Include="Grpc" Version="2.38.1" />
     <PackageReference Include="Google.Protobuf" Version="3.17.3" />
