trigger:
- main
- dev/*
- rel/*

pr:
- main
- dev/*
- rel/*

pool:
  vmImage: windows-2019

variables: 
  BuildConfiguration: Release

jobs:
### BUILD ###
- job: BuildBits
  timeoutInMinutes: 60
  
  steps:
  - task: BatchScript@1
    inputs:
      filename: "C:\\Program Files (x86)\\Microsoft Visual Studio\\2019\\Enterprise\\Common7\\Tools\\VsDevCmd.bat"
      arguments: -no_logo
      modifyEnvironment: true
    displayName: Setup Environment Variables

  - task: NuGetToolInstaller@1
    displayName: Use NuGet 5.8.1
    inputs:
      versionSpec: 5.8.1

  - task: NuGetAuthenticate@0
    displayName: 'NuGet Authenticate'
    inputs:
      forceReinstallCredentialProvider: true
  
  - task: DotNetCoreCLI@2
    inputs:
      command: custom
      custom: tool
      arguments: install --tool-path . nbgv
    displayName: Install NBGV tool

  - script: nbgv cloud
    displayName: Set Version

  #- powershell: .\build\Install-WindowsSdkISO.ps1 19041
  #  displayName: Insider SDK

  - task: UseDotNet@2
    displayName: 'Install .NET Core SDK'
    inputs:
      version: 5.0.301
      performMultiLevelLookup: true
  
  - powershell: .\build\build.ps1 --target=Build
    displayName: Build

  ### Unit Tests ###
  
  - powershell: .\build\build.ps1 --target=Test
    displayName: Test

  - task: PublishTestResults@2
    inputs:
      testResultsFormat: 'VSTest'
      testResultsFiles: '**/VsTestResults*.trx'
    displayName: Publish Test Results
    condition: always()

<<<<<<< HEAD
  - task: CopyFiles@2
    displayName: Copy Test Diagnostic Output
    inputs:
      sourceFolder: .\build
      contents: '**\*.log'
      targetFolder: $(build.artifactstagingdirectory)\TestDiagnosticOutput
    condition: failed()

  - task: PublishPipelineArtifact@1
    displayName: Publish Test Diagnostic Output
    inputs:
      targetPath: $(build.artifactstagingdirectory)\TestDiagnosticOutput
      artifactName: TestDiagOutput
    condition: failed()

  - task: PublishPipelineArtifact@1
    displayName: Publish Test WexLogFileOutput
    inputs:
      targetPath: .\build\WexLogFileOutput
      artifactName: WexUnitTestErrorLogFileOutput
    condition: failed()

=======
>>>>>>> c4d33c2d
  ### UI Integration Tests ###

  - powershell: .\build\build.ps1 --target=UITest
    displayName: UI Integration Tests

  - task: PublishPipelineArtifact@1
    displayName: Publish UI Test Results
    inputs:
      targetPath: .\build\UITestResults.wtl
      artifactName: WexUITestLogFileOutput
    condition: always()

  - task: PublishPipelineArtifact@1
    displayName: Publish Test WexLogFileOutput
    inputs:
      targetPath: .\build\WexLogFileOutput
      artifactName: WexUnitTestErrorLogFileOutput
    condition: failed()

  ### Package ###

  - powershell: .\build\build.ps1 --target=Package
    displayName: Package

  - task: PowerShell@2
    displayName: Authenticode Sign Packages
    inputs:
      filePath: build/Sign-Package.ps1
    env:
      SignClientUser: $(SignClientUser)
      SignClientSecret: $(SignClientSecret)
      ArtifactDirectory: bin\nupkg
    condition: and(succeeded(), not(eq(variables['build.reason'], 'PullRequest')), not(eq(variables['SignClientSecret'], '')), not(eq(variables['SignClientUser'], '')))

  - task: PublishPipelineArtifact@1
    displayName: Publish Package Artifacts
    inputs:
      targetPath: .\bin\nupkg
      artifactName: Packages

### Smoke Tests ###

#- job: SmokeTests
#  dependsOn: BuildBits
#  timeoutInMinutes: 60
#  
#  steps:
#  - task: DownloadPipelineArtifact@2
#    displayName: Download NuGet Packages Artifact
#    inputs:
#      artifact: Packages
#      path: .\bin\nupkg
#
#  - task: DotNetCoreCLI@2  
#    inputs:
#      command: custom
#      custom: tool
#      arguments: install --tool-path . nbgv
#    displayName: Install NBGV tool
#
#  - script: nbgv cloud
#    displayName: Set Version
#
#  - powershell: .\build\build.ps1 --target=SmokeTest
#    displayName: SmokeTest
#
#  - task: CopyFiles@2
#    inputs:
#      sourceFolder: .\SmokeTests\AppPackages
#      contents: '**\*.msixbundle'
#      targetFolder: $(build.artifactstagingdirectory)\SmokeTestBundles
#
#  - task: PublishBuildArtifacts@1
#    displayName: Publish Smoke Test Artifacts
#    inputs:
#      pathToPublish: $(build.artifactstagingdirectory)\SmokeTestBundles
#      artifactType: container
#      artifactName: SmokeTestBundles

#  - task: PublishBuildArtifacts@1
#    displayName: Publish Smoke Test Artifacts
#    inputs:
#      pathToPublish: $(build.artifactstagingdirectory)\SmokeTestBundles
#      artifactType: container
#      artifactName: SmokeTestBundles
#
#  - powershell: .\SmokeTests\SmokeTestAnalysis.ps1
#    displayName: Analyze Package Sizes<|MERGE_RESOLUTION|>--- conflicted
+++ resolved
@@ -71,7 +71,6 @@
     displayName: Publish Test Results
     condition: always()
 
-<<<<<<< HEAD
   - task: CopyFiles@2
     displayName: Copy Test Diagnostic Output
     inputs:
@@ -87,15 +86,6 @@
       artifactName: TestDiagOutput
     condition: failed()
 
-  - task: PublishPipelineArtifact@1
-    displayName: Publish Test WexLogFileOutput
-    inputs:
-      targetPath: .\build\WexLogFileOutput
-      artifactName: WexUnitTestErrorLogFileOutput
-    condition: failed()
-
-=======
->>>>>>> c4d33c2d
   ### UI Integration Tests ###
 
   - powershell: .\build\build.ps1 --target=UITest
