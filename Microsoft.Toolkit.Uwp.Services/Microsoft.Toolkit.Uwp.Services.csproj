<?xml version="1.0" encoding="utf-8"?>
<Project ToolsVersion="14.0" DefaultTargets="Build" xmlns="http://schemas.microsoft.com/developer/msbuild/2003">
  <Import Project="$(MSBuildExtensionsPath)\$(MSBuildToolsVersion)\Microsoft.Common.props" Condition="Exists('$(MSBuildExtensionsPath)\$(MSBuildToolsVersion)\Microsoft.Common.props')" />
  <PropertyGroup>
    <Configuration Condition=" '$(Configuration)' == '' ">Debug</Configuration>
    <Platform Condition=" '$(Platform)' == '' ">AnyCPU</Platform>
    <ProjectGuid>{7189A42D-6F1A-4FA3-8E00-E2C14FDF167A}</ProjectGuid>
    <OutputType>Library</OutputType>
    <AppDesignerFolder>Properties</AppDesignerFolder>
    <RootNamespace>Microsoft.Toolkit.Uwp.Services</RootNamespace>
    <AssemblyName>Microsoft.Toolkit.Uwp.Services</AssemblyName>
    <DefaultLanguage>en-US</DefaultLanguage>
    <TargetPlatformIdentifier>UAP</TargetPlatformIdentifier>
    <TargetPlatformVersion>10.0.10586.0</TargetPlatformVersion>
    <TargetPlatformMinVersion>10.0.10586.0</TargetPlatformMinVersion>
    <MinimumVisualStudioVersion>14</MinimumVisualStudioVersion>
    <FileAlignment>512</FileAlignment>
    <ProjectTypeGuids>{A5A43C5B-DE2A-4C0C-9213-0A381AF9435A};{FAE04EC0-301F-11D3-BF4B-00C04F79EFBC}</ProjectTypeGuids>
  </PropertyGroup>
  <PropertyGroup Condition=" '$(Configuration)|$(Platform)' == 'Debug|AnyCPU' ">
    <PlatformTarget>AnyCPU</PlatformTarget>
    <DebugSymbols>true</DebugSymbols>
    <DebugType>full</DebugType>
    <Optimize>false</Optimize>
    <OutputPath>bin\Debug\</OutputPath>
    <DefineConstants>DEBUG;TRACE;NETFX_CORE;WINDOWS_UWP</DefineConstants>
    <ErrorReport>prompt</ErrorReport>
    <WarningLevel>4</WarningLevel>
    <CodeAnalysisRuleSet>microsoft.toolkit.uwp.services.ruleset</CodeAnalysisRuleSet>
    <DocumentationFile>bin\Debug\Microsoft.Toolkit.Uwp.Services.xml</DocumentationFile>
  </PropertyGroup>
  <PropertyGroup Condition=" '$(Configuration)|$(Platform)' == 'Release|AnyCPU' ">
    <PlatformTarget>AnyCPU</PlatformTarget>
    <DebugType>pdbonly</DebugType>
    <Optimize>true</Optimize>
    <OutputPath>bin\Release\</OutputPath>
    <DefineConstants>TRACE;NETFX_CORE;WINDOWS_UWP</DefineConstants>
    <ErrorReport>prompt</ErrorReport>
    <WarningLevel>4</WarningLevel>
    <DocumentationFile>bin\Release\Microsoft.Toolkit.Uwp.Services.xml</DocumentationFile>
    <CodeAnalysisRuleSet>microsoft.toolkit.uwp.services.ruleset</CodeAnalysisRuleSet>
  </PropertyGroup>
  <ItemGroup>
    <!-- A reference to the entire .Net Framework and Windows SDK are automatically included -->
    <None Include="Microsoft.Toolkit.Uwp.Services.ruleset">
      <SubType>Designer</SubType>
    </None>
    <None Include="project.json" />
  </ItemGroup>
  <ItemGroup>
    <Compile Include="Core\DataProviderBase{TConfig,TSchema}.cs" />
    <Compile Include="Core\ExtensionMethods.cs" />
    <Compile Include="Core\IDataService{T,U,V}.cs" />
    <Compile Include="Services\Twitter\TwitterStreamCallbacks.cs" />
    <Compile Include="Services\Bing\BingLanguage.cs" />
    <Compile Include="Services\Bing\BingCountry.cs" />
    <Compile Include="Services\Bing\BingResult.cs" />
    <Compile Include="Services\Bing\BingQueryType.cs" />
    <Compile Include="Services\Bing\BingSearchConfig.cs" />
    <Compile Include="Services\Bing\BingDataProvider.cs" />
    <Compile Include="Services\Bing\BingParser.cs" />
    <Compile Include="Services\Bing\BingService.cs" />
    <Compile Include="Services\Facebook\FacebookAlbum.cs" />
    <Compile Include="Services\Facebook\FacebookOAuthTokens.cs" />
    <Compile Include="Services\Facebook\FacebookRequestSource.cs" />
    <Compile Include="Services\LinkedIn\LinkedInConstants.cs" />
    <Compile Include="Services\LinkedIn\LinkedInContent.cs" />
    <Compile Include="Services\LinkedIn\LinkedInDataConfig.cs" />
    <Compile Include="Services\LinkedIn\LinkedInDataProvider.cs" />
    <Compile Include="Services\LinkedIn\LinkedInOAuthTokens.cs" />
    <Compile Include="Services\LinkedIn\LinkedInParser.cs" />
    <Compile Include="Services\LinkedIn\LinkedInPermissions.cs" />
    <Compile Include="Services\LinkedIn\LinkedInProfile.cs" />
    <Compile Include="Services\LinkedIn\LinkedInProfileRequest.cs" />
    <Compile Include="Services\LinkedIn\LinkedInService.cs" />
    <Compile Include="Services\LinkedIn\LinkedInShareResponse.cs" />
    <Compile Include="Services\LinkedIn\LinkedInShareVisibility.cs" />
    <Compile Include="Services\LinkedIn\LinkedInShareRequest.cs" />
    <Compile Include="Services\LinkedIn\LinkedInVisibility.cs" />
    <Compile Include="Services\MicrosoftGraph\JWToken.cs" />
    <Compile Include="Services\MicrosoftGraph\MicrosoftGraphAuthenticationHelper.cs" />
    <Compile Include="Services\MicrosoftGraph\MicrosoftGraphEnums.cs" />
    <Compile Include="Services\MicrosoftGraph\MicrosoftGraphHelper.cs" />
    <Compile Include="Services\MicrosoftGraph\MicrosoftGraphCoreService.cs" />
    <Compile Include="Services\MicrosoftGraph\MicrosoftGraphExtensions.cs" />
    <Compile Include="Services\MicrosoftGraph\Message\MicrosoftGraphMessageFields.cs" />
    <Compile Include="Services\MicrosoftGraph\Message\MicrosoftGraphServiceMessage.cs" />
    <Compile Include="Services\MicrosoftGraph\User\MicrosoftGraphUserFields.cs" />
    <Compile Include="Services\MicrosoftGraph\User\MicrosoftGraphUserService.cs" />
    <Compile Include="Services\Facebook\FacebookPhoto.cs" />
    <Compile Include="Services\Facebook\FacebookPictureData.cs" />
    <Compile Include="Services\Facebook\FacebookPlatformImageSource.cs" />
    <Compile Include="Services\OneDrive\DiscoverySettings.cs" />
    <Compile Include="Services\OneDrive\OneDriveAuthenticationHelper.cs" />
    <Compile Include="Services\OneDrive\OneDriveConflictItem.cs" />
    <Compile Include="Services\OneDrive\OneDriveConstants.cs" />
    <Compile Include="Services\OneDrive\OneDriveHelper.cs" />
    <Compile Include="Services\OneDrive\OneDriveItem.cs" />
    <Compile Include="Services\OneDrive\OneDriveEnums.cs" />
    <Compile Include="Services\OneDrive\OneDriveItemConflictBehavior.cs" />
    <Compile Include="Services\OneDrive\OneDriveItemExtension.cs" />
    <Compile Include="Services\OneDrive\OneDriveParent.cs" />
    <Compile Include="Services\OneDrive\OneDriveParentReference.cs" />
    <Compile Include="Services\OneDrive\OneDriveRequestSource.cs" />
    <Compile Include="Services\OneDrive\OneDriveScopes.cs" />
    <Compile Include="Services\OneDrive\OneDriveService.cs" />
    <Compile Include="Services\OneDrive\OneDriveStorageFile.cs" />
    <Compile Include="Services\OneDrive\OneDriveStorageFolder.cs" />
    <Compile Include="Services\OneDrive\OneDriveStorageItem.cs" />
    <Compile Include="Services\OneDrive\OneDriveStorageItemsCollection.cs" />
    <Compile Include="Services\OneDrive\OneDriveStorageItemsEnumerator.cs" />
    <Compile Include="Services\MicrosoftTranslator\AzureAuthToken.cs" />
    <Compile Include="Services\MicrosoftTranslator\ITranslatorService.cs" />
    <Compile Include="Services\MicrosoftTranslator\TranslatorService.cs" />
    <Compile Include="Services\OneDrive\OneDriveThumbnailSet.cs" />
    <Compile Include="Services\OneDrive\OneDriveUploadConstants.cs" />
    <Compile Include="Services\OneDrive\UserInfoSettings.cs" />
<<<<<<< HEAD
    <Compile Include="Services\Twitter\TwitterStreamDeletedEvent.cs" />
    <Compile Include="Services\Twitter\TwitterStreamEventType.cs" />
    <Compile Include="Services\Twitter\TwitterStreamEvent.cs" />
    <Compile Include="Services\Twitter\TwitterDirectMessage.cs" />
    <Compile Include="Services\Twitter\ITwitterResult.cs" />
    <Compile Include="Services\Twitter\TwitterUserStreamParser.cs" />
=======
>>>>>>> e8d35d58
    <Compile Include="Services\Twitter\TwitterEntities.cs" />
    <Compile Include="Services\Twitter\TwitterErrors.cs" />
    <Compile Include="Services\Twitter\TwitterException.cs" />
    <Compile Include="Services\Twitter\TwitterMedia.cs" />
    <Compile Include="Services\Twitter\TwitterGeoData.cs" />
    <Compile Include="Services\Twitter\TwitterOAuthTokenType.cs" />
    <Compile Include="Services\Facebook\FacebookPermissions.cs" />
    <Compile Include="Services\Facebook\FacebookDataHost.cs" />
    <Compile Include="Services\Facebook\FacebookPicture.cs" />
    <Compile Include="Services\Facebook\FacebookPost.cs" />
    <Compile Include="Services\Facebook\FacebookService.cs" />
    <Compile Include="Services\Twitter\TweetParser.cs" />
    <Compile Include="Services\Twitter\TwitterService.cs" />
    <Compile Include="Core\InternalExtensionMethods.cs" />
    <Compile Include="Core\JsonParser.cs" />
    <Compile Include="Core\StringValueAttribute.cs" />
    <Compile Include="Core\DataProviderBase.cs" />
    <Compile Include="Exceptions\ParserNullException.cs" />
    <Compile Include="Exceptions\ConfigNullException.cs" />
    <Compile Include="Exceptions\OAuthKeysRevokedException.cs" />
    <Compile Include="Exceptions\RequestFailedException.cs" />
    <Compile Include="Exceptions\TooManyRequestsException.cs" />
    <Compile Include="Exceptions\UserNotFoundException.cs" />
    <Compile Include="Services\Facebook\FacebookDataConfig.cs" />
    <Compile Include="Core\IParser.cs" />
    <Compile Include="Rss\AtomParser.cs" />
    <Compile Include="Rss\BaseRssParser.cs" />
    <Compile Include="Rss\Rss2Parser.cs" />
    <Compile Include="Rss\RssHelper.cs" />
    <Compile Include="Rss\RssParser.cs" />
    <Compile Include="Rss\RssSchema.cs" />
    <Compile Include="Rss\RssType.cs" />
    <Compile Include="OAuth\OAuthEncoder.cs" />
    <Compile Include="OAuth\OAuthParameter.cs" />
    <Compile Include="Services\Twitter\TwitterOAuthRequest.cs" />
    <Compile Include="Services\Twitter\TwitterOAuthRequestBuilder.cs" />
    <Compile Include="OAuth\OAuthUriExtensions.cs" />
    <Compile Include="Services\Twitter\TwitterOAuthTokens.cs" />
    <Compile Include="Services\Twitter\TwitterDataConfig.cs" />
    <Compile Include="Services\Twitter\TwitterDataProvider.cs" />
    <Compile Include="Services\Twitter\TwitterQueryType.cs" />
    <Compile Include="Exceptions\OAuthKeysNotPresentException.cs" />
    <Compile Include="Exceptions\ConfigParameterNullException.cs" />
    <Compile Include="Properties\AssemblyInfo.cs" />
    <Compile Include="Core\SchemaBase.cs" />
    <Compile Include="Services\Twitter\TwitterSearchParser.cs" />
    <Compile Include="Services\Twitter\TwitterSearchResult.cs" />
    <Compile Include="Services\Twitter\Tweet.cs" />
    <Compile Include="Services\Twitter\TwitterError.cs" />
    <Compile Include="Services\Twitter\TwitterStatus.cs" />
    <Compile Include="Services\Twitter\TwitterUrl.cs" />
    <Compile Include="Services\Twitter\TwitterUser.cs" />
  </ItemGroup>
  <ItemGroup>
    <None Include="packages.config" />
  </ItemGroup>
  <ItemGroup>
    <EmbeddedResource Include="Properties\Microsoft.Toolkit.Uwp.Services.rd.xml" />
  </ItemGroup>
  <ItemGroup>
    <ProjectReference Include="..\Microsoft.Toolkit.Uwp\Microsoft.Toolkit.Uwp.csproj">
      <Project>{805f80df-75c6-4c2f-8fd9-b47f6d0df5a3}</Project>
      <Name>Microsoft.Toolkit.Uwp</Name>
    </ProjectReference>
  </ItemGroup>
  <PropertyGroup Condition=" '$(VisualStudioVersion)' == '' or '$(VisualStudioVersion)' &lt; '14.0' ">
    <VisualStudioVersion>14.0</VisualStudioVersion>
  </PropertyGroup>
  <PropertyGroup Condition="'$(Configuration)|$(Platform)' == 'Debug %28Version 1511%29|AnyCPU'">
    <DebugSymbols>true</DebugSymbols>
    <OutputPath>bin\Debug %28Version 1511%29\</OutputPath>
    <DefineConstants>DEBUG;TRACE;NETFX_CORE;WINDOWS_UWP</DefineConstants>
    <DocumentationFile>bin\Debug\Microsoft.Windows.Toolkit.Services.XML</DocumentationFile>
    <NoStdLib>true</NoStdLib>
    <DebugType>full</DebugType>
    <PlatformTarget>AnyCPU</PlatformTarget>
    <UseVSHostingProcess>false</UseVSHostingProcess>
    <ErrorReport>prompt</ErrorReport>
    <CodeAnalysisRuleSet>microsoft.toolkit.uwp.services.ruleset</CodeAnalysisRuleSet>
  </PropertyGroup>
  <PropertyGroup Condition="'$(Configuration)|$(Platform)' == 'Debug %28Anniversary Update%29|AnyCPU'">
    <DebugSymbols>true</DebugSymbols>
    <OutputPath>bin\Debug %28Anniversary Update%29\</OutputPath>
    <DefineConstants>DEBUG;TRACE;NETFX_CORE;WINDOWS_UWP</DefineConstants>
    <DocumentationFile>bin\Debug\Microsoft.Windows.Toolkit.Services.XML</DocumentationFile>
    <NoStdLib>true</NoStdLib>
    <DebugType>full</DebugType>
    <PlatformTarget>AnyCPU</PlatformTarget>
    <UseVSHostingProcess>false</UseVSHostingProcess>
    <ErrorReport>prompt</ErrorReport>
    <CodeAnalysisRuleSet>microsoft.toolkit.uwp.services.ruleset</CodeAnalysisRuleSet>
  </PropertyGroup>
  <PropertyGroup Condition="'$(Configuration)|$(Platform)' == 'Release %28Version 1511%29|AnyCPU'">
    <OutputPath>bin\Release %28Version 1511%29\</OutputPath>
    <DefineConstants>TRACE;NETFX_CORE;WINDOWS_UWP</DefineConstants>
    <DocumentationFile>bin\Release\Microsoft.Windows.Toolkit.Services.xml</DocumentationFile>
    <Optimize>true</Optimize>
    <NoStdLib>true</NoStdLib>
    <DebugType>pdbonly</DebugType>
    <PlatformTarget>AnyCPU</PlatformTarget>
    <UseVSHostingProcess>false</UseVSHostingProcess>
    <ErrorReport>prompt</ErrorReport>
    <CodeAnalysisRuleSet>microsoft.toolkit.uwp.services.ruleset</CodeAnalysisRuleSet>
  </PropertyGroup>
  <PropertyGroup Condition="'$(Configuration)|$(Platform)' == 'Release %28Anniversary Update%29|AnyCPU'">
    <OutputPath>bin\Release %28Anniversary Update%29\</OutputPath>
    <DefineConstants>TRACE;NETFX_CORE;WINDOWS_UWP</DefineConstants>
    <DocumentationFile>bin\Release\Microsoft.Windows.Toolkit.Services.xml</DocumentationFile>
    <Optimize>true</Optimize>
    <NoStdLib>true</NoStdLib>
    <DebugType>pdbonly</DebugType>
    <PlatformTarget>AnyCPU</PlatformTarget>
    <UseVSHostingProcess>false</UseVSHostingProcess>
    <ErrorReport>prompt</ErrorReport>
    <CodeAnalysisRuleSet>microsoft.toolkit.uwp.services.ruleset</CodeAnalysisRuleSet>
  </PropertyGroup>
  <PropertyGroup Condition="'$(Configuration)|$(Platform)' == 'Publish|AnyCPU'">
    <OutputPath>bin\Publish\</OutputPath>
    <DefineConstants>TRACE;NETFX_CORE;WINDOWS_UWP</DefineConstants>
    <DocumentationFile>bin\Release\Microsoft.Toolkit.Uwp.Services.xml</DocumentationFile>
    <Optimize>true</Optimize>
    <NoStdLib>true</NoStdLib>
    <DebugType>pdbonly</DebugType>
    <PlatformTarget>AnyCPU</PlatformTarget>
    <UseVSHostingProcess>false</UseVSHostingProcess>
    <ErrorReport>prompt</ErrorReport>
    <CodeAnalysisRuleSet>microsoft.toolkit.uwp.services.ruleset</CodeAnalysisRuleSet>
  </PropertyGroup>
  <Import Project="$(MSBuildExtensionsPath)\Microsoft\WindowsXaml\v$(VisualStudioVersion)\Microsoft.Windows.UI.Xaml.CSharp.targets" />
  <!-- To modify your build process, add your task inside one of the targets below and uncomment it. 
       Other similar extension points exist, see Microsoft.Common.targets.
  <Target Name="BeforeBuild">
  </Target>
  <Target Name="AfterBuild">
  </Target>
  -->
  <Target Name="Before_PrepareLibraryLayout" BeforeTargets="PrepareLibraryLayout">
    <PropertyGroup>
      <Saved_OutputPath>$(OutputPath)</Saved_OutputPath>
      <Saved_TargetPath>$(TargetPath)</Saved_TargetPath>
      <OutputPath>$(OutDir)</OutputPath>
      <TargetPath>
      </TargetPath>
    </PropertyGroup>
  </Target>
  <Target Name="After_PrepareLibraryLayout" AfterTargets="PrepareLibraryLayout">
    <PropertyGroup>
      <OutputPath>$(Saved_OutputPath)</OutputPath>
      <TargetPath>$(Saved_TargetPath)</TargetPath>
    </PropertyGroup>
  </Target>
</Project><|MERGE_RESOLUTION|>--- conflicted
+++ resolved
@@ -115,15 +115,12 @@
     <Compile Include="Services\OneDrive\OneDriveThumbnailSet.cs" />
     <Compile Include="Services\OneDrive\OneDriveUploadConstants.cs" />
     <Compile Include="Services\OneDrive\UserInfoSettings.cs" />
-<<<<<<< HEAD
     <Compile Include="Services\Twitter\TwitterStreamDeletedEvent.cs" />
     <Compile Include="Services\Twitter\TwitterStreamEventType.cs" />
     <Compile Include="Services\Twitter\TwitterStreamEvent.cs" />
     <Compile Include="Services\Twitter\TwitterDirectMessage.cs" />
     <Compile Include="Services\Twitter\ITwitterResult.cs" />
     <Compile Include="Services\Twitter\TwitterUserStreamParser.cs" />
-=======
->>>>>>> e8d35d58
     <Compile Include="Services\Twitter\TwitterEntities.cs" />
     <Compile Include="Services\Twitter\TwitterErrors.cs" />
     <Compile Include="Services\Twitter\TwitterException.cs" />
