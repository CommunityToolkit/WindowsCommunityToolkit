// Licensed to the .NET Foundation under one or more agreements.
// The .NET Foundation licenses this file to you under the MIT license.
// See the LICENSE file in the project root for more information.

using System.Resources;
using System.Runtime.CompilerServices;

// General Information about an assembly is controlled through the following
// set of attributes. Change these attribute values to modify the information
// associated with an assembly.
<<<<<<< HEAD
// TODO: Fix tests for WinUI3
// [assembly: InternalsVisibleTo("UnitTests")]
=======
>>>>>>> 4e54ec5f
[assembly: NeutralResourcesLanguage("en-US")]<|MERGE_RESOLUTION|>--- conflicted
+++ resolved
@@ -8,9 +8,4 @@
 // General Information about an assembly is controlled through the following
 // set of attributes. Change these attribute values to modify the information
 // associated with an assembly.
-<<<<<<< HEAD
-// TODO: Fix tests for WinUI3
-// [assembly: InternalsVisibleTo("UnitTests")]
-=======
->>>>>>> 4e54ec5f
 [assembly: NeutralResourcesLanguage("en-US")]