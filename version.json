--- conflicted
+++ resolved
@@ -1,32 +1,20 @@
 {
-<<<<<<< HEAD
-  "$schema": "https://raw.githubusercontent.com/dotnet/Nerdbank.GitVersioning/master/src/NerdBank.GitVersioning/version.schema.json",
   "version": "7.0.1-build.{height}",
-  "nuGetPackageVersion": {
-    "semVer": 2.0
-=======
-  "version": "7.0.0-build.{height}",
   "publicReleaseRefSpec": [
     "^refs/heads/main$", // we release out of main
     "^refs/heads/dev$", // we release out of dev
-    "^refs/heads/rel/\\d+\\.\\d+\\.\\d+" // we also release branches starting with rel/N.N.N
+    "^refs/heads/winui$", // we release out of winui
+    "^refs/heads/rel/\\d+\\.\\d+\\.\\d+", // we also release branches starting with rel/N.N.N
+    "^refs/heads/rel/winui/\\d+\\.\\d+\\.\\d+" // we also release branches starting with rel/winui/N.N.N
   ],
   "nugetPackageVersion":{
     "semVer": 2
->>>>>>> 6961808c
   },
   "cloudBuild": {
     "buildNumber": {
       "enabled": false
     }
   },
-  "publicReleaseRefSpec": [
-    "^refs/heads/master$",
-    "^refs/heads/dev$",
-    "^refs/heads/winui$",
-    "^refs/heads/rel/\\d+\\.\\d+\\.\\d+",
-    "^refs/heads/rel/winui/\\d+\\.\\d+\\.\\d+"
-  ],
   "release": {
     "branchName" : "rel/{version}",
     "versionIncrement" : "build",
