// Licensed to the .NET Foundation under one or more agreements.
// The .NET Foundation licenses this file to you under the MIT license.
// See the LICENSE file in the project root for more information.

using System;
using System.Collections.Generic;
using System.Linq;
using System.Numerics;
using System.Threading.Tasks;
using Microsoft.Toolkit.Uwp.Extensions;
<<<<<<< HEAD
=======
using Microsoft.Toolkit.Uwp.Helpers;
>>>>>>> 9b75c9f9
using Microsoft.Toolkit.Uwp.SampleApp.Pages;
using Microsoft.Toolkit.Uwp.UI.Animations;
using Microsoft.Toolkit.Uwp.UI.Controls;
using Microsoft.Toolkit.Uwp.UI.Extensions;
using Microsoft.UI.Xaml;
using Microsoft.UI.Xaml.Controls;
using Microsoft.UI.Xaml.Data;
using Microsoft.UI.Xaml.Media.Animation;

namespace Microsoft.Toolkit.Uwp.SampleApp
{
    public sealed partial class Shell
    {
        private Sample _currentSample;
        private SampleCategory _selectedCategory;

        public CollectionViewSource SampleView { get; } = new CollectionViewSource();

        private Sample CurrentSample
        {
            get
            {
                return _currentSample;
            }

            set
            {
                _currentSample = value;
                _ = SetNavViewSelectionAsync();
            }
        }

        private async Task SetNavViewSelectionAsync()
        {
            if (_currentSample != null)
            {
                var category = await Samples.GetCategoryBySample(_currentSample);

                if ((NavView.MenuItemsSource as IEnumerable<SampleCategory>).Contains(category))
                {
                    NavView.SelectedItem = category;
                }
            }
            else
            {
                NavView.SelectedItem = null;
            }
        }

        private void HideSamplePicker()
        {
            if (SamplePickerGrid != null)
            {
                SamplePickerGrid.Visibility = Microsoft.UI.Xaml.Visibility.Collapsed;
            }

            _selectedCategory = null;

            _ = SetNavViewSelectionAsync();
        }

        private async void ShowSamplePicker(Sample[] samples = null, bool group = false)
        {
            if (samples == null && _currentSample != null)
            {
                var category = await Samples.GetCategoryBySample(_currentSample);
                if (category != null)
                {
                    samples = category.Samples;
                }
            }

            if (samples == null)
            {
                samples = (await Samples.GetCategoriesAsync()).FirstOrDefault()?.Samples;
            }

            if (samples == null)
            {
                return;
            }

            if (SamplePickerGrid.Visibility == Microsoft.UI.Xaml.Visibility.Visible &&
                SamplePickerGridView.ItemsSource is Sample[] currentSamples &&
                currentSamples.Count() == samples.Count() &&
                currentSamples.Except(samples).Count() == 0)
            {
                return;
            }

            SamplePickerGridView.ItemsSource = samples;

            var groups = samples.GroupBy(sample => sample.Subcategory);

            if (group && groups.Count() > 1)
            {
                SampleView.IsSourceGrouped = true;
                SampleView.Source = groups.OrderBy(g => g.Key);
            }
            else
            {
                SampleView.IsSourceGrouped = false;
                SampleView.Source = samples;
            }

            SamplePickerGridView.ItemsSource = SampleView.View;

            if (_currentSample != null && samples.Contains(_currentSample))
            {
                SamplePickerGridView.SelectedItem = _currentSample;
            }
            else
            {
                SamplePickerGridView.SelectedItem = null;
            }

            SamplePickerGrid.Visibility = Microsoft.UI.Xaml.Visibility.Visible;
        }

        private void NavView_ItemInvoked(Microsoft.UI.Xaml.Controls.NavigationView sender, Microsoft.UI.Xaml.Controls.NavigationViewItemInvokedEventArgs args)
        {
            //// Temp Workaround for WinUI Bug https://github.com/microsoft/microsoft-ui-xaml/issues/2520
            var invokedItem = args.InvokedItem;
            if (invokedItem is FrameworkElement fe && fe.DataContext is SampleCategory cat2)
            {
                invokedItem = cat2;
            }
            //// End Workaround - args.InvokedItem

            if (invokedItem is SampleCategory category)
            {
                if (SamplePickerGrid.Visibility != Visibility.Collapsed && _selectedCategory == category)
                {
                    // The NavView fires this event twice when the current selected item is clicked
                    // This makes sure the event get's processed correctly
                    var nop = DispatcherQueue.TryEnqueue(System.DispatcherQueuePriority.Normal, () => HideSamplePicker());
                }
                else
                {
                    _selectedCategory = category;
                    ShowSamplePicker(category.Samples, true);

                    // Then Focus on Picker
<<<<<<< HEAD
                    DispatcherQueue.EnqueueAsync(() => SamplePickerGridView.Focus(FocusState.Keyboard));
=======
                    dispatcherQueue.EnqueueAsync(() => SamplePickerGridView.Focus(FocusState.Keyboard));
>>>>>>> 9b75c9f9
                }
            }
            else if (args.IsSettingsInvoked)
            {
                HideSamplePicker();
                if (NavigationFrame.CurrentSourcePageType != typeof(About))
                {
                    NavigateToSample(null);
                }
            }
        }

        private void ContentShadow_Tapped(object sender, Microsoft.UI.Xaml.Input.TappedRoutedEventArgs e)
        {
            HideSamplePicker();
        }

        private void MoreInfoCanvas_Tapped(object sender, Microsoft.UI.Xaml.Input.TappedRoutedEventArgs e)
        {
            HideMoreInfo();
        }

        private void SamplePickerGridView_ChoosingItemContainer(ListViewBase sender, ChoosingItemContainerEventArgs args)
        {
            if (args.ItemContainer != null)
            {
                return;
            }

            GridViewItem container = (GridViewItem)args.ItemContainer ?? new GridViewItem();

            container.Loaded -= ContainerItem_Loaded;
            container.PointerEntered -= ItemContainer_PointerEntered;
            container.PointerExited -= ItemContainer_PointerExited;

            container.Loaded += ContainerItem_Loaded;
            container.PointerEntered += ItemContainer_PointerEntered;
            container.PointerExited += ItemContainer_PointerExited;

            args.ItemContainer = container;
        }

        private void ContainerItem_Loaded(object sender, RoutedEventArgs e)
        {
            var itemsPanel = (ItemsWrapGrid)SamplePickerGridView.ItemsPanelRoot;
            var itemContainer = (GridViewItem)sender;
            itemContainer.Loaded -= this.ContainerItem_Loaded;

            var button = itemContainer.FindDescendant<Button>();
            if (button != null)
            {
                button.Click -= MoreInfoClicked;
                button.LostFocus -= MoreInfoLostFocus;
                button.Click += MoreInfoClicked;
                button.LostFocus += MoreInfoLostFocus;
            }

            var itemIndex = SamplePickerGridView.IndexFromContainer(itemContainer);

            var referenceIndex = itemsPanel.FirstVisibleIndex;

            if (SamplePickerGridView.SelectedIndex >= 0)
            {
                referenceIndex = SamplePickerGridView.SelectedIndex;
            }

            var relativeIndex = Math.Abs(itemIndex - referenceIndex);

            if (itemContainer.Content != CurrentSample && itemIndex >= 0 && itemIndex >= itemsPanel.FirstVisibleIndex && itemIndex <= itemsPanel.LastVisibleIndex)
            {
                var staggerDelay = TimeSpan.FromMilliseconds(relativeIndex * 30);

                var animationCollection = new AnimationCollection()
                {
                    new OpacityAnimation() { From = 0, To = 1, Duration = TimeSpan.FromMilliseconds(400), Delay = staggerDelay, SetInitialValueBeforeDelay = true },
                    new ScaleAnimation() { From = "0.9", To = "1", Duration = TimeSpan.FromMilliseconds(400), Delay = staggerDelay }
                };

                VisualExtensions.SetNormalizedCenterPoint(itemContainer, "0.5");

                animationCollection.StartAnimation(itemContainer);
            }
        }

        private void ItemContainer_PointerExited(object sender, Microsoft.UI.Xaml.Input.PointerRoutedEventArgs e)
        {
            var panel = (sender as FrameworkElement).FindDescendant<DropShadowPanel>();
            if (panel != null)
            {
                var animation = new OpacityAnimation() { To = 0, Duration = TimeSpan.FromMilliseconds(1200) };
                animation.StartAnimation(panel);

                var parentAnimation = new ScaleAnimation() { To = "1", Duration = TimeSpan.FromMilliseconds(1200) };
                parentAnimation.StartAnimation(panel.Parent as UIElement);
            }
        }

        private void ItemContainer_PointerEntered(object sender, Microsoft.UI.Xaml.Input.PointerRoutedEventArgs e)
        {
            if (e.Pointer.PointerDeviceType == Windows.Devices.Input.PointerDeviceType.Mouse)
            {
                var panel = (sender as FrameworkElement).FindDescendant<DropShadowPanel>();
                if (panel != null)
                {
                    panel.Visibility = Visibility.Visible;
                    var animation = new OpacityAnimation() { To = 1, Duration = TimeSpan.FromMilliseconds(600) };
                    animation.StartAnimation(panel);

                    var parentAnimation = new ScaleAnimation() { To = "1.1", Duration = TimeSpan.FromMilliseconds(600) };
                    parentAnimation.StartAnimation(panel.Parent as UIElement);
                }
            }
        }

        private void MoreInfoClicked(object sender, RoutedEventArgs e)
        {
            var button = (Button)sender;
            var sampleData = button.DataContext as Sample;

            var container = button.FindAscendant<GridViewItem>();
            if (container == null)
            {
                return;
            }

            InitMoreInfoContentContainer(container);
            MoreInfoContent.DataContext = sampleData;

            if (MoreInfoCanvas.Visibility == Visibility.Visible)
            {
                HideMoreInfo();
            }
            else
            {
                MoreInfoCanvas.Visibility = Visibility.Visible;
            }
        }

        private void MoreInfoLostFocus(object sender, RoutedEventArgs e)
        {
            HideMoreInfo();
        }

        private void InitMoreInfoContentContainer(GridViewItem container)
        {
            if (MoreInfoContent == null)
            {
                return;
            }

            var point = container.TransformToVisual(this).TransformPoint(new Windows.Foundation.Point(0, 0));
            var x = point.X - ((MoreInfoContent.Width - container.ActualWidth) / 2);
            var y = point.Y - ((MoreInfoContent.Height - container.ActualHeight) / 2);

            x = Math.Max(x, 10);
            x = Math.Min(x, ActualWidth - MoreInfoContent.Width - 10);

            y = Math.Max(y, 10);
            y = Math.Min(y, ActualHeight - MoreInfoContent.Height - 10);

            Canvas.SetLeft(MoreInfoContent, x);
            Canvas.SetTop(MoreInfoContent, y);

            var centerX = (point.X + (container.ActualWidth / 2)) - x;
            var centerY = (point.Y + (container.ActualHeight / 2)) - y;

            VisualExtensions.SetCenterPoint(MoreInfoContent, new Vector3((float)centerX, (float)centerY, 0).ToString());
        }

        private void HideMoreInfo()
        {
            if (MoreInfoImage != null && MoreInfoContent.DataContext != null)
            {
                ConnectedAnimationService.GetForCurrentView().PrepareToAnimate("sample_icon", MoreInfoImage);
            }

            MoreInfoCanvas.Visibility = Visibility.Collapsed;

            if (MoreInfoImage != null && MoreInfoContent.DataContext != null)
            {
                var animation = ConnectedAnimationService.GetForCurrentView().GetAnimation("sample_icon");
                animation.Configuration = new DirectConnectedAnimationConfiguration();

                _ = SamplePickerGridView.TryStartConnectedAnimationAsync(animation, MoreInfoContent.DataContext, "SampleIcon");
            }

            MoreInfoContent.DataContext = null;
        }

        private void Page_SizeChanged(object sender, SizeChangedEventArgs e)
        {
            HideMoreInfo();
        }
    }
}<|MERGE_RESOLUTION|>--- conflicted
+++ resolved
@@ -8,10 +8,7 @@
 using System.Numerics;
 using System.Threading.Tasks;
 using Microsoft.Toolkit.Uwp.Extensions;
-<<<<<<< HEAD
-=======
 using Microsoft.Toolkit.Uwp.Helpers;
->>>>>>> 9b75c9f9
 using Microsoft.Toolkit.Uwp.SampleApp.Pages;
 using Microsoft.Toolkit.Uwp.UI.Animations;
 using Microsoft.Toolkit.Uwp.UI.Controls;
@@ -155,11 +152,7 @@
                     ShowSamplePicker(category.Samples, true);
 
                     // Then Focus on Picker
-<<<<<<< HEAD
-                    DispatcherQueue.EnqueueAsync(() => SamplePickerGridView.Focus(FocusState.Keyboard));
-=======
                     dispatcherQueue.EnqueueAsync(() => SamplePickerGridView.Focus(FocusState.Keyboard));
->>>>>>> 9b75c9f9
                 }
             }
             else if (args.IsSettingsInvoked)
