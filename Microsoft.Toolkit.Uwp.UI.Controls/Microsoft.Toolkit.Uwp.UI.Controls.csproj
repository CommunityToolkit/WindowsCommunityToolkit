﻿<?xml version="1.0" encoding="utf-8"?>
<Project ToolsVersion="14.0" DefaultTargets="Build" xmlns="http://schemas.microsoft.com/developer/msbuild/2003">
  <Import Project="$(MSBuildExtensionsPath)\$(MSBuildToolsVersion)\Microsoft.Common.props" Condition="Exists('$(MSBuildExtensionsPath)\$(MSBuildToolsVersion)\Microsoft.Common.props')" />
  <PropertyGroup>
    <Configuration Condition=" '$(Configuration)' == '' ">Debug</Configuration>
    <Platform Condition=" '$(Platform)' == '' ">AnyCPU</Platform>
    <ProjectGuid>{E9FAABFB-D726-42C1-83C1-CB46A29FEA81}</ProjectGuid>
    <OutputType>Library</OutputType>
    <AppDesignerFolder>Properties</AppDesignerFolder>
    <RootNamespace>Microsoft.Toolkit.Uwp.UI.Controls</RootNamespace>
    <AssemblyName>Microsoft.Toolkit.Uwp.UI.Controls</AssemblyName>
    <DefaultLanguage>en-US</DefaultLanguage>
    <TargetPlatformIdentifier>UAP</TargetPlatformIdentifier>
    <TargetPlatformVersion>10.0.10586.0</TargetPlatformVersion>
    <TargetPlatformMinVersion>10.0.10586.0</TargetPlatformMinVersion>
    <MinimumVisualStudioVersion>14</MinimumVisualStudioVersion>
    <FileAlignment>512</FileAlignment>
    <ProjectTypeGuids>{A5A43C5B-DE2A-4C0C-9213-0A381AF9435A};{FAE04EC0-301F-11D3-BF4B-00C04F79EFBC}</ProjectTypeGuids>
    <AllowCrossPlatformRetargeting>false</AllowCrossPlatformRetargeting>
  </PropertyGroup>
  <PropertyGroup Condition=" '$(Configuration)|$(Platform)' == 'Debug|AnyCPU' ">
    <PlatformTarget>AnyCPU</PlatformTarget>
    <DebugSymbols>true</DebugSymbols>
    <DebugType>full</DebugType>
    <Optimize>false</Optimize>
    <OutputPath>bin\Debug\</OutputPath>
    <DefineConstants>DEBUG;TRACE;NETFX_CORE;WINDOWS_UWP</DefineConstants>
    <ErrorReport>prompt</ErrorReport>
    <WarningLevel>4</WarningLevel>
    <DocumentationFile>bin\Debug\Microsoft.Toolkit.Uwp.UI.Controls.xml</DocumentationFile>
    <CodeAnalysisRuleSet>microsoft.toolkit.uwp.ui.controls.ruleset</CodeAnalysisRuleSet>
  </PropertyGroup>
  <PropertyGroup Condition=" '$(Configuration)|$(Platform)' == 'Release|AnyCPU' ">
    <PlatformTarget>AnyCPU</PlatformTarget>
    <DebugType>pdbonly</DebugType>
    <Optimize>true</Optimize>
    <OutputPath>bin\Release\</OutputPath>
    <DefineConstants>TRACE;NETFX_CORE;WINDOWS_UWP</DefineConstants>
    <ErrorReport>prompt</ErrorReport>
    <WarningLevel>4</WarningLevel>
    <RunCodeAnalysis>true</RunCodeAnalysis>
    <TreatWarningsAsErrors>true</TreatWarningsAsErrors>
    <DocumentationFile>bin\Release\Microsoft.Toolkit.Uwp.UI.Controls.xml</DocumentationFile>
    <CodeAnalysisRuleSet>microsoft.toolkit.uwp.ui.controls.ruleset</CodeAnalysisRuleSet>
  </PropertyGroup>
  <ItemGroup>
    <!-- A reference to the entire .Net Framework and Windows SDK are automatically included -->
<<<<<<< HEAD
    <Compile Include="Expander\Expander.cs" />
    <Compile Include="Expander\Expander.Enums.cs" />
    <Compile Include="Expander\Expander.Properties.cs" />
    <Compile Include="HeaderedTextBlock\HeaderedTextBlock.cs" />
    <Compile Include="HeaderedTextBlock\HeaderedTextBlock.Properties.cs" />
    <Compile Include="Expander\Expander.Events.cs" />
=======
    <Compile Include="BladeControl\Blade.cs" />
    <Compile Include="BladeControl\Blade.Properties.cs" />
    <Compile Include="BladeControl\BladeControl.cs" />
    <Compile Include="BladeControl\BladeControl.Events.cs" />
    <Compile Include="BladeControl\BladeControl.Properties.cs" />
    <Compile Include="HeaderedTextBlock\HeaderedTextBlock.cs" />
    <Compile Include="HeaderedTextBlock\HeaderedTextBlock.Properties.cs" />
    <Compile Include="BladeControl\Blade.Events.cs" />
>>>>>>> b97c41db
    <None Include="Microsoft.Toolkit.Uwp.UI.Controls.ruleset" />
    <None Include="project.json" />
  </ItemGroup>
  <ItemGroup>
    <Compile Include="ControlHelpers.Composition.cs" />
    <Compile Include="HamburgerMenu\HamburgerMenu.Options.cs" />
    <Compile Include="HamburgerMenu\HamburgerMenu.HamburgerButton.cs" />
    <Compile Include="HamburgerMenu\HamburgerMenu.Properties.cs" />
    <Compile Include="HamburgerMenu\HamburgerMenu.Events.cs" />
    <Compile Include="HamburgerMenu\HamburgerMenu.cs" />
    <Compile Include="ControlHelpers.Math.cs" />
    <Compile Include="ImageEx\ImageEx.cs" />
    <Compile Include="ImageEx\ImageEx.Members.cs" />
    <Compile Include="ImageEx\ImageEx.Placeholder.cs" />
    <Compile Include="ImageEx\ImageEx.Source.cs" />
    <Compile Include="RotatorTile\RotatorTile.cs" />
    <Compile Include="Properties\AssemblyInfo.cs" />
    <Compile Include="PullToRefreshListView\PullToRefreshListView.cs" />
    <Compile Include="PullToRefreshListView\RefreshProgressEventArgs.cs" />
    <Compile Include="RadialGauge\RadialGauge.cs" />
    <Compile Include="RangeSelector\RangeChangedEventArgs.cs" />
    <Compile Include="RangeSelector\RangeSelector.cs" />
    <Compile Include="SlidableListItem\SlidableListItem.cs" />
    <Compile Include="AdaptiveGridView\AdaptiveGridView.Properties.cs" />
    <Compile Include="AdaptiveGridView\AdaptiveGridView.cs" />
  </ItemGroup>
  <ItemGroup>
<<<<<<< HEAD
    <Page Include="Expander\Expander.xaml">
=======
    <Page Include="BladeControl\BladeControl.xaml">
>>>>>>> b97c41db
      <SubType>Designer</SubType>
      <Generator>MSBuild:Compile</Generator>
      <CopyToOutputDirectory>PreserveNewest</CopyToOutputDirectory>
    </Page>
    <Page Include="HamburgerMenu\HamburgerMenu.xaml">
      <SubType>Designer</SubType>
      <Generator>MSBuild:Compile</Generator>
      <CopyToOutputDirectory>PreserveNewest</CopyToOutputDirectory>
    </Page>
    <Page Include="HeaderedTextBlock\HeaderedTextBlock.xaml">
      <SubType>Designer</SubType>
      <Generator>MSBuild:Compile</Generator>
      <CopyToOutputDirectory>PreserveNewest</CopyToOutputDirectory>
    </Page>
    <Page Include="ImageEx\ImageEx.xaml">
      <Generator>MSBuild:Compile</Generator>
      <SubType>Designer</SubType>
    </Page>
    <Page Include="RotatorTile\RotatorTile.xaml">
      <Generator>MSBuild:Compile</Generator>
      <SubType>Designer</SubType>
    </Page>
    <Page Include="PullToRefreshListView\PullToRefreshListView.xaml">
      <Generator>MSBuild:Compile</Generator>
      <SubType>Designer</SubType>
    </Page>
    <Page Include="RadialGauge\RadialGauge.xaml">
      <Generator>MSBuild:Compile</Generator>
      <SubType>Designer</SubType>
    </Page>
    <Page Include="RangeSelector\RangeSelector.xaml">
      <Generator>MSBuild:Compile</Generator>
      <SubType>Designer</SubType>
    </Page>
    <Page Include="AdaptiveGridView\AdaptiveGridView.xaml">
      <Generator>MSBuild:Compile</Generator>
      <SubType>Designer</SubType>
    </Page>
    <Page Include="SlidableListItem\SlidableListItem.xaml">
      <Generator>MSBuild:Compile</Generator>
      <SubType>Designer</SubType>
    </Page>
    <Page Include="Themes\Generic.xaml">
      <SubType>Designer</SubType>
      <Generator>MSBuild:Compile</Generator>
      <CopyToOutputDirectory>PreserveNewest</CopyToOutputDirectory>
    </Page>
  </ItemGroup>
  <ItemGroup>
    <ProjectReference Include="..\Microsoft.Toolkit.Uwp.UI\Microsoft.Toolkit.Uwp.UI.csproj">
      <Project>{3DD8AA7C-3569-4E51-992F-0C2257E8878E}</Project>
      <Name>Microsoft.Toolkit.Uwp.UI</Name>
      <Private>False</Private>
    </ProjectReference>
  </ItemGroup>
  <ItemGroup>
    <ProjectReference Include="..\Microsoft.Toolkit.Uwp.UI.Animations\Microsoft.Toolkit.Uwp.UI.Animations.csproj">
      <Project>{b24a296c-b3eb-4e06-a64e-74ac2d1acc91}</Project>
      <Name>Microsoft.Toolkit.Uwp.UI.Animations</Name>
      <Private>False</Private>
    </ProjectReference>
    <ProjectReference Include="..\Microsoft.Toolkit.Uwp\Microsoft.Toolkit.Uwp.csproj">
      <Project>{805f80df-75c6-4c2f-8fd9-b47f6d0df5a3}</Project>
      <Name>Microsoft.Toolkit.Uwp</Name>
      <Private>False</Private>
    </ProjectReference>
  </ItemGroup>
  <ItemGroup>
    <EmbeddedResource Include="Properties\Microsoft.Windows.Toolkit.UI.Controls.rd.xml" />
  </ItemGroup>
  <PropertyGroup Condition=" '$(VisualStudioVersion)' == '' or '$(VisualStudioVersion)' &lt; '14.0' ">
    <VisualStudioVersion>14.0</VisualStudioVersion>
  </PropertyGroup>
  <PropertyGroup>
    <StartupObject />
  </PropertyGroup>
  <PropertyGroup Condition="'$(Configuration)|$(Platform)' == 'Debug %28Version 1511%29|AnyCPU'">
    <DebugSymbols>true</DebugSymbols>
    <OutputPath>bin\Debug %28Version 1511%29\</OutputPath>
    <DefineConstants>DEBUG;TRACE;NETFX_CORE;WINDOWS_UWP</DefineConstants>
    <DocumentationFile>bin\Debug\Microsoft.Windows.Toolkit.UI.Controls.XML</DocumentationFile>
    <NoStdLib>true</NoStdLib>
    <DebugType>full</DebugType>
    <PlatformTarget>AnyCPU</PlatformTarget>
    <UseVSHostingProcess>false</UseVSHostingProcess>
    <ErrorReport>prompt</ErrorReport>
    <CodeAnalysisRuleSet>microsoft.toolkit.uwp.ui.controls.ruleset</CodeAnalysisRuleSet>
  </PropertyGroup>
  <PropertyGroup Condition="'$(Configuration)|$(Platform)' == 'Debug %28Anniversary Update%29|AnyCPU'">
    <DebugSymbols>true</DebugSymbols>
    <OutputPath>bin\Debug %28Anniversary Update%29\</OutputPath>
    <DefineConstants>DEBUG;TRACE;NETFX_CORE;WINDOWS_UWP</DefineConstants>
    <DocumentationFile>bin\Debug\Microsoft.Windows.Toolkit.UI.Controls.XML</DocumentationFile>
    <NoStdLib>true</NoStdLib>
    <DebugType>full</DebugType>
    <PlatformTarget>AnyCPU</PlatformTarget>
    <UseVSHostingProcess>false</UseVSHostingProcess>
    <ErrorReport>prompt</ErrorReport>
    <CodeAnalysisRuleSet>microsoft.toolkit.uwp.ui.controls.ruleset</CodeAnalysisRuleSet>
  </PropertyGroup>
  <PropertyGroup Condition="'$(Configuration)|$(Platform)' == 'Release %28Version 1511%29|AnyCPU'">
    <OutputPath>bin\Release %28Version 1511%29\</OutputPath>
    <DefineConstants>CODE_ANALYSIS;TRACE;NETFX_CORE;WINDOWS_UWP</DefineConstants>
    <DocumentationFile>bin\Release\Microsoft.Windows.Toolkit.UI.Controls.XML</DocumentationFile>
    <Optimize>true</Optimize>
    <TreatWarningsAsErrors>true</TreatWarningsAsErrors>
    <NoStdLib>true</NoStdLib>
    <DebugType>pdbonly</DebugType>
    <PlatformTarget>AnyCPU</PlatformTarget>
    <RunCodeAnalysis>true</RunCodeAnalysis>
    <UseVSHostingProcess>false</UseVSHostingProcess>
    <ErrorReport>prompt</ErrorReport>
    <CodeAnalysisRuleSet>microsoft.toolkit.uwp.ui.controls.ruleset</CodeAnalysisRuleSet>
  </PropertyGroup>
  <PropertyGroup Condition="'$(Configuration)|$(Platform)' == 'Release %28Anniversary Update%29|AnyCPU'">
    <OutputPath>bin\Release %28Anniversary Update%29\</OutputPath>
    <DefineConstants>CODE_ANALYSIS;TRACE;NETFX_CORE;WINDOWS_UWP</DefineConstants>
    <DocumentationFile>bin\Release\Microsoft.Windows.Toolkit.UI.Controls.XML</DocumentationFile>
    <Optimize>true</Optimize>
    <TreatWarningsAsErrors>true</TreatWarningsAsErrors>
    <NoStdLib>true</NoStdLib>
    <DebugType>pdbonly</DebugType>
    <PlatformTarget>AnyCPU</PlatformTarget>
    <RunCodeAnalysis>true</RunCodeAnalysis>
    <UseVSHostingProcess>false</UseVSHostingProcess>
    <ErrorReport>prompt</ErrorReport>
    <CodeAnalysisRuleSet>microsoft.toolkit.uwp.ui.controls.ruleset</CodeAnalysisRuleSet>
  </PropertyGroup>
  <Import Project="$(MSBuildExtensionsPath)\Microsoft\WindowsXaml\v$(VisualStudioVersion)\Microsoft.Windows.UI.Xaml.CSharp.targets" />
  <!-- To modify your build process, add your task inside one of the targets below and uncomment it. 
       Other similar extension points exist, see Microsoft.Common.targets.
  <Target Name="BeforeBuild">
  </Target>
  <Target Name="AfterBuild">
  </Target>
  -->
  <Target Name="Before_PrepareLibraryLayout" BeforeTargets="PrepareLibraryLayout">
    <PropertyGroup>
      <Saved_OutputPath>$(OutputPath)</Saved_OutputPath>
      <Saved_TargetPath>$(TargetPath)</Saved_TargetPath>
      <OutputPath>$(OutDir)</OutputPath>
      <TargetPath>
      </TargetPath>
    </PropertyGroup>
  </Target>
  <Target Name="After_PrepareLibraryLayout" AfterTargets="PrepareLibraryLayout">
    <PropertyGroup>
      <OutputPath>$(Saved_OutputPath)</OutputPath>
      <TargetPath>$(Saved_TargetPath)</TargetPath>
    </PropertyGroup>
  </Target>
</Project><|MERGE_RESOLUTION|>--- conflicted
+++ resolved
@@ -45,23 +45,18 @@
   </PropertyGroup>
   <ItemGroup>
     <!-- A reference to the entire .Net Framework and Windows SDK are automatically included -->
-<<<<<<< HEAD
+    <Compile Include="BladeControl\Blade.cs" />
+    <Compile Include="BladeControl\Blade.Properties.cs" />
+    <Compile Include="BladeControl\BladeControl.cs" />
+    <Compile Include="BladeControl\BladeControl.Events.cs" />
+    <Compile Include="BladeControl\BladeControl.Properties.cs" />
     <Compile Include="Expander\Expander.cs" />
     <Compile Include="Expander\Expander.Enums.cs" />
     <Compile Include="Expander\Expander.Properties.cs" />
     <Compile Include="HeaderedTextBlock\HeaderedTextBlock.cs" />
     <Compile Include="HeaderedTextBlock\HeaderedTextBlock.Properties.cs" />
+    <Compile Include="BladeControl\Blade.Events.cs" />
     <Compile Include="Expander\Expander.Events.cs" />
-=======
-    <Compile Include="BladeControl\Blade.cs" />
-    <Compile Include="BladeControl\Blade.Properties.cs" />
-    <Compile Include="BladeControl\BladeControl.cs" />
-    <Compile Include="BladeControl\BladeControl.Events.cs" />
-    <Compile Include="BladeControl\BladeControl.Properties.cs" />
-    <Compile Include="HeaderedTextBlock\HeaderedTextBlock.cs" />
-    <Compile Include="HeaderedTextBlock\HeaderedTextBlock.Properties.cs" />
-    <Compile Include="BladeControl\Blade.Events.cs" />
->>>>>>> b97c41db
     <None Include="Microsoft.Toolkit.Uwp.UI.Controls.ruleset" />
     <None Include="project.json" />
   </ItemGroup>
@@ -89,11 +84,12 @@
     <Compile Include="AdaptiveGridView\AdaptiveGridView.cs" />
   </ItemGroup>
   <ItemGroup>
-<<<<<<< HEAD
+    <Page Include="BladeControl\BladeControl.xaml">
+      <SubType>Designer</SubType>
+      <Generator>MSBuild:Compile</Generator>
+      <CopyToOutputDirectory>PreserveNewest</CopyToOutputDirectory>
+    </Page>
     <Page Include="Expander\Expander.xaml">
-=======
-    <Page Include="BladeControl\BladeControl.xaml">
->>>>>>> b97c41db
       <SubType>Designer</SubType>
       <Generator>MSBuild:Compile</Generator>
       <CopyToOutputDirectory>PreserveNewest</CopyToOutputDirectory>
