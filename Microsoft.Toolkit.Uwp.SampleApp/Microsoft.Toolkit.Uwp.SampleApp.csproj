--- conflicted
+++ resolved
@@ -495,12 +495,9 @@
     <Content Include="SamplePages\RadialGradientBrush\RadialGradientBrushXaml.bind">
       <SubType>Designer</SubType>
     </Content>
-<<<<<<< HEAD
     <Content Include="SamplePages\CameraPreview\CameraPreviewCode.bind" />
     <Content Include="SamplePages\CameraHelper\CameraHelperCode.bind" />
-=======
     <Content Include="SamplePages\LayoutTransformControl\LayoutTransformControlXaml.bind" />
->>>>>>> 1777b7b8
     <Content Include="SamplePages\PrintHelper\PrintHelperXaml.bind">
       <SubType>Designer</SubType>
     </Content>
