--- conflicted
+++ resolved
@@ -274,17 +274,11 @@
                 {
                     using (var localDocsStream = await Samples.LoadLocalFile($"docs/{filepath}"))
                     {
-<<<<<<< HEAD
                         using (var streamreader = new StreamReader(localDocsStream))
                         {
                             var result = await streamreader.ReadToEndAsync();
                             _cachedDocumentation = ProcessDocs(result);
-                            _cachedPath = localPath;
                         }
-=======
-                        var result = await localDocsStream.ReadTextAsync(Encoding.UTF8);
-                        _cachedDocumentation = ProcessDocs(result);
->>>>>>> a2ed6aa6
                     }
                 }
                 catch (Exception)
