﻿<?xml version="1.0" encoding="utf-8"?>
<Project ToolsVersion="15.0" DefaultTargets="Build" xmlns="http://schemas.microsoft.com/developer/msbuild/2003">
  <Import Project="$(MSBuildExtensionsPath)\$(MSBuildToolsVersion)\Microsoft.Common.props" Condition="Exists('$(MSBuildExtensionsPath)\$(MSBuildToolsVersion)\Microsoft.Common.props')" />
  <PropertyGroup>
    <Configuration Condition=" '$(Configuration)' == '' ">Debug</Configuration>
    <Platform Condition=" '$(Platform)' == '' ">x86</Platform>
    <ProjectGuid>{719C43C6-8753-4395-ADAA-2FCC70F76BF3}</ProjectGuid>
    <OutputType>AppContainerExe</OutputType>
    <AppDesignerFolder>Properties</AppDesignerFolder>
    <RootNamespace>Microsoft.Toolkit.Uwp.SampleApp</RootNamespace>
    <AssemblyName>Microsoft.Toolkit.Uwp.SampleApp</AssemblyName>
    <DefaultLanguage>en-US</DefaultLanguage>
    <TargetPlatformIdentifier>UAP</TargetPlatformIdentifier>
    <TargetPlatformVersion>10.0.16299.0</TargetPlatformVersion>
    <TargetPlatformMinVersion>10.0.14393.0</TargetPlatformMinVersion>
    <MinimumVisualStudioVersion>14</MinimumVisualStudioVersion>
    <FileAlignment>512</FileAlignment>
    <ProjectTypeGuids>{A5A43C5B-DE2A-4C0C-9213-0A381AF9435A};{FAE04EC0-301F-11D3-BF4B-00C04F79EFBC}</ProjectTypeGuids>
    <PackageCertificateKeyFile>Microsoft.Toolkit.Uwp.SampleApp_TemporaryKey.pfx</PackageCertificateKeyFile>
    <AppxAutoIncrementPackageRevision>True</AppxAutoIncrementPackageRevision>
    <AppxBundle>Always</AppxBundle>
    <AppxBundlePlatforms>x64</AppxBundlePlatforms>
    <PackageCertificateThumbprint>7A086872CBF1D8A795A97B9559A3C88B3550527E</PackageCertificateThumbprint>
  </PropertyGroup>
  <PropertyGroup Condition="'$(Configuration)|$(Platform)' == 'Debug|x86'">
    <DebugSymbols>true</DebugSymbols>
    <OutputPath>bin\x86\Debug\</OutputPath>
    <DefineConstants>DEBUG;TRACE;NETFX_CORE;WINDOWS_UWP</DefineConstants>
    <NoWarn>;2008</NoWarn>
    <DebugType>full</DebugType>
    <PlatformTarget>x86</PlatformTarget>
    <UseVSHostingProcess>false</UseVSHostingProcess>
    <ErrorReport>prompt</ErrorReport>
    <Prefer32Bit>true</Prefer32Bit>
    <DocumentationFile>
    </DocumentationFile>
    <CodeAnalysisRuleSet>microsoft.toolkit.uwp.sampleapp.ruleset</CodeAnalysisRuleSet>
  </PropertyGroup>
  <PropertyGroup Condition="'$(Configuration)|$(Platform)' == 'Release|x86'">
    <OutputPath>bin\x86\Release\</OutputPath>
    <DefineConstants>TRACE;NETFX_CORE;WINDOWS_UWP</DefineConstants>
    <Optimize>true</Optimize>
    <NoWarn>;2008</NoWarn>
    <DebugType>pdbonly</DebugType>
    <PlatformTarget>x86</PlatformTarget>
    <UseVSHostingProcess>false</UseVSHostingProcess>
    <ErrorReport>prompt</ErrorReport>
    <Prefer32Bit>true</Prefer32Bit>
    <UseDotNetNativeToolchain>true</UseDotNetNativeToolchain>
    <RunCodeAnalysis>true</RunCodeAnalysis>
    <TreatWarningsAsErrors>true</TreatWarningsAsErrors>
    <DocumentationFile>
    </DocumentationFile>
    <CodeAnalysisRuleSet>microsoft.toolkit.uwp.sampleapp.ruleset</CodeAnalysisRuleSet>
  </PropertyGroup>
  <PropertyGroup Condition="'$(Configuration)|$(Platform)' == 'Debug|ARM'">
    <DebugSymbols>true</DebugSymbols>
    <OutputPath>bin\ARM\Debug\</OutputPath>
    <DefineConstants>DEBUG;TRACE;NETFX_CORE;WINDOWS_UWP</DefineConstants>
    <NoWarn>;2008</NoWarn>
    <DebugType>full</DebugType>
    <PlatformTarget>ARM</PlatformTarget>
    <UseVSHostingProcess>false</UseVSHostingProcess>
    <ErrorReport>prompt</ErrorReport>
    <Prefer32Bit>true</Prefer32Bit>
    <CodeAnalysisRuleSet>microsoft.toolkit.uwp.sampleapp.ruleset</CodeAnalysisRuleSet>
  </PropertyGroup>
  <PropertyGroup Condition="'$(Configuration)|$(Platform)' == 'Release|ARM'">
    <OutputPath>bin\ARM\Release\</OutputPath>
    <DefineConstants>TRACE;NETFX_CORE;WINDOWS_UWP</DefineConstants>
    <Optimize>true</Optimize>
    <NoWarn>;2008</NoWarn>
    <DebugType>pdbonly</DebugType>
    <PlatformTarget>ARM</PlatformTarget>
    <UseVSHostingProcess>false</UseVSHostingProcess>
    <ErrorReport>prompt</ErrorReport>
    <Prefer32Bit>true</Prefer32Bit>
    <UseDotNetNativeToolchain>true</UseDotNetNativeToolchain>
    <RunCodeAnalysis>true</RunCodeAnalysis>
    <TreatWarningsAsErrors>true</TreatWarningsAsErrors>
    <DocumentationFile>
    </DocumentationFile>
    <CodeAnalysisRuleSet>microsoft.toolkit.uwp.sampleapp.ruleset</CodeAnalysisRuleSet>
  </PropertyGroup>
  <PropertyGroup Condition="'$(Configuration)|$(Platform)' == 'Debug|x64'">
    <DebugSymbols>true</DebugSymbols>
    <OutputPath>bin\x64\Debug\</OutputPath>
    <DefineConstants>DEBUG;TRACE;NETFX_CORE;WINDOWS_UWP</DefineConstants>
    <NoWarn>;2008</NoWarn>
    <DebugType>full</DebugType>
    <PlatformTarget>x64</PlatformTarget>
    <UseVSHostingProcess>false</UseVSHostingProcess>
    <ErrorReport>prompt</ErrorReport>
    <Prefer32Bit>true</Prefer32Bit>
    <CodeAnalysisRuleSet>microsoft.toolkit.uwp.sampleapp.ruleset</CodeAnalysisRuleSet>
  </PropertyGroup>
  <PropertyGroup Condition="'$(Configuration)|$(Platform)' == 'Release|x64'">
    <OutputPath>bin\x64\Release\</OutputPath>
    <DefineConstants>TRACE;NETFX_CORE;WINDOWS_UWP</DefineConstants>
    <Optimize>true</Optimize>
    <NoWarn>;2008</NoWarn>
    <DebugType>pdbonly</DebugType>
    <PlatformTarget>x64</PlatformTarget>
    <UseVSHostingProcess>false</UseVSHostingProcess>
    <ErrorReport>prompt</ErrorReport>
    <Prefer32Bit>true</Prefer32Bit>
    <UseDotNetNativeToolchain>true</UseDotNetNativeToolchain>
    <RunCodeAnalysis>true</RunCodeAnalysis>
    <TreatWarningsAsErrors>true</TreatWarningsAsErrors>
    <DocumentationFile>
    </DocumentationFile>
    <CodeAnalysisRuleSet>microsoft.toolkit.uwp.sampleapp.ruleset</CodeAnalysisRuleSet>
  </PropertyGroup>
  <PropertyGroup>
    <RestoreProjectStyle>PackageReference</RestoreProjectStyle>
  </PropertyGroup>
  <ItemGroup>
    <PackageReference Include="HockeySDK.UWP">
      <Version>4.1.6</Version>
    </PackageReference>
    <PackageReference Include="Microsoft.NETCore.UniversalWindowsPlatform">
      <Version>5.4.1</Version>
    </PackageReference>
    <PackageReference Include="Monaco.Editor">
      <Version>0.5.0-alpha</Version>
    </PackageReference>
    <PackageReference Include="StyleCop.Analyzers">
      <Version>1.0.2</Version>
    </PackageReference>
    <PackageReference Include="Microsoft.Graph">
      <Version>1.2.0</Version>
    </PackageReference>
    <PackageReference Include="Microsoft.Xaml.Behaviors.Uwp.Managed">
      <Version>1.1.0</Version>
    </PackageReference>
    <PackageReference Include="Newtonsoft.Json">
      <Version>10.0.3</Version>
    </PackageReference>
    <PackageReference Include="NotificationsVisualizerLibrary">
      <Version>1.0.5</Version>
    </PackageReference>
    <PackageReference Include="UWP.SDKforGoogleAnalytics.Managed">
      <Version>1.5.2</Version>
    </PackageReference>
  </ItemGroup>
  <ItemGroup>
    <!-- A reference to the entire .Net Framework and Windows SDK are automatically included -->
    <Content Include="Assets\NotificationAssets\Cloudy-Square.png" />
    <Content Include="Assets\NotificationAssets\Cloudy.png" />
    <Content Include="Assets\NotificationAssets\Drizzle-Square.png" />
    <Content Include="Assets\NotificationAssets\Drizzle.png" />
    <Content Include="Assets\NotificationAssets\Haze-Square.png" />
    <Content Include="Assets\NotificationAssets\Haze.png" />
    <Content Include="Assets\NotificationAssets\Mostly Cloudy-Background.jpg" />
    <Content Include="Assets\NotificationAssets\Mostly Cloudy-Square.png" />
    <Content Include="Assets\NotificationAssets\Mostly Cloudy.png" />
    <Content Include="Assets\NotificationAssets\Slight Drizzle-Square.png" />
    <Content Include="Assets\NotificationAssets\Slight Drizzle.png" />
    <Content Include="Assets\NotificationAssets\Snow-Square.png" />
    <Content Include="Assets\NotificationAssets\Snow.png" />
    <Content Include="Assets\NotificationAssets\Sunny-Square.png" />
    <Content Include="Assets\NotificationAssets\Sunny.png" />
    <Content Include="Assets\NotificationAssets\Thunderstorms-Square.png" />
    <Content Include="Assets\NotificationAssets\Thunderstorms.png" />
    <Content Include="Assets\People\dave.png" />
    <Content Include="Assets\People\david.png" />
    <Content Include="Assets\People\giorgio.png" />
    <Content Include="Assets\People\jeff.png" />
    <Content Include="Assets\People\nikola.png" />
    <Content Include="Assets\People\pete.png" />
    <Content Include="Assets\People\petri.png" />
    <Content Include="Assets\People\shen.png" />
    <Content Include="Assets\People\vlad.png" />
    <Content Include="Assets\Photos\ales-krivec-43430.jpg" />
    <Content Include="Assets\Photos\BigFourSummerHeat.jpg" />
    <Content Include="Assets\Photos\BisonBadlandsChillin.jpg" />
    <Content Include="Assets\Photos\ColumbiaRiverGorge.jpg" />
    <Content Include="Assets\Photos\GiantSlabInOregon.jpg" />
    <Content Include="Assets\Photos\GrandTetons.jpg" />
    <Content Include="Assets\Photos\ImageExPlaceholder.jpg" />
    <Content Include="Assets\Photos\LakeAnnMushroom.jpg" />
    <Content Include="Assets\Photos\LunchBreak.jpg" />
    <Content Include="Assets\Photos\MilkyWayStHelensHikePurple.jpg" />
    <Content Include="Assets\Photos\MitchellButtes.jpg" />
    <Content Include="Assets\Photos\MultnomahFalls.jpg" />
    <Content Include="Assets\Photos\NorthernCascadesReflection.jpg" />
    <Content Include="Assets\Photos\NovemberHikeWaterfall.jpg" />
    <Content Include="Assets\Photos\OregonWineryNamaste.jpg" />
    <Content Include="Assets\Photos\Owl.jpg" />
    <Content Include="Assets\Photos\PaintedHillsPathway.jpg" />
    <Content Include="Assets\Photos\RunningDogPacificCity.jpg" />
    <Content Include="Assets\Photos\ShootingOnAutoOnTheDrone.jpg" />
    <Content Include="Assets\Photos\SmithnRockDownTheRiverView.jpg" />
    <Content Include="Assets\Photos\SnowyInterbayt.jpg" />
    <Content Include="Assets\Photos\SpeedTripleAtristsPoint.jpg" />
    <Content Include="Assets\Photos\Van.jpg" />
    <Content Include="Assets\Photos\WestSeattleView.jpg" />
    <Content Include="Assets\ToolkitLogoTransparent.png" />
    <Content Include="Assets\UWPCommunityToolkitSampleAppAppList.scale-100.png" />
    <Content Include="Assets\UWPCommunityToolkitSampleAppAppList.scale-125.png" />
    <Content Include="Assets\UWPCommunityToolkitSampleAppAppList.scale-150.png" />
    <Content Include="Assets\UWPCommunityToolkitSampleAppAppList.scale-200.png" />
    <Content Include="Assets\UWPCommunityToolkitSampleAppAppList.scale-400.png" />
    <Content Include="Assets\UWPCommunityToolkitSampleAppAppList.targetsize-16.png" />
    <Content Include="Assets\UWPCommunityToolkitSampleAppAppList.targetsize-16_altform-unplated.png" />
    <Content Include="Assets\UWPCommunityToolkitSampleAppAppList.targetsize-20.png" />
    <Content Include="Assets\UWPCommunityToolkitSampleAppAppList.targetsize-20_altform-unplated.png" />
    <Content Include="Assets\UWPCommunityToolkitSampleAppAppList.targetsize-24.png" />
    <Content Include="Assets\UWPCommunityToolkitSampleAppAppList.targetsize-24_altform-unplated.png" />
    <Content Include="Assets\UWPCommunityToolkitSampleAppAppList.targetsize-256.png" />
    <Content Include="Assets\UWPCommunityToolkitSampleAppAppList.targetsize-256_altform-unplated.png" />
    <Content Include="Assets\UWPCommunityToolkitSampleAppAppList.targetsize-30.png" />
    <Content Include="Assets\UWPCommunityToolkitSampleAppAppList.targetsize-30_altform-unplated.png" />
    <Content Include="Assets\UWPCommunityToolkitSampleAppAppList.targetsize-32.png" />
    <Content Include="Assets\UWPCommunityToolkitSampleAppAppList.targetsize-32_altform-unplated.png" />
    <Content Include="Assets\UWPCommunityToolkitSampleAppAppList.targetsize-36.png" />
    <Content Include="Assets\UWPCommunityToolkitSampleAppAppList.targetsize-36_altform-unplated.png" />
    <Content Include="Assets\UWPCommunityToolkitSampleAppAppList.targetsize-40.png" />
    <Content Include="Assets\UWPCommunityToolkitSampleAppAppList.targetsize-40_altform-unplated.png" />
    <Content Include="Assets\UWPCommunityToolkitSampleAppAppList.targetsize-48.png" />
    <Content Include="Assets\UWPCommunityToolkitSampleAppAppList.targetsize-48_altform-unplated.png" />
    <Content Include="Assets\UWPCommunityToolkitSampleAppAppList.targetsize-60.png" />
    <Content Include="Assets\UWPCommunityToolkitSampleAppAppList.targetsize-60_altform-unplated.png" />
    <Content Include="Assets\UWPCommunityToolkitSampleAppAppList.targetsize-64.png" />
    <Content Include="Assets\UWPCommunityToolkitSampleAppAppList.targetsize-64_altform-unplated.png" />
    <Content Include="Assets\UWPCommunityToolkitSampleAppAppList.targetsize-72.png" />
    <Content Include="Assets\UWPCommunityToolkitSampleAppAppList.targetsize-72_altform-unplated.png" />
    <Content Include="Assets\UWPCommunityToolkitSampleAppAppList.targetsize-80.png" />
    <Content Include="Assets\UWPCommunityToolkitSampleAppAppList.targetsize-80_altform-unplated.png" />
    <Content Include="Assets\UWPCommunityToolkitSampleAppAppList.targetsize-96.png" />
    <Content Include="Assets\UWPCommunityToolkitSampleAppAppList.targetsize-96_altform-unplated.png" />
    <Content Include="Assets\UWPCommunityToolkitSampleAppBadgeLogo.scale-100.png" />
    <Content Include="Assets\UWPCommunityToolkitSampleAppBadgeLogo.scale-125.png" />
    <Content Include="Assets\UWPCommunityToolkitSampleAppBadgeLogo.scale-150.png" />
    <Content Include="Assets\UWPCommunityToolkitSampleAppBadgeLogo.scale-200.png" />
    <Content Include="Assets\UWPCommunityToolkitSampleAppBadgeLogo.scale-400.png" />
    <Content Include="Assets\UWPCommunityToolkitSampleAppLargeTile.scale-100.png" />
    <Content Include="Assets\UWPCommunityToolkitSampleAppLargeTile.scale-125.png" />
    <Content Include="Assets\UWPCommunityToolkitSampleAppLargeTile.scale-150.png" />
    <Content Include="Assets\UWPCommunityToolkitSampleAppLargeTile.scale-200.png" />
    <Content Include="Assets\UWPCommunityToolkitSampleAppLargeTile.scale-400.png" />
    <Content Include="Assets\UWPCommunityToolkitSampleAppMedTile.scale-100.png" />
    <Content Include="Assets\UWPCommunityToolkitSampleAppMedTile.scale-125.png" />
    <Content Include="Assets\UWPCommunityToolkitSampleAppMedTile.scale-150.png" />
    <Content Include="Assets\UWPCommunityToolkitSampleAppMedTile.scale-200.png" />
    <Content Include="Assets\UWPCommunityToolkitSampleAppMedTile.scale-400.png" />
    <Content Include="Assets\UWPCommunityToolkitSampleAppSmallTile.scale-100.png" />
    <Content Include="Assets\UWPCommunityToolkitSampleAppSmallTile.scale-125.png" />
    <Content Include="Assets\UWPCommunityToolkitSampleAppSmallTile.scale-150.png" />
    <Content Include="Assets\UWPCommunityToolkitSampleAppSmallTile.scale-200.png" />
    <Content Include="Assets\UWPCommunityToolkitSampleAppSmallTile.scale-400.png" />
    <Content Include="Assets\UWPCommunityToolkitSampleAppSplashScreen.scale-100.png" />
    <Content Include="Assets\UWPCommunityToolkitSampleAppSplashScreen.scale-125.png" />
    <Content Include="Assets\UWPCommunityToolkitSampleAppSplashScreen.scale-150.png" />
    <Content Include="Assets\UWPCommunityToolkitSampleAppSplashScreen.scale-200.png" />
    <Content Include="Assets\UWPCommunityToolkitSampleAppSplashScreen.scale-400.png" />
    <Content Include="Assets\UWPCommunityToolkitSampleAppStoreLogo.scale-100.png" />
    <Content Include="Assets\UWPCommunityToolkitSampleAppStoreLogo.scale-125.png" />
    <Content Include="Assets\ToolkitLogo.png" />
    <Content Include="Assets\UWPCommunityToolkitSampleAppStoreLogo.scale-150.png" />
    <Content Include="Assets\UWPCommunityToolkitSampleAppStoreLogo.scale-200.png" />
    <Content Include="Assets\UWPCommunityToolkitSampleAppStoreLogo.scale-400.png" />
    <Content Include="Assets\UWPCommunityToolkitSampleAppWideTile.scale-100.png" />
    <Content Include="Assets\UWPCommunityToolkitSampleAppWideTile.scale-125.png" />
    <Content Include="Assets\UWPCommunityToolkitSampleAppWideTile.scale-150.png" />
    <Content Include="Assets\UWPCommunityToolkitSampleAppWideTile.scale-200.png" />
    <Content Include="Assets\UWPCommunityToolkitSampleAppWideTile.scale-400.png" />
    <Content Include="Assets\Wide310x150Logo.scale-400.png" />
    <Content Include="Icons\Animations.png" />
    <Content Include="Icons\About.png" />
    <Content Include="Icons\DeveloperTools.png" />
    <Content Include="Icons\Error.png" />
    <Content Include="Icons\Extensions.png" />
    <Content Include="Icons\Helpers.png" />
    <Content Include="Icons\Foundation.png" />
    <Content Include="Icons\Layouts.png" />
    <Content Include="Icons\More.png" />
    <Content Include="Icons\Notifications.png" />
    <Content Include="Icons\Services.png" />
    <Content Include="SamplePages\AdaptiveGridView\AdaptiveGridView.png" />
    <Content Include="SamplePages\AdvancedCollectionView\AdvancedCollectionView.png" />
    <Content Include="SamplePages\BackgroundTaskHelper\BackgroundTaskHelper.png" />
    <Content Include="SamplePages\Bing Service\icon.png" />
    <Content Include="SamplePages\BluetoothLEHelper\BluetoothLEHelper.png" />
    <Content Include="SamplePages\Blur\BlurBehavior.png" />
    <Content Include="SamplePages\Connected Animations\ConnectedAnimations.png" />
    <Content Include="SamplePages\DispatcherHelper\DispatchHelper.png" />
    <Content Include="SamplePages\DockPanel\DockPanel.png" />
    <Content Include="SamplePages\Facebook Service\FacebookLogo.png" />
    <Content Include="SamplePages\FadeHeader\FadeHeaderBehavior.png" />
    <Content Include="SamplePages\Fade\FadeBehavior.png" />
    <Content Include="SamplePages\FocusTracker\FocusTracker.png" />
    <Content Include="SamplePages\Analytics\Analytics.png" />
    <Content Include="SamplePages\Bing Service\BingCode.bind" />
    <Content Include="SamplePages\BladeView\BladeView.png" />
    <Content Include="SamplePages\Carousel\Carousel.png" />
    <Content Include="SamplePages\DropShadowPanel\DropShadowPanel.png" />
    <Content Include="SamplePages\Expander\Expander.png" />
    <Content Include="SamplePages\DropShadowPanel\Trex.png" />
    <Content Include="SamplePages\DropShadowPanel\Unicorn.png" />
    <Content Include="SamplePages\GridSplitter\GridSplitter.png" />
    <Content Include="SamplePages\HamburgerMenu\HamburgerMenu.png" />
    <Content Include="SamplePages\AlignmentGrid\AlignmentGrid.png" />
    <Content Include="SamplePages\HeaderedContentControl\HeaderedContentControl.png" />
    <Content Include="SamplePages\HeaderedItemsControl\HeaderedItemsControl.png" />
    <Content Include="SamplePages\HeaderedTextBlock\HeaderedTextBlock.png" />
    <Content Include="SamplePages\ImageCache\ImageCache.png" />
    <Content Include="SamplePages\ImageEx\ImageEx.png" />
    <Content Include="SamplePages\Implicit Animations\ImplicitAnimations.png" />
    <Content Include="SamplePages\InAppNotification\InAppNotification.png" />
    <Content Include="SamplePages\Incremental Loading Collection\icon.png" />
    <Content Include="SamplePages\Light\LightBehavior.png" />
    <Content Include="SamplePages\LinkedIn Service\LinkedInLogo.png" />
    <Content Include="Assets\Helpers.png" />
    <Content Include="SamplePages\LiveTile\LiveTile.png" />
    <Content Include="SamplePages\MarkdownTextBlock\MarkdownTextBlock.png" />
    <Content Include="SamplePages\Loading\Loading.png" />
    <Content Include="SamplePages\MasterDetailsView\MasterDetailsView.png" />
    <Content Include="SamplePages\MasterDetailsView\OneDriveLogo.png" />
    <Content Include="SamplePages\Menu\Menu.png" />
    <Content Include="SamplePages\Microsoft Graph Service\OfficeLogo.png" />
    <Content Include="SamplePages\Microsoft Graph Service\user.png" />
    <Content Include="SamplePages\Microsoft Translator Service\TranslatorService.png" />
    <Content Include="SamplePages\NetworkHelper\NetworkHelper.png" />
    <Content Include="SamplePages\Offset\OffsetBehavior.png" />
    <Content Include="SamplePages\Mouse\MouseCursor.png" />
    <Content Include="SamplePages\OneDrive Service\OneDriveLogo.png" />
    <Content Include="SamplePages\ParallaxService\Parallax.png" />
    <Content Include="SamplePages\RadialGauge\RadialGauge.png" />
    <Content Include="SamplePages\RadialProgressBar\RadialProgressBar.png" />
    <Content Include="SamplePages\ReorderGridAnimation\ReorderGrid.png" />
    <Content Include="SamplePages\Rotate\RotateBehavior.png" />
    <Content Include="SamplePages\Saturation\SaturationBehavior.png" />
    <Content Include="SamplePages\OrbitView\OrbitView.png" />
    <Content Include="SamplePages\Scale\ScaleBehavior.png" />
    <Content Include="SamplePages\StaggeredPanel\StaggeredPanel.png" />
    <Content Include="SamplePages\SystemInformation\SystemInformation.png" />
    <Content Include="SamplePages\TextBoxMask\TextBoxMask.png" />
    <Content Include="SamplePages\TextToolbar\TextToolbar.png" />
    <Content Include="SamplePages\TileControl\Animations.png" />
    <Content Include="SamplePages\TileControl\TileControl.png" />
    <Content Include="SamplePages\PrintHelper\PrintHelper.png" />
    <Content Include="SamplePages\PullToRefreshListView\PullToRefreshListView.png" />
    <Content Include="SamplePages\ScrollHeader\ScrollHeader.png" />
    <Content Include="SamplePages\RangeSelector\RangeSelector.png" />
    <Content Include="SamplePages\RotatorTile\RotatorTile.png" />
    <Content Include="SamplePages\SlidableListItem\SlidableListItem.png" />
    <Content Include="SamplePages\Object Storage\ObjectStorage.png" />
    <Content Include="SamplePages\SurfaceDialTextbox\SurfaceDialTextbox.png" />
    <Content Include="SamplePages\TextBoxRegex\TextBoxRegex.png" />
    <Content Include="SamplePages\Toast\Toast.png" />
    <Content Include="SamplePages\Twitter Service\TwitterLogo.png" />
    <Content Include="SamplePages\Twitter Service\TwitterCode.bind" />
    <Content Include="SamplePages\Twitter Service\icon.png" />
    <Content Include="SamplePages\Facebook Service\FacebookCode.bind" />
    <Content Include="SamplePages\HamburgerMenu\HamburgerMenuCode.bind" />
    <Content Include="SamplePages\HeaderedTextBlock\HeaderedTextBlockCode.bind" />
    <Content Include="SamplePages\ViewExtensions\ViewExtensions.png" />
    <Content Include="SamplePages\Visual Extensions\VisualExtensions.png" />
    <Content Include="SamplePages\WrapPanel\WrapPanel.png" />
    <Content Include="landingPageLinks.json" />
    <None Include="Microsoft.Toolkit.Uwp.SampleApp.ruleset" />
    <Content Include="SamplePages\WeatherLiveTileAndToast\WeatherLiveTileAndToast.png" />
    <Content Include="SamplePages\WeatherLiveTileAndToast\WeatherLiveTileAndToastCode.bind" />
    <Content Include="SamplePages\ImageEx\ImageExCode.bind" />
    <Content Include="SamplePages\Offset\OffsetBehaviorCode.bind" />
    <Content Include="SamplePages\Fade\FadeBehaviorCode.bind" />
    <Content Include="SamplePages\PullToRefreshListView\PullToRefreshListViewCode.bind" />
    <Content Include="SamplePages\RadialGauge\RadialGaugeCode.bind" />
    <Content Include="SamplePages\Rotate\RotateBehaviorCode.bind" />
    <Content Include="SamplePages\Scale\ScaleBehaviorCode.bind" />
    <Content Include="SamplePages\SlidableListItem\SlidableListItemCode.bind" />
    <Content Include="Assets\Photos\Photos.json" />
    <Content Include="Assets\Photos\OnlinePhotos.json" />
    <Content Include="Assets\Html\CSharp.html" />
    <Content Include="Assets\Html\Json.html" />
    <Content Include="Assets\Html\Xaml.html" />
    <Content Include="Assets\Html\Xml.html" />
    <Content Include="Assets\Prettify\prettify.css" />
    <Content Include="Assets\Prettify\prettify.js" />
    <Content Include="Assets\Prettify\run_prettify.js" />
    <Content Include="SamplePages\RangeSelector\RangeSelectorCode.bind" />
    <Content Include="SamplePages\AdaptiveGridView\AdaptiveGridViewCode.bind" />
    <Content Include="SamplePages\samples.json">
      <CopyToOutputDirectory>PreserveNewest</CopyToOutputDirectory>
    </Content>
    <None Include="readme.md" />
    <Content Include="SamplePages\LiveTile\LiveTileCode.bind" />
    <Content Include="SamplePages\Toast\ToastCode.bind" />
    <Content Include="SamplePages\RotatorTile\RotatorTileCode.bind" />
    <Content Include="SamplePages\Saturation\SaturationBehaviorCode.bind" />
    <Content Include="SamplePages\Saturation\SaturationBehaviorXaml.bind" />
    <Content Include="SamplePages\Offset\OffsetBehaviorXaml.bind" />
    <Content Include="SamplePages\Expander\ExpanderXaml.bind" />
    <Content Include="SamplePages\Fade\FadeBehaviorXaml.bind" />
    <Content Include="SamplePages\Scale\ScaleBehaviorXaml.bind" />
    <Content Include="SamplePages\Rotate\RotateBehaviorXaml.bind" />
    <Content Include="SamplePages\BladeView\BladeCode.bind" />
    <Content Include="SamplePages\ScrollHeader\ScrollHeaderCode.bind" />
    <Content Include="SamplePages\GridSplitter\GridSplitter.bind" />
    <Content Include="SamplePages\FadeHeader\FadeHeaderBehaviorCode.bind" />
    <Content Include="SamplePages\FadeHeader\FadeHeaderBehaviorXaml.bind" />
    <Content Include="SamplePages\ImageCache\ImageCacheXaml.bind" />
    <Content Include="SamplePages\LinkedIn Service\LinkedInCode.bind" />
    <Content Include="SamplePages\Incremental Loading Collection\IncrementalLoadingCollectionCode.bind" />
    <Content Include="SamplePages\ImageCache\ImageCacheCode.bind" />
    <Content Include="SamplePages\DropShadowPanel\DropShadowPanelXaml.bind" />
    <Content Include="SamplePages\LiveTile\LiveTileCodeJavaScript.bind" />
    <Content Include="SamplePages\Toast\ToastCodeJavaScript.bind" />
    <Content Include="SamplePages\Object Storage\ObjectStorageCode.bind" />
    <Content Include="SamplePages\WeatherLiveTileAndToast\WeatherLiveTileAndToastCodeJavaScript.bind" />
    <Content Include="SamplePages\Microsoft Graph Service\MicrosoftGraphCode.bind" />
    <Content Include="SamplePages\BackgroundTaskHelper\BackgroundTaskHelperCode.bind" />
    <Content Include="SamplePages\MasterDetailsView\MasterDetailsView.bind" />
    <Content Include="SamplePages\NetworkHelper\NetworkHelperCode.bind" />
    <Content Include="SamplePages\PrintHelper\PrintHelperCode.bind" />
    <Content Include="SamplePages\SystemInformation\SystemInformationCode.bind" />
    <Content Include="SamplePages\Connected Animations\ConnectedAnimationsCode.bind" />
    <Content Include="SamplePages\ParallaxService\ParallaxPage.bind" />
    <Content Include="SamplePages\Loading\LoadingCode.bind" />
    <Content Include="SamplePages\ReorderGridAnimation\ReorderGrid.bind" />
    <Content Include="SamplePages\Light\LightBehaviorCode.bind" />
    <Content Include="SamplePages\Light\LightBehaviorXaml.bind" />
    <Content Include="SamplePages\TextBoxMask\TextBoxMask.bind" />
    <Content Include="SamplePages\TileControl\TileControl.bind">
      <SubType>Designer</SubType>
    </Content>
    <Content Include="SamplePages\SurfaceDialTextbox\SurfaceDialTextboxCode.bind">
      <SubType>Designer</SubType>
    </Content>
    <Content Include="SamplePages\WrapPanel\WrapPanel.bind" />
    <Content Include="SamplePages\MasterDetailsView\MasterDetailsViewCode.bind" />
    <Content Include="SamplePages\Microsoft Translator Service\MicrosoftTranslatorCode.bind" />
    <Content Include="SamplePages\MarkdownTextBlock\MarkdownTextBlock.bind" />
    <Content Include="SamplePages\MarkdownTextBlock\InitialContent.md" />
    <Content Include="SamplePages\AdvancedCollectionView\AdvancedCollectionView.bind" />
    <Content Include="SamplePages\TextBoxRegex\TextBoxRegex.bind" />
    <Content Include="SamplePages\RadialProgressBar\RadialProgressBarCode.bind" />
    <Content Include="SamplePages\MarkdownTextBlock\MarkdownTextBlockCode.bind" />
    <Content Include="SamplePages\OneDrive Service\OneDriveCode.bind" />
    <Content Include="SamplePages\Analytics\AnalyticsCode.bind" />
    <Content Include="SamplePages\Blur\BlurBehaviorCode.bind" />
    <Content Include="SamplePages\Blur\BlurBehaviorXaml.bind" />
    <Content Include="SamplePages\ViewExtensions\ViewExtensionsCode.bind">
      <SubType>Designer</SubType>
    </Content>
    <Content Include="SamplePages\Carousel\CarouselCode.bind" />
    <Content Include="SamplePages\AlignmentGrid\AlignmentGridXaml.bind" />
    <Content Include="SamplePages\FocusTracker\FocusTrackerXaml.bind" />
    <Content Include="SamplePages\Visual Extensions\VisualExtensionsCode.bind" />
    <Content Include="SamplePages\TextToolbar\TextToolbarCode.bind" />
    <Content Include="SamplePages\BluetoothLEHelper\BluetoothLEHelperCode.bind" />
    <Content Include="SamplePages\OrbitView\OrbitViewXaml.bind" />
    <Content Include="SamplePages\Menu\Menu.bind" />
    <Content Include="SamplePages\InAppNotification\InAppNotificationCode.bind" />
    <Content Include="SamplePages\InAppNotification\InAppNotificationXaml.bind" />
    <Content Include="SamplePages\ListViewBase\ListViewBaseCode.bind" />
    <Content Include="SamplePages\PullToRefreshListView\PullToRefreshListViewXaml.bind" />
    <Content Include="SamplePages\Implicit Animations\ImplicitAnimationsCode.bind" />
    <Content Include="SamplePages\DispatcherHelper\DispatcherHelperCode.bind" />
    <Content Include="SamplePages\TextToolbar\TextToolbar.bind" />
    <Content Include="SamplePages\DockPanel\DockPanel.bind">
      <SubType>Designer</SubType>
    </Content>
    <Content Include="SamplePages\HeaderedItemsControl\HeaderedItemsControlXaml.bind" />
    <Content Include="SamplePages\HeaderedContentControl\HeaderedContentControlXaml.bind" />
    <Content Include="SamplePages\AppPinManager\AppPinManagerHelperCode.bind" />
    <Content Include="SamplePages\Mouse\MouseCursorPage.bind" />
<<<<<<< HEAD
    <Content Include="SamplePages\FrameworkElementExtensions\FrameworkElementExtensionsCode.bind">
      <SubType>Designer</SubType>
    </Content>
=======
    <Content Include="SamplePages\StaggeredPanel\StaggeredPanel.bind" />
>>>>>>> 635d9ae2
  </ItemGroup>
  <ItemGroup>
    <Compile Include="App.xaml.cs">
      <DependentUpon>App.xaml</DependentUpon>
    </Compile>
<<<<<<< HEAD
=======
    <Compile Include="Common\ThicknessConverter.cs" />
>>>>>>> 635d9ae2
    <Compile Include="Common\XAMLHelper.cs" />
    <Compile Include="Common\AnalyticsVersionInfoExtensions.cs" />
    <Compile Include="Common\BoolStringConverter.cs" />
    <Compile Include="Common\Constants.cs" />
    <Compile Include="Common\DelegateCommand{T}.cs" />
    <Compile Include="Common\TimeSpanConverter.cs" />
    <Compile Include="Common\EnumConverter.cs" />
    <Compile Include="Common\ListViewHoverScroll.cs" />
    <Compile Include="Common\SampleCommand.cs" />
    <Compile Include="Common\SolidColorBrushConverter.cs" />
    <Compile Include="Common\DelegateCommand.cs" />
    <Compile Include="Common\Tools.cs" />
    <Compile Include="Controls\ExtendedHamburgerMenu.cs" />
    <Compile Include="Data\GitHub.cs" />
    <Compile Include="Controls\XamlExceptionRange.cs" />
    <Compile Include="Controls\XamlRenderService.cs" />
    <Compile Include="Data\PhotoDataItemWithDimension.cs" />
    <Compile Include="Models\Email.cs" />
    <Compile Include="Models\GitHubRelease.cs" />
    <Compile Include="Models\LandingPageLinks.cs" />
    <Compile Include="Models\LandingPageResource.cs" />
    <Compile Include="Models\LandingPageLink.cs" />
    <Compile Include="Models\PropertyDescriptor\ThicknessPropertyOptions.cs" />
    <Compile Include="SamplePages\AdvancedCollectionView\AdvancedCollectionViewPage.xaml.cs">
      <DependentUpon>AdvancedCollectionViewPage.xaml</DependentUpon>
    </Compile>
    <Compile Include="SamplePages\AppPinManager\AppPinManagerHelperPage.xaml.cs">
      <DependentUpon>AppPinManagerHelperPage.xaml</DependentUpon>
    </Compile>
    <Compile Include="SamplePages\BluetoothLEHelper\BluetoothLEHelperPage.xaml.cs">
      <DependentUpon>BluetoothLEHelperPage.xaml</DependentUpon>
    </Compile>
    <Compile Include="Common\IXamlRenderListener.cs" />
    <Compile Include="SamplePages\Connected Animations\ConnectedAnimationsPage.xaml.cs">
      <DependentUpon>ConnectedAnimationsPage.xaml</DependentUpon>
    </Compile>
    <Compile Include="SamplePages\Connected Animations\Pages\FirstPage.xaml.cs">
      <DependentUpon>FirstPage.xaml</DependentUpon>
    </Compile>
    <Compile Include="SamplePages\Connected Animations\Pages\SecondPage.xaml.cs">
      <DependentUpon>SecondPage.xaml</DependentUpon>
    </Compile>
    <Compile Include="SamplePages\Connected Animations\Pages\ThirdPage.xaml.cs">
      <DependentUpon>ThirdPage.xaml</DependentUpon>
    </Compile>
    <Compile Include="SamplePages\FrameworkElementExtensions\FrameworkElementExtensionsPage.xaml.cs" />
    <Compile Include="SamplePages\Implicit Animations\ImplicitAnimationsPage.xaml.cs">
      <DependentUpon>ImplicitAnimationsPage.xaml</DependentUpon>
    </Compile>
    <Compile Include="SamplePages\DockPanel\DockPanelPage.xaml.cs">
      <DependentUpon>DockPanelPage.xaml</DependentUpon>
    </Compile>
    <Compile Include="SamplePages\HeaderedContentControl\HeaderedContentControlPage.xaml.cs">
      <DependentUpon>HeaderedContentControlPage.xaml</DependentUpon>
    </Compile>
    <Compile Include="SamplePages\HeaderedItemsControl\HeaderedItemsControlPage.xaml.cs">
      <DependentUpon>HeaderedItemsControlPage.xaml</DependentUpon>
    </Compile>
    <Compile Include="SamplePages\InAppNotification\InAppNotificationPage.xaml.cs">
      <DependentUpon>InAppNotificationPage.xaml</DependentUpon>
    </Compile>
    <Compile Include="SamplePages\ListViewBase\ListViewBasePage.xaml.cs">
      <DependentUpon>ListViewBasePage.xaml</DependentUpon>
    </Compile>
    <Compile Include="SamplePages\Menu\Commands\VsCommands.cs" />
    <Compile Include="SamplePages\Menu\MenuPage.xaml.cs">
      <DependentUpon>MenuPage.xaml</DependentUpon>
    </Compile>
    <Compile Include="SamplePages\Mouse\MouseCursorPage.xaml.cs">
      <DependentUpon>MouseCursorPage.xaml</DependentUpon>
    </Compile>
    <Compile Include="SamplePages\NetworkHelper\NetworkHelperPage.xaml.cs">
      <DependentUpon>NetworkHelperPage.xaml</DependentUpon>
    </Compile>
    <Compile Include="SamplePages\FocusTracker\FocusTrackerPage.xaml.cs">
      <DependentUpon>FocusTrackerPage.xaml</DependentUpon>
    </Compile>
    <Compile Include="SamplePages\BackgroundTaskHelper\TestBackgroundTask.cs" />
<<<<<<< HEAD
=======
    <Compile Include="SamplePages\StaggeredPanel\StaggeredPanelPage.xaml.cs">
      <DependentUpon>StaggeredPanelPage.xaml</DependentUpon>
    </Compile>
>>>>>>> 635d9ae2
    <Compile Include="SamplePages\TextToolbar\SampleFormatter.cs" />
    <Compile Include="SamplePages\TextToolbar\TextToolbarPage.xaml.cs">
      <DependentUpon>TextToolbarPage.xaml</DependentUpon>
    </Compile>
    <Compile Include="SamplePages\OrbitView\OrbitViewPage.xaml.cs">
      <DependentUpon>OrbitViewPage.xaml</DependentUpon>
    </Compile>
    <Compile Include="SamplePages\ViewExtensions\ViewExtensionsPage.xaml.cs">
      <DependentUpon>ViewExtensionsPage.xaml</DependentUpon>
    </Compile>
    <Compile Include="SamplePages\Carousel\CarouselPage.xaml.cs">
      <DependentUpon>CarouselPage.xaml</DependentUpon>
    </Compile>
    <Compile Include="SamplePages\BackgroundTaskHelper\BackgroundTaskHelperPage.xaml.cs">
      <DependentUpon>BackgroundTaskHelperPage.xaml</DependentUpon>
    </Compile>
    <Compile Include="SamplePages\DispatcherHelper\DispatcherHelperPage.xaml.cs">
      <DependentUpon>DispatcherHelperPage.xaml</DependentUpon>
    </Compile>
    <Compile Include="SamplePages\DropShadowPanel\DropShadowPanelPage.xaml.cs">
      <DependentUpon>DropShadowPanelPage.xaml</DependentUpon>
    </Compile>
    <Compile Include="SamplePages\Expander\ExpanderPage.xaml.cs">
      <DependentUpon>ExpanderPage.xaml</DependentUpon>
    </Compile>
    <Compile Include="SamplePages\Facebook Service\FacebookPhotoTemplateSelector.cs" />
    <Compile Include="Controls\CodeRenderer\CodeRenderer.Properties.cs" />
    <Compile Include="Controls\CodeRenderer\CodeRenderer.cs" />
    <Compile Include="Controls\PropertyControl.xaml.cs">
      <DependentUpon>PropertyControl.xaml</DependentUpon>
    </Compile>
    <Compile Include="Data\PhotoDataItem.cs" />
    <Compile Include="Data\PhotosDataSource.cs" />
    <Compile Include="Models\Item.cs" />
    <Compile Include="Models\PropertyDescriptor\SliderPropertyOptions.cs" />
    <Compile Include="Models\PropertyDescriptor\ValueHolder.cs" />
    <Compile Include="Models\PropertyDescriptor\PropertyOptions.cs" />
    <Compile Include="Models\PropertyDescriptor\PropertyKind.cs" />
    <Compile Include="Models\PropertyDescriptor\PropertyDescriptor.cs" />
    <Compile Include="Common\BindableBase.cs" />
    <Compile Include="SamplePages\Bing Service\BingPage.xaml.cs">
      <DependentUpon>BingPage.xaml</DependentUpon>
    </Compile>
    <Compile Include="SamplePages\BladeView\BladePage.xaml.cs">
      <DependentUpon>BladePage.xaml</DependentUpon>
    </Compile>
    <Compile Include="SamplePages\Blur\BlurBehaviorPage.xaml.cs">
      <DependentUpon>BlurBehaviorPage.xaml</DependentUpon>
    </Compile>
    <Compile Include="SamplePages\AlignmentGrid\AlignmentGridPage.xaml.cs">
      <DependentUpon>AlignmentGridPage.xaml</DependentUpon>
    </Compile>
    <Compile Include="SamplePages\MarkdownTextBlock\MarkdownTextBlockPage.xaml.cs">
      <DependentUpon>MarkdownTextBlockPage.xaml</DependentUpon>
    </Compile>
    <Compile Include="SamplePages\Microsoft Translator Service\MicrosoftTranslatorPage.xaml.cs">
      <DependentUpon>MicrosoftTranslatorPage.xaml</DependentUpon>
    </Compile>
    <Compile Include="SamplePages\OneDrive Service\OneDriveDataTemplateSelector.cs" />
    <Compile Include="SamplePages\OneDrive Service\FoldersPickerControl.xaml.cs">
      <DependentUpon>FoldersPickerControl.xaml</DependentUpon>
    </Compile>
    <Compile Include="SamplePages\OneDrive Service\OneDrivePage.xaml.cs">
      <DependentUpon>OneDrivePage.xaml</DependentUpon>
    </Compile>
    <Compile Include="SamplePages\OneDrive Service\OneDriveSampleHelpers.cs" />
    <Compile Include="SamplePages\Analytics\AnalyticsPage.xaml.cs">
      <DependentUpon>AnalyticsPage.xaml</DependentUpon>
    </Compile>
    <Compile Include="SamplePages\Saturation\SaturationBehaviorPage.xaml.cs">
      <DependentUpon>SaturationBehaviorPage.xaml</DependentUpon>
    </Compile>
    <Compile Include="SamplePages\TileControl\TileControlPage.xaml.cs">
      <DependentUpon>TileControlPage.xaml</DependentUpon>
    </Compile>
    <Compile Include="SamplePages\RadialProgressBar\RadialProgressBarPage.xaml.cs">
      <DependentUpon>RadialProgressBarPage.xaml</DependentUpon>
    </Compile>
    <Compile Include="SamplePages\ScrollHeader\ScrollHeaderPage.xaml.cs">
      <DependentUpon>ScrollHeaderPage.xaml</DependentUpon>
    </Compile>
    <Compile Include="SamplePages\GridSplitter\GridSplitterPage.xaml.cs">
      <DependentUpon>GridSplitterPage.xaml</DependentUpon>
    </Compile>
    <Compile Include="SamplePages\FadeHeader\FadeHeaderBehaviorPage.xaml.cs">
      <DependentUpon>FadeHeaderBehaviorPage.xaml</DependentUpon>
    </Compile>
    <Compile Include="SamplePages\Incremental Loading Collection\IncrementalLoadingCollectionPage.xaml.cs">
      <DependentUpon>IncrementalLoadingCollectionPage.xaml</DependentUpon>
    </Compile>
    <Compile Include="SamplePages\Incremental Loading Collection\PeopleSource.cs" />
    <Compile Include="SamplePages\Incremental Loading Collection\Person.cs" />
    <Compile Include="SamplePages\Light\LightBehaviorPage.xaml.cs">
      <DependentUpon>LightBehaviorPage.xaml</DependentUpon>
    </Compile>
    <Compile Include="SamplePages\LinkedIn Service\LinkedInPage.xaml.cs">
      <DependentUpon>LinkedInPage.xaml</DependentUpon>
    </Compile>
    <Compile Include="SamplePages\Loading\LoadingPage.xaml.cs">
      <DependentUpon>LoadingPage.xaml</DependentUpon>
    </Compile>
    <Compile Include="SamplePages\MasterDetailsView\MasterDetailsViewPage.xaml.cs">
      <DependentUpon>MasterDetailsViewPage.xaml</DependentUpon>
    </Compile>
    <Compile Include="SamplePages\Microsoft Graph Service\MicrosoftGraphPage.xaml.cs">
      <DependentUpon>MicrosoftGraphPage.xaml</DependentUpon>
    </Compile>
    <Compile Include="SamplePages\Microsoft Graph Service\MicrosoftGraphSource.cs" />
    <Compile Include="SamplePages\Microsoft Graph Service\MicrosoftGraphUIExtensions.cs" />
    <Compile Include="SamplePages\Microsoft Graph Service\SendMessageContentDialog.xaml.cs">
      <DependentUpon>SendMessageContentDialog.xaml</DependentUpon>
    </Compile>
    <Compile Include="SamplePages\ImageCache\ImageCachePage.xaml.cs">
      <DependentUpon>ImageCachePage.xaml</DependentUpon>
    </Compile>
    <Compile Include="SamplePages\ParallaxService\ParallaxPage.xaml.cs">
      <DependentUpon>ParallaxPage.xaml</DependentUpon>
    </Compile>
    <Compile Include="SamplePages\PrintHelper\PrintHelperPage.xaml.cs">
      <DependentUpon>PrintHelperPage.xaml</DependentUpon>
    </Compile>
    <Compile Include="SamplePages\ReorderGridAnimation\ReorderGridPage.xaml.cs">
      <DependentUpon>ReorderGridPage.xaml</DependentUpon>
    </Compile>
    <Compile Include="SamplePages\RotatorTile\RotatorTilePage.xaml.cs">
      <DependentUpon>RotatorTilePage.xaml</DependentUpon>
    </Compile>
    <Compile Include="SamplePages\LiveTile\LiveTilePage.xaml.cs">
      <DependentUpon>LiveTilePage.xaml</DependentUpon>
    </Compile>
    <Compile Include="SamplePages\Object Storage\ObjectStoragePage.xaml.cs">
      <DependentUpon>ObjectStoragePage.xaml</DependentUpon>
    </Compile>
    <Compile Include="SamplePages\SurfaceDialTextbox\SurfaceDialTextboxPage.xaml.cs">
      <DependentUpon>SurfaceDialTextboxPage.xaml</DependentUpon>
    </Compile>
    <Compile Include="SamplePages\SystemInformation\SystemInformationPage.xaml.cs">
      <DependentUpon>SystemInformationPage.xaml</DependentUpon>
    </Compile>
    <Compile Include="SamplePages\TextBoxMask\TextBoxMaskPage.xaml.cs">
      <DependentUpon>TextBoxMaskPage.xaml</DependentUpon>
    </Compile>
    <Compile Include="SamplePages\TextBoxRegex\TextBoxRegexPage.xaml.cs">
      <DependentUpon>TextBoxRegexPage.xaml</DependentUpon>
    </Compile>
    <Compile Include="SamplePages\Toast\ToastPage.xaml.cs">
      <DependentUpon>ToastPage.xaml</DependentUpon>
    </Compile>
    <Compile Include="SamplePages\Twitter Service\TwitterPage.xaml.cs">
      <DependentUpon>TwitterPage.xaml</DependentUpon>
    </Compile>
    <Compile Include="SamplePages\Offset\OffsetBehaviorPage.xaml.cs">
      <DependentUpon>OffsetBehaviorPage.xaml</DependentUpon>
    </Compile>
    <Compile Include="SamplePages\Fade\FadeBehaviorPage.xaml.cs">
      <DependentUpon>FadeBehaviorPage.xaml</DependentUpon>
    </Compile>
    <Compile Include="SamplePages\Facebook Service\FacebookPage.xaml.cs">
      <DependentUpon>FacebookPage.xaml</DependentUpon>
    </Compile>
    <Compile Include="SamplePages\HamburgerMenu\HamburgerMenuPage.xaml.cs">
      <DependentUpon>HamburgerMenuPage.xaml</DependentUpon>
    </Compile>
    <Compile Include="SamplePages\HeaderedTextBlock\HeaderedTextBlockPage.xaml.cs">
      <DependentUpon>HeaderedTextBlockPage.xaml</DependentUpon>
    </Compile>
    <Compile Include="SamplePages\ImageEx\ImageExPage.xaml.cs">
      <DependentUpon>ImageExPage.xaml</DependentUpon>
    </Compile>
    <Compile Include="SamplePages\Twitter Service\TwitterTemplateSelector.cs" />
    <Compile Include="SamplePages\Visual Extensions\VisualExtensionsPage.xaml.cs">
      <DependentUpon>VisualExtensionsPage.xaml</DependentUpon>
    </Compile>
    <Compile Include="SamplePages\WeatherLiveTileAndToast\WeatherLiveTileAndToastPage.xaml.cs">
      <DependentUpon>WeatherLiveTileAndToastPage.xaml</DependentUpon>
    </Compile>
    <Compile Include="SamplePages\PullToRefreshListView\PullToRefreshListViewPage.xaml.cs">
      <DependentUpon>PullToRefreshListViewPage.xaml</DependentUpon>
    </Compile>
    <Compile Include="SamplePages\Rotate\RotateBehaviorPage.xaml.cs">
      <DependentUpon>RotateBehaviorPage.xaml</DependentUpon>
    </Compile>
    <Compile Include="SamplePages\Scale\ScaleBehaviorPage.xaml.cs">
      <DependentUpon>ScaleBehaviorPage.xaml</DependentUpon>
    </Compile>
    <Compile Include="SamplePages\SlidableListItem\SlidableListItemPage.xaml.cs">
      <DependentUpon>SlidableListItemPage.xaml</DependentUpon>
    </Compile>
    <Compile Include="SamplePages\RadialGauge\RadialGaugePage.xaml.cs">
      <DependentUpon>RadialGaugePage.xaml</DependentUpon>
    </Compile>
    <Compile Include="SamplePages\RangeSelector\RangeSelectorPage.xaml.cs">
      <DependentUpon>RangeSelectorPage.xaml</DependentUpon>
    </Compile>
    <Compile Include="SamplePages\WrapPanel\WrapPanelPage.xaml.cs">
      <DependentUpon>WrapPanelPage.xaml</DependentUpon>
    </Compile>
    <Compile Include="Shell.xaml.cs">
      <DependentUpon>Shell.xaml</DependentUpon>
    </Compile>
    <Compile Include="Models\Option.cs" />
    <Compile Include="Models\SampleCategory.cs" />
    <Compile Include="Models\Sample.cs" />
    <Compile Include="Models\Samples.cs" />
    <Compile Include="Pages\About.xaml.cs">
      <DependentUpon>About.xaml</DependentUpon>
    </Compile>
    <Compile Include="SamplePages\AdaptiveGridView\AdaptiveGridViewPage.xaml.cs">
      <DependentUpon>AdaptiveGridViewPage.xaml</DependentUpon>
    </Compile>
    <Compile Include="Properties\AssemblyInfo.cs" />
    <Compile Include="TrackingManager.cs" />
  </ItemGroup>
  <ItemGroup>
    <AppxManifest Include="Package.appxmanifest">
      <SubType>Designer</SubType>
    </AppxManifest>
    <None Include="Microsoft.Toolkit.Uwp.SampleApp_TemporaryKey.pfx" />
  </ItemGroup>
  <ItemGroup>
    <Content Include="Properties\Default.rd.xml" />
  </ItemGroup>
  <ItemGroup>
    <ApplicationDefinition Include="App.xaml">
      <Generator>MSBuild:Compile</Generator>
      <SubType>Designer</SubType>
    </ApplicationDefinition>
    <Page Include="Controls\PropertyControl.xaml">
      <SubType>Designer</SubType>
      <Generator>MSBuild:Compile</Generator>
    </Page>
    <Page Include="SamplePages\AppPinManager\AppPinManagerHelperPage.xaml">
      <SubType>Designer</SubType>
      <Generator>MSBuild:Compile</Generator>
    </Page>
    <Page Include="SamplePages\Carousel\CarouselPage.xaml">
      <Generator>MSBuild:Compile</Generator>
      <SubType>Designer</SubType>
    </Page>
    <Page Include="SamplePages\AdvancedCollectionView\AdvancedCollectionViewPage.xaml">
      <SubType>Designer</SubType>
      <Generator>MSBuild:Compile</Generator>
    </Page>
    <Page Include="SamplePages\BluetoothLEHelper\BluetoothLEHelperPage.xaml">
      <SubType>Designer</SubType>
      <Generator>MSBuild:Compile</Generator>
    </Page>
    <Page Include="SamplePages\Connected Animations\ConnectedAnimationsPage.xaml">
      <SubType>Designer</SubType>
      <Generator>MSBuild:Compile</Generator>
    </Page>
    <Page Include="SamplePages\Connected Animations\Pages\FirstPage.xaml">
      <Generator>MSBuild:Compile</Generator>
      <SubType>Designer</SubType>
    </Page>
    <Page Include="SamplePages\Connected Animations\Pages\SecondPage.xaml">
      <Generator>MSBuild:Compile</Generator>
      <SubType>Designer</SubType>
    </Page>
    <Page Include="SamplePages\Connected Animations\Pages\ThirdPage.xaml">
      <Generator>MSBuild:Compile</Generator>
      <SubType>Designer</SubType>
    </Page>
    <Page Include="SamplePages\DockPanel\DockPanelPage.xaml">
      <SubType>Designer</SubType>
      <Generator>MSBuild:Compile</Generator>
    </Page>
    <Page Include="SamplePages\FocusTracker\FocusTrackerPage.xaml">
      <Generator>MSBuild:Compile</Generator>
      <SubType>Designer</SubType>
    </Page>
    <Page Include="SamplePages\FrameworkElementExtensions\FrameworkElementExtensionsPage.xaml">
      <Generator>MSBuild:Compile</Generator>
      <SubType>Designer</SubType>
    </Page>
    <Page Include="SamplePages\HeaderedContentControl\HeaderedContentControlPage.xaml">
      <SubType>Designer</SubType>
      <Generator>MSBuild:Compile</Generator>
    </Page>
    <Page Include="SamplePages\HeaderedItemsControl\HeaderedItemsControlPage.xaml">
      <SubType>Designer</SubType>
      <Generator>MSBuild:Compile</Generator>
    </Page>
    <Page Include="SamplePages\Implicit Animations\ImplicitAnimationsPage.xaml">
      <SubType>Designer</SubType>
      <Generator>MSBuild:Compile</Generator>
    </Page>
    <Page Include="SamplePages\InAppNotification\InAppNotificationPage.xaml">
      <SubType>Designer</SubType>
      <Generator>MSBuild:Compile</Generator>
    </Page>
    <Page Include="SamplePages\Mouse\MouseCursorPage.xaml">
      <Generator>MSBuild:Compile</Generator>
      <SubType>Designer</SubType>
    </Page>
<<<<<<< HEAD
=======
    <Page Include="SamplePages\StaggeredPanel\StaggeredPanelPage.xaml">
      <SubType>Designer</SubType>
      <Generator>MSBuild:Compile</Generator>
    </Page>
>>>>>>> 635d9ae2
    <Page Include="SamplePages\TextToolbar\TextToolbarPage.xaml">
      <Generator>MSBuild:Compile</Generator>
      <SubType>Designer</SubType>
    </Page>
    <Page Include="SamplePages\ListViewBase\ListViewBasePage.xaml">
      <SubType>Designer</SubType>
      <Generator>MSBuild:Compile</Generator>
    </Page>
    <Page Include="SamplePages\Menu\MenuPage.xaml">
      <Generator>MSBuild:Compile</Generator>
      <SubType>Designer</SubType>
    </Page>
    <Page Include="SamplePages\OrbitView\OrbitViewPage.xaml">
      <SubType>Designer</SubType>
      <Generator>MSBuild:Compile</Generator>
    </Page>
    <Page Include="SamplePages\ViewExtensions\ViewExtensionsPage.xaml">
      <Generator>MSBuild:Compile</Generator>
      <SubType>Designer</SubType>
    </Page>
    <Page Include="SamplePages\NetworkHelper\NetworkHelperPage.xaml">
      <Generator>MSBuild:Compile</Generator>
      <SubType>Designer</SubType>
    </Page>
    <Page Include="SamplePages\BackgroundTaskHelper\BackgroundTaskHelperPage.xaml">
      <SubType>Designer</SubType>
      <Generator>MSBuild:Compile</Generator>
    </Page>
    <Page Include="SamplePages\DispatcherHelper\DispatcherHelperPage.xaml">
      <SubType>Designer</SubType>
      <Generator>MSBuild:Compile</Generator>
    </Page>
    <Page Include="SamplePages\Bing Service\BingPage.xaml">
      <Generator>MSBuild:Compile</Generator>
      <SubType>Designer</SubType>
    </Page>
    <Page Include="SamplePages\BladeView\BladePage.xaml">
      <SubType>Designer</SubType>
      <Generator>MSBuild:Compile</Generator>
    </Page>
    <Page Include="SamplePages\Blur\BlurBehaviorPage.xaml">
      <Generator>MSBuild:Compile</Generator>
      <SubType>Designer</SubType>
    </Page>
    <Page Include="SamplePages\AlignmentGrid\AlignmentGridPage.xaml">
      <Generator>MSBuild:Compile</Generator>
      <SubType>Designer</SubType>
    </Page>
    <Page Include="SamplePages\MarkdownTextBlock\MarkdownTextBlockPage.xaml">
      <SubType>Designer</SubType>
      <Generator>MSBuild:Compile</Generator>
    </Page>
    <Page Include="SamplePages\Expander\ExpanderPage.xaml">
      <Generator>MSBuild:Compile</Generator>
      <SubType>Designer</SubType>
    </Page>
    <Page Include="SamplePages\Microsoft Translator Service\MicrosoftTranslatorPage.xaml">
      <Generator>MSBuild:Compile</Generator>
      <SubType>Designer</SubType>
    </Page>
    <Page Include="SamplePages\OneDrive Service\FoldersPickerControl.xaml">
      <Generator>MSBuild:Compile</Generator>
      <SubType>Designer</SubType>
    </Page>
    <Page Include="SamplePages\OneDrive Service\OneDrivePage.xaml">
      <Generator>MSBuild:Compile</Generator>
      <SubType>Designer</SubType>
    </Page>
    <Page Include="SamplePages\Analytics\AnalyticsPage.xaml">
      <Generator>MSBuild:Compile</Generator>
      <SubType>Designer</SubType>
    </Page>
    <Page Include="SamplePages\Saturation\SaturationBehaviorPage.xaml">
      <SubType>Designer</SubType>
      <Generator>MSBuild:Compile</Generator>
    </Page>
    <Page Include="SamplePages\TileControl\TileControlPage.xaml">
      <Generator>MSBuild:Compile</Generator>
      <SubType>Designer</SubType>
    </Page>
    <Page Include="SamplePages\RadialProgressBar\RadialProgressBarPage.xaml">
      <Generator>MSBuild:Compile</Generator>
      <SubType>Designer</SubType>
    </Page>
    <Page Include="SamplePages\ScrollHeader\ScrollHeaderPage.xaml">
      <Generator>MSBuild:Compile</Generator>
      <SubType>Designer</SubType>
    </Page>
    <Page Include="SamplePages\DropShadowPanel\DropShadowPanelPage.xaml">
      <SubType>Designer</SubType>
      <Generator>MSBuild:Compile</Generator>
    </Page>
    <Page Include="SamplePages\GridSplitter\GridSplitterPage.xaml">
      <SubType>Designer</SubType>
      <Generator>MSBuild:Compile</Generator>
    </Page>
    <Page Include="SamplePages\FadeHeader\FadeHeaderBehaviorPage.xaml">
      <Generator>MSBuild:Compile</Generator>
      <SubType>Designer</SubType>
    </Page>
    <Page Include="SamplePages\Incremental Loading Collection\IncrementalLoadingCollectionPage.xaml">
      <Generator>MSBuild:Compile</Generator>
      <SubType>Designer</SubType>
    </Page>
    <Page Include="SamplePages\Light\LightBehaviorPage.xaml">
      <SubType>Designer</SubType>
      <Generator>MSBuild:Compile</Generator>
    </Page>
    <Page Include="SamplePages\LinkedIn Service\LinkedInPage.xaml">
      <SubType>Designer</SubType>
      <Generator>MSBuild:Compile</Generator>
    </Page>
    <Page Include="SamplePages\Loading\LoadingPage.xaml">
      <Generator>MSBuild:Compile</Generator>
      <SubType>Designer</SubType>
    </Page>
    <Page Include="SamplePages\MasterDetailsView\MasterDetailsViewPage.xaml">
      <SubType>Designer</SubType>
      <Generator>MSBuild:Compile</Generator>
    </Page>
    <Page Include="SamplePages\Microsoft Graph Service\MicrosoftGraphPage.xaml">
      <Generator>MSBuild:Compile</Generator>
      <SubType>Designer</SubType>
    </Page>
    <Page Include="SamplePages\Microsoft Graph Service\SendMessageContentDialog.xaml">
      <Generator>MSBuild:Compile</Generator>
      <SubType>Designer</SubType>
    </Page>
    <Page Include="SamplePages\ImageCache\ImageCachePage.xaml">
      <Generator>MSBuild:Compile</Generator>
      <SubType>Designer</SubType>
    </Page>
    <Page Include="SamplePages\ParallaxService\ParallaxPage.xaml">
      <SubType>Designer</SubType>
      <Generator>MSBuild:Compile</Generator>
    </Page>
    <Page Include="SamplePages\PrintHelper\PrintHelperPage.xaml">
      <Generator>MSBuild:Compile</Generator>
      <SubType>Designer</SubType>
    </Page>
    <Page Include="SamplePages\ReorderGridAnimation\ReorderGridPage.xaml">
      <SubType>Designer</SubType>
      <Generator>MSBuild:Compile</Generator>
    </Page>
    <Page Include="SamplePages\RotatorTile\RotatorTilePage.xaml">
      <Generator>MSBuild:Compile</Generator>
      <SubType>Designer</SubType>
    </Page>
    <Page Include="SamplePages\LiveTile\LiveTilePage.xaml">
      <Generator>MSBuild:Compile</Generator>
      <SubType>Designer</SubType>
    </Page>
    <Page Include="SamplePages\Offset\OffsetBehaviorPage.xaml">
      <SubType>Designer</SubType>
      <Generator>MSBuild:Compile</Generator>
    </Page>
    <Page Include="SamplePages\Fade\FadeBehaviorPage.xaml">
      <SubType>Designer</SubType>
      <Generator>MSBuild:Compile</Generator>
    </Page>
    <Page Include="SamplePages\Object Storage\ObjectStoragePage.xaml">
      <SubType>Designer</SubType>
      <Generator>MSBuild:Compile</Generator>
    </Page>
    <Page Include="SamplePages\SurfaceDialTextbox\SurfaceDialTextboxPage.xaml">
      <SubType>Designer</SubType>
      <Generator>MSBuild:Compile</Generator>
    </Page>
    <Page Include="SamplePages\SystemInformation\SystemInformationPage.xaml">
      <Generator>MSBuild:Compile</Generator>
      <SubType>Designer</SubType>
    </Page>
    <Page Include="SamplePages\TextBoxMask\TextBoxMaskPage.xaml">
      <Generator>MSBuild:Compile</Generator>
      <SubType>Designer</SubType>
    </Page>
    <Page Include="SamplePages\TextBoxRegex\TextBoxRegexPage.xaml">
      <SubType>Designer</SubType>
      <Generator>MSBuild:Compile</Generator>
    </Page>
    <Page Include="SamplePages\Toast\ToastPage.xaml">
      <Generator>MSBuild:Compile</Generator>
      <SubType>Designer</SubType>
    </Page>
    <Page Include="SamplePages\Twitter Service\TwitterPage.xaml">
      <Generator>MSBuild:Compile</Generator>
      <SubType>Designer</SubType>
    </Page>
    <Page Include="SamplePages\Facebook Service\FacebookPage.xaml">
      <Generator>MSBuild:Compile</Generator>
      <SubType>Designer</SubType>
    </Page>
    <Page Include="SamplePages\HamburgerMenu\HamburgerMenuPage.xaml">
      <Generator>MSBuild:Compile</Generator>
      <SubType>Designer</SubType>
    </Page>
    <Page Include="SamplePages\HeaderedTextBlock\HeaderedTextBlockPage.xaml">
      <SubType>Designer</SubType>
      <Generator>MSBuild:Compile</Generator>
    </Page>
    <Page Include="SamplePages\ImageEx\ImageExPage.xaml">
      <Generator>MSBuild:Compile</Generator>
      <SubType>Designer</SubType>
    </Page>
    <Page Include="SamplePages\Visual Extensions\VisualExtensionsPage.xaml">
      <SubType>Designer</SubType>
      <Generator>MSBuild:Compile</Generator>
    </Page>
    <Page Include="SamplePages\WeatherLiveTileAndToast\WeatherLiveTileAndToastPage.xaml">
      <SubType>Designer</SubType>
      <Generator>MSBuild:Compile</Generator>
    </Page>
    <Page Include="SamplePages\PullToRefreshListView\PullToRefreshListViewPage.xaml">
      <SubType>Designer</SubType>
      <Generator>MSBuild:Compile</Generator>
    </Page>
    <Page Include="SamplePages\RadialGauge\RadialGaugePage.xaml">
      <Generator>MSBuild:Compile</Generator>
      <SubType>Designer</SubType>
    </Page>
    <Page Include="SamplePages\RangeSelector\RangeSelectorPage.xaml">
      <Generator>MSBuild:Compile</Generator>
      <SubType>Designer</SubType>
    </Page>
    <Page Include="SamplePages\Rotate\RotateBehaviorPage.xaml">
      <SubType>Designer</SubType>
      <Generator>MSBuild:Compile</Generator>
    </Page>
    <Page Include="SamplePages\Scale\ScaleBehaviorPage.xaml">
      <SubType>Designer</SubType>
      <Generator>MSBuild:Compile</Generator>
    </Page>
    <Page Include="SamplePages\SlidableListItem\SlidableListItemPage.xaml">
      <SubType>Designer</SubType>
      <Generator>MSBuild:Compile</Generator>
    </Page>
    <Page Include="SamplePages\WrapPanel\WrapPanelPage.xaml">
      <Generator>MSBuild:Compile</Generator>
      <SubType>Designer</SubType>
    </Page>
    <Page Include="Shell.xaml">
      <Generator>MSBuild:Compile</Generator>
      <SubType>Designer</SubType>
    </Page>
    <Page Include="Pages\About.xaml">
      <SubType>Designer</SubType>
      <Generator>MSBuild:Compile</Generator>
    </Page>
    <Page Include="SamplePages\AdaptiveGridView\AdaptiveGridViewPage.xaml">
      <SubType>Designer</SubType>
      <Generator>MSBuild:Compile</Generator>
    </Page>
  </ItemGroup>
  <ItemGroup>
    <ProjectReference Include="..\Microsoft.Toolkit.Services\Microsoft.Toolkit.Services.csproj">
      <Project>{34398053-fc70-4243-84f9-f355defff66d}</Project>
      <Name>Microsoft.Toolkit.Services</Name>
    </ProjectReference>
    <ProjectReference Include="..\Microsoft.Toolkit.Uwp.DeveloperTools\Microsoft.Toolkit.Uwp.DeveloperTools.csproj">
      <Project>{e7697922-9555-4cfb-aee0-c5f4d657e559}</Project>
      <Name>Microsoft.Toolkit.Uwp.DeveloperTools</Name>
    </ProjectReference>
    <ProjectReference Include="..\Microsoft.Toolkit.Uwp.Connectivity\Microsoft.Toolkit.Uwp.Connectivity.csproj">
      <Project>{b1e850ff-dde6-44d5-a830-34250e97a687}</Project>
      <Name>Microsoft.Toolkit.Uwp.Connectivity</Name>
    </ProjectReference>
    <ProjectReference Include="..\Microsoft.Toolkit.Uwp.Notifications\Microsoft.Toolkit.Uwp.Notifications.csproj">
      <Project>{97ee849b-403c-490e-80ed-d19d7cc153fd}</Project>
      <Name>Microsoft.Toolkit.Uwp.Notifications</Name>
    </ProjectReference>
    <ProjectReference Include="..\Microsoft.Toolkit.Uwp.Samples.BackgroundTasks\Microsoft.Toolkit.Uwp.Samples.BackgroundTasks.csproj">
      <Project>{1ae2cb5c-58a0-4f12-8e6f-2cd4aaadb34c}</Project>
      <Name>Microsoft.Toolkit.Uwp.Samples.BackgroundTasks</Name>
    </ProjectReference>
    <ProjectReference Include="..\Microsoft.Toolkit.Uwp.Services\Microsoft.Toolkit.Uwp.Services.csproj">
      <Project>{7189a42d-6f1a-4fa3-8e00-e2c14fdf167a}</Project>
      <Name>Microsoft.Toolkit.Uwp.Services</Name>
    </ProjectReference>
    <ProjectReference Include="..\Microsoft.Toolkit\Microsoft.Toolkit.csproj">
      <Project>{6fe128a8-cefa-4a61-a987-ec92de6b538e}</Project>
      <Name>Microsoft.Toolkit</Name>
    </ProjectReference>
    <ProjectReference Include="..\Microsoft.Toolkit.Uwp.UI.Animations\Microsoft.Toolkit.Uwp.UI.Animations.csproj">
      <Project>{b24a296c-b3eb-4e06-a64e-74ac2d1acc91}</Project>
      <Name>Microsoft.Toolkit.Uwp.UI.Animations</Name>
    </ProjectReference>
    <ProjectReference Include="..\Microsoft.Toolkit.Uwp.UI.Controls\Microsoft.Toolkit.Uwp.UI.Controls.csproj">
      <Project>{e9faabfb-d726-42c1-83c1-cb46a29fea81}</Project>
      <Name>Microsoft.Toolkit.Uwp.UI.Controls</Name>
    </ProjectReference>
    <ProjectReference Include="..\Microsoft.Toolkit.Uwp.UI\Microsoft.Toolkit.Uwp.UI.csproj">
      <Project>{3dd8aa7c-3569-4e51-992f-0c2257e8878e}</Project>
      <Name>Microsoft.Toolkit.Uwp.UI</Name>
    </ProjectReference>
    <ProjectReference Include="..\Microsoft.Toolkit.Uwp\Microsoft.Toolkit.Uwp.csproj">
      <Project>{805F80DF-75C6-4C2F-8FD9-B47F6D0DF5A3}</Project>
      <Name>Microsoft.Toolkit.Uwp</Name>
    </ProjectReference>
  </ItemGroup>
  <ItemGroup />
  <PropertyGroup Condition=" '$(VisualStudioVersion)' == '' or '$(VisualStudioVersion)' &lt; '14.0' ">
    <VisualStudioVersion>14.0</VisualStudioVersion>
  </PropertyGroup>
  <Import Project="$(MSBuildExtensionsPath)\Microsoft\WindowsXaml\v$(VisualStudioVersion)\Microsoft.Windows.UI.Xaml.CSharp.targets" />
  <PropertyGroup>
    <_GenerateAppxManifestDependsOn>
      ModifyAppXPackage;
      $(_GenerateAppxManifestDependsOn)
    </_GenerateAppxManifestDependsOn>
  </PropertyGroup>
  <Target Name="ModifyAppXPackage" Condition="'$(BuildingProject)' == 'true'">
    <ItemGroup>
      <toolkit_docs Include="$(SolutionDir)docs\**\*.md" />
    </ItemGroup>
    <ItemGroup>
      <AppxPackagePayload Include="@(toolkit_docs)">
        <TargetPath>docs/%(RecursiveDir)%(FileName)%(Extension)</TargetPath>
      </AppxPackagePayload>
    </ItemGroup>
  </Target>
  <!-- https://weblogs.asp.net/rweigelt/disable-warnings-in-generated-c-files-of-uwp-app -->
  <Target Name="PragmaWarningDisablePrefixer" AfterTargets="MarkupCompilePass2">
    <ItemGroup>
      <GeneratedCSFiles Include="**\*.g.cs;**\*.g.i.cs" />
    </ItemGroup>
    <Message Text="CSFiles: @(GeneratedCSFiles->'&quot;%(Identity)&quot;')" />
    <Exec Command="for %%f in (@(GeneratedCSFiles->'&quot;%(Identity)&quot;')) do echo #pragma warning disable &gt; %%f.temp &amp;&amp; type %%f | findstr /v /b &quot;#pragma&quot; &gt;&gt; %%f.temp &amp;&amp; move /y %%f.temp %%f &gt; NUL" />
  </Target>
</Project><|MERGE_RESOLUTION|>--- conflicted
+++ resolved
@@ -466,22 +466,16 @@
     <Content Include="SamplePages\HeaderedContentControl\HeaderedContentControlXaml.bind" />
     <Content Include="SamplePages\AppPinManager\AppPinManagerHelperCode.bind" />
     <Content Include="SamplePages\Mouse\MouseCursorPage.bind" />
-<<<<<<< HEAD
     <Content Include="SamplePages\FrameworkElementExtensions\FrameworkElementExtensionsCode.bind">
       <SubType>Designer</SubType>
     </Content>
-=======
     <Content Include="SamplePages\StaggeredPanel\StaggeredPanel.bind" />
->>>>>>> 635d9ae2
   </ItemGroup>
   <ItemGroup>
     <Compile Include="App.xaml.cs">
       <DependentUpon>App.xaml</DependentUpon>
     </Compile>
-<<<<<<< HEAD
-=======
     <Compile Include="Common\ThicknessConverter.cs" />
->>>>>>> 635d9ae2
     <Compile Include="Common\XAMLHelper.cs" />
     <Compile Include="Common\AnalyticsVersionInfoExtensions.cs" />
     <Compile Include="Common\BoolStringConverter.cs" />
@@ -560,12 +554,9 @@
       <DependentUpon>FocusTrackerPage.xaml</DependentUpon>
     </Compile>
     <Compile Include="SamplePages\BackgroundTaskHelper\TestBackgroundTask.cs" />
-<<<<<<< HEAD
-=======
     <Compile Include="SamplePages\StaggeredPanel\StaggeredPanelPage.xaml.cs">
       <DependentUpon>StaggeredPanelPage.xaml</DependentUpon>
     </Compile>
->>>>>>> 635d9ae2
     <Compile Include="SamplePages\TextToolbar\SampleFormatter.cs" />
     <Compile Include="SamplePages\TextToolbar\TextToolbarPage.xaml.cs">
       <DependentUpon>TextToolbarPage.xaml</DependentUpon>
@@ -861,13 +852,10 @@
       <Generator>MSBuild:Compile</Generator>
       <SubType>Designer</SubType>
     </Page>
-<<<<<<< HEAD
-=======
     <Page Include="SamplePages\StaggeredPanel\StaggeredPanelPage.xaml">
       <SubType>Designer</SubType>
       <Generator>MSBuild:Compile</Generator>
     </Page>
->>>>>>> 635d9ae2
     <Page Include="SamplePages\TextToolbar\TextToolbarPage.xaml">
       <Generator>MSBuild:Compile</Generator>
       <SubType>Designer</SubType>
