﻿<Project Sdk="Microsoft.NET.Sdk">

  <PropertyGroup>
<<<<<<< HEAD
    <TargetFramework>net5.0-windows10.0.18362.0</TargetFramework>
=======
    <TargetFrameworks>uap10.0.17763</TargetFrameworks>
    <TargetPlatformVersion Condition="'$(TargetPlatformVersion)' == '' ">10.0.19041.0</TargetPlatformVersion>
>>>>>>> 5fe63f45
    <Title>Windows Community Toolkit Layout</Title>
    <Description>
      This library provides XAML layout controls. It is part of the Windows Community Toolkit.
    </Description>
    <RootNamespace>Microsoft.Toolkit.Uwp.UI.Controls</RootNamespace>
  </PropertyGroup>

  <ItemGroup>
    <None Include="VisualStudioToolsManifest.xml" Pack="true" PackagePath="tools" />
  </ItemGroup>
</Project><|MERGE_RESOLUTION|>--- conflicted
+++ resolved
@@ -1,12 +1,7 @@
 ﻿<Project Sdk="Microsoft.NET.Sdk">
 
   <PropertyGroup>
-<<<<<<< HEAD
-    <TargetFramework>net5.0-windows10.0.18362.0</TargetFramework>
-=======
-    <TargetFrameworks>uap10.0.17763</TargetFrameworks>
-    <TargetPlatformVersion Condition="'$(TargetPlatformVersion)' == '' ">10.0.19041.0</TargetPlatformVersion>
->>>>>>> 5fe63f45
+    <TargetFrameworks>net5.0-windows10.0.18362.0</TargetFrameworks>
     <Title>Windows Community Toolkit Layout</Title>
     <Description>
       This library provides XAML layout controls. It is part of the Windows Community Toolkit.
