﻿// ******************************************************************
// Copyright (c) Microsoft. All rights reserved.
// This code is licensed under the MIT License (MIT).
// THE CODE IS PROVIDED “AS IS”, WITHOUT WARRANTY OF ANY KIND, EXPRESS OR IMPLIED,
// INCLUDING BUT NOT LIMITED TO THE WARRANTIES OF MERCHANTABILITY,
// FITNESS FOR A PARTICULAR PURPOSE AND NONINFRINGEMENT.
// IN NO EVENT SHALL THE AUTHORS OR COPYRIGHT HOLDERS BE LIABLE FOR ANY CLAIM,
// DAMAGES OR OTHER LIABILITY, WHETHER IN AN ACTION OF CONTRACT,
// TORT OR OTHERWISE, ARISING FROM, OUT OF OR IN CONNECTION WITH
// THE CODE OR THE USE OR OTHER DEALINGS IN THE CODE.
// ******************************************************************

using System;
using System.Collections.Generic;
using System.Linq;
using Microsoft.Toolkit.Uwp.UI.Extensions;
using Windows.Foundation;
using Windows.UI;
using Windows.UI.Xaml;
using Windows.UI.Xaml.Controls;
using Windows.UI.Xaml.Input;
using Windows.UI.Xaml.Media;
using Windows.UI.Xaml.Media.Animation;

namespace Microsoft.Toolkit.Uwp.UI.Controls
{
    /// <summary>
<<<<<<< HEAD
    /// Panel for Carousel Control.
=======
    /// The panel used in the <see cref="Carousel"/> control
>>>>>>> eed15999
    /// </summary>
    public class CarouselPanel : Panel
    {
        /// <summary>
        /// The carousel control
        /// </summary>
        private Carousel carouselControl;

        /// <summary>
        /// The desired height
        /// </summary>
        private double desiredHeight;

        /// <summary>
        /// The desired width
        /// </summary>
        private double desiredWidth;

        /// <summary>
<<<<<<< HEAD
        /// The global delta
        /// </summary>
        private double globalDelta = 0;

        /// <summary>
        /// The storyboard
        /// </summary>
        private Storyboard storyboard = new Storyboard();

        /// <summary>
=======
>>>>>>> eed15999
        /// Initializes a new instance of the <see cref="CarouselPanel"/> class.
        /// </summary>
        public CarouselPanel()
        {
            IsHitTestVisible = true;

            Background = new SolidColorBrush(Colors.Transparent);
            ManipulationMode = ManipulationModes.All;
            ManipulationCompleted += OnManipulationCompleted;
            ManipulationDelta += OnManipulationDelta;
            Tapped += OnTapped;
        }

        /// <summary>
        /// Gets the Current Carousel control
        /// </summary>
        /// <value>The carousel.</value>
        /// <exception cref="Exception">This CarouselPanel must be used as an ItemsPanel in a Carousel control</exception>
        public Carousel Carousel
        {
            get
            {
                if (carouselControl != null)
                {
                    return carouselControl;
                }

                carouselControl = this.FindAscendant<Carousel>();

                if (carouselControl == null)
                {
                    throw new Exception("This CarouselPanel must be used as an ItemsPanel in a Carousel control");
                }

                return carouselControl;
            }
        }

        /// <summary>
        /// Add an animation to the current storyboard
        /// </summary>
        /// <param name="storyboard">The storyboard.</param>
        /// <param name="element">The element.</param>
        /// <param name="duration">The duration.</param>
        /// <param name="toValue">To value.</param>
        /// <param name="propertyPath">The property path.</param>
        /// <param name="easingFunction">The easing function.</param>
        public static void AddAnimation(Storyboard storyboard, DependencyObject element, int duration, double toValue, string propertyPath, EasingFunctionBase easingFunction = null)
        {
            DoubleAnimation timeline = new DoubleAnimation();
            timeline.To = toValue;
            timeline.Duration = TimeSpan.FromMilliseconds(duration);
            if (easingFunction != null)
            {
                timeline.EasingFunction = easingFunction;
            }

            storyboard.Children.Add(timeline);

            Storyboard.SetTarget(timeline, element);
            Storyboard.SetTargetProperty(timeline, propertyPath);
        }

        /// <summary>
        /// End of a manipulation
        /// </summary>
        /// <param name="sender">The sender.</param>
        /// <param name="e">The <see cref="ManipulationCompletedRoutedEventArgs"/> instance containing the event data.</param>
        internal void OnManipulationCompleted(object sender, ManipulationCompletedRoutedEventArgs e)
        {
            this.Carousel.SelectedIndex = this.GetSelectedIndexFromDelta(this.globalDelta);
            this.globalDelta = 0;

            // Don't animate since manipulation already animates
            this.UpdatePosition(false);
            e.Handled = true;
        }

        /// <summary>
        /// Set a manipulation
        /// </summary>
        /// <param name="sender">The sender.</param>
        /// <param name="e">The <see cref="ManipulationDeltaRoutedEventArgs"/> instance containing the event data.</param>
        internal void OnManipulationDelta(object sender, ManipulationDeltaRoutedEventArgs e)
        {
            double delta = this.Carousel.Orientation == Orientation.Horizontal ? e.Delta.Translation.X : e.Delta.Translation.Y;
            this.globalDelta += delta;

            // Calculate the approx position (selected index) where the selected item may end given the delta.
            int newIndex = this.GetSelectedIndexFromDelta(this.globalDelta);

            // Using the new index find where every items will move to.
            SingleLinkedList<UIElement> forwardList = new SingleLinkedList<UIElement>(this.Children, newIndex, this.Carousel.IsCircular);
            SingleLinkedList<UIElement> backwardList = new SingleLinkedList<UIElement>(this.Children, newIndex, this.Carousel.IsCircular);
            List<Tuple<UIElement, Proj>> positionedElements = new List<Tuple<UIElement, Proj>>();

            Proj proj = this.GetProjectionFromManipulation(forwardList.GetCurrent(), delta);
            this.ApplyProjection(forwardList.GetCurrent(), proj);

            UIElement prevElement = backwardList.Previous();
            UIElement nextElement = forwardList.Next();

            int relativePosition = 1;
            while (prevElement != nextElement)
            {
                // Ensure that the elements are not processed twice. This may happen when items count is odd.
                if (prevElement != null && positionedElements.FirstOrDefault(item => item.Item1.Equals(prevElement)) == null)
                {
                    proj = this.GetProjectionFromManipulation(prevElement, delta);

                    this.ApplyProjection(prevElement, proj);
                    positionedElements.Add(new Tuple<UIElement, Proj>(prevElement, proj));
                }

                if (nextElement != null && positionedElements?.FirstOrDefault(item => item.Item1.Equals(nextElement)) == null)
                {
                    proj = this.GetProjectionFromManipulation(nextElement, delta);

                    this.ApplyProjection(nextElement, proj);
                    positionedElements.Add(new Tuple<UIElement, Proj>(nextElement, proj));
                }

                prevElement = backwardList.Previous();
                nextElement = forwardList.Next();

                relativePosition++;
            }

            double panelPosition = this.Carousel.Orientation == Orientation.Horizontal ? this.Carousel.ActualWidth / 2 : this.Carousel.ActualHeight / 2;

            // Find if the carousel is circular, if there is a need to bring items from the other end.
            if (this.Carousel.IsCircular)
            {
                int direction = 1;

                if (delta > 0)
                {
                    // Sort in the ascending order so that we can find how far the panel is covered.
                    positionedElements.Sort((element1, element2) => element1.Item2.Position.CompareTo(element2.Item2.Position));
                }
                else
                {
                    // Sort in the descending order so that we can find how far the panel is covered.
                    positionedElements.Sort((element1, element2) => element2.Item2.Position.CompareTo(element1.Item2.Position));
                    direction = -1;
                }

                while (IsOpenSpaceVisible(panelPosition, positionedElements, direction))
                {
                    // Add the items from the last to the front but within the range of end.
                    Proj tempProj = positionedElements.First().Item2;
                    tempProj.Position -= (this.Carousel.Orientation == Orientation.Horizontal ? desiredWidth : desiredHeight) * direction;
                    tempProj.Position -= this.Carousel.ItemMargin * direction;

                    this.ApplyProjection(positionedElements.Last().Item1, tempProj);

                    Tuple<UIElement, Proj> lastItem = new Tuple<UIElement, Proj>(positionedElements.Last().Item1, tempProj);
                    positionedElements.Remove(lastItem);
                    positionedElements.Insert(0, lastItem);
                }
            }
            else
            {
                // See if the manipulation is ending the item in out of bounds.
                positionedElements.Sort((element1, element2) => element1.Item2.Position.CompareTo(element2.Item2.Position));

                if (delta > 0 && positionedElements.First().Item2.Position >= panelPosition)
                {
                    e.Complete();
                }
                else if (delta < 0 && positionedElements.Last().Item2.Position <= -panelPosition)
                {
                    e.Complete();
                }
            }

            e.Handled = true;
        }

        /// <summary>
        /// Update all positions. Launch every animations on all items with a unique StoryBoard
        /// </summary>
        internal void UpdatePosition(bool shouldAnimate)
        {
            this.storyboard = new Storyboard();
            this.ManipulationMode = ManipulationModes.None;

            // Start from the selected index which will be the center of the list and go both sides.
            if (this.Children.Count > 0)
            {
                int selectedIndex = this.Carousel.SelectedIndex;

                this.UpdatePositionForItem(this.Children[selectedIndex], 0, shouldAnimate);

                SingleLinkedList<UIElement> forwardList = new SingleLinkedList<UIElement>(this.Children, selectedIndex, this.Carousel.IsCircular);
                SingleLinkedList<UIElement> backwardList = new SingleLinkedList<UIElement>(this.Children, selectedIndex, this.Carousel.IsCircular);

                UIElement prevElement = backwardList.Previous();
                UIElement nextElement = forwardList.Next();
                List<UIElement> positionedElements = new List<UIElement>();

                int relativePosition = 1;
                while (prevElement != nextElement)
                {
                    // Ensure that the elements are not processed twice. This may happen when items count is odd.
                    if (prevElement != null && !positionedElements.Contains(prevElement))
                    {
                        this.UpdatePositionForItem(prevElement, relativePosition * -1, shouldAnimate);
                        positionedElements.Add(prevElement);
                    }

                    if (nextElement != null && !positionedElements.Contains(nextElement))
                    {
                        this.UpdatePositionForItem(nextElement, relativePosition, shouldAnimate);
                        positionedElements.Add(nextElement);
                    }

                    prevElement = backwardList.Previous();
                    nextElement = forwardList.Next();

                    relativePosition++;
                }
            }

            // When storyboard completed, Invalidate
            this.storyboard.Completed += (sender, o) =>
            {
                this.ManipulationMode = ManipulationModes.All;
            };

            this.storyboard.Begin();
        }

        /// <summary>
        /// Arrange all items
        /// </summary>
        /// <param name="finalSize">The final area within the parent that this object should use to arrange itself and its children.</param>
        /// <returns>Return an item size</returns>
        protected override Size ArrangeOverride(Size finalSize)
        {
            double centerLeft = 0;
            double centerTop = 0;

            Clip = new RectangleGeometry { Rect = new Rect(0, 0, finalSize.Width, finalSize.Height) };

            for (int i = 0; i < Children.Count; i++)
            {
                FrameworkElement container = Children[i] as FrameworkElement;

                Size desiredSize = container.DesiredSize;
                if (double.IsNaN(desiredSize.Width) || double.IsNaN(desiredSize.Height))
                {
                    continue;
                }

                // get the good center and top position
                if (centerLeft == 0 && centerTop == 0 && desiredSize.Width > 0 && desiredSize.Height > 0)
                {
                    desiredWidth = desiredSize.Width;
                    desiredHeight = desiredSize.Height;

                    centerLeft = (finalSize.Width / 2) - (desiredWidth / 2);
                    centerTop = (finalSize.Height - desiredHeight) / 2;
                }

                // Get absolute position from SelectedIndex
                var deltaFromSelectedIndex = Math.Abs(Carousel.SelectedIndex - i);

                // Get rect position
                var rect = new Rect(centerLeft, centerTop, desiredWidth, desiredHeight);

                // Placing the rect in the center of screen
                container.Arrange(rect);

                // Get the initial projection (without move)
                var proj = GetProjectionFromSelectedIndex(i);

                // apply the projection to the current object
                ApplyProjection(container, proj);

                // calculate zindex and opacity
                int zindex = (Children.Count * 100) - deltaFromSelectedIndex;
                Canvas.SetZIndex(container, zindex);
            }

            return finalSize;
        }

        /// <summary>
        /// Measure items
        /// </summary>
        /// <param name="availableSize">
        /// The available size that this object can give to child objects. Infinity can be specified as a value to indicate that the object will size to whatever content is available.
        /// </param>
        /// <returns>Return carousel size</returns>
        protected override Size MeasureOverride(Size availableSize)
        {
            var containerWidth = 0d;
            var containerHeight = 0d;

            foreach (FrameworkElement container in Children)
            {
                container.Measure(availableSize);

                if (container.DesiredSize.Width > containerWidth)
                {
                    containerWidth = container.DesiredSize.Width;
                }

                if (container.DesiredSize.Height > containerHeight)
                {
                    containerHeight = container.DesiredSize.Height;
                }
            }

            var width = 0d;
            var height = 0d;

            // It's a Auto size, so we define the size should be 3 items
            if (double.IsInfinity(availableSize.Width))
            {
                width = Carousel.Orientation == Orientation.Horizontal ? containerWidth * (Children.Count > 3 ? 3 : Children.Count) : containerWidth;
            }
            else
            {
                width = availableSize.Width;
            }

            // It's a Auto size, so we define the size should be 3 items
            if (double.IsInfinity(availableSize.Height))
            {
                height = Carousel.Orientation == Orientation.Vertical ? containerHeight * (Children.Count > 3 ? 3 : Children.Count) : containerHeight;
            }
            else
            {
                height = availableSize.Height;
            }

            Clip = new RectangleGeometry { Rect = new Rect(0, 0, width, height) };

            return new Size(width, height);
        }

        /// <summary>
        /// Determines whether there is unfilled space in the carousel visible area.
        /// </summary>
        /// <param name="pos">The position.</param>
        /// <param name="sortedItems">The sorted items.</param>
        /// <param name="direction">The direction.</param>
        /// <returns><c>true</c> if [unfilled space in the carousel visible area]; otherwise, <c>false</c>.</returns>
        private static bool IsOpenSpaceVisible(double pos, List<Tuple<UIElement, Proj>> sortedItems, int direction)
        {
            if (direction == 1)
            {
                return sortedItems.First().Item2.Position > -pos && sortedItems.Last().Item2.Position > pos;
            }
            else
            {
                return sortedItems.First().Item2.Position < pos && sortedItems.Last().Item2.Position < -pos;
            }
        }

        /// <summary>
        /// Apply the projection, with or without a storyboard involved
        /// </summary>
        /// <param name="element">The element.</param>
        /// <param name="proj">The proj.</param>
        /// <param name="storyboard">The storyboard.</param>
        private void ApplyProjection(UIElement element, Proj proj, Storyboard storyboard = null)
        {
            // then apply the plane projection transform
            PlaneProjection planeProjection = element.Projection as PlaneProjection;
            CompositeTransform compositeTransform = element.RenderTransform as CompositeTransform;

            if (planeProjection == null || compositeTransform == null)
            {
                return;
            }

            // Direct affectation (during first load) or with a storyboard
            if (storyboard == null)
            {
                compositeTransform.TranslateX = Carousel.Orientation == Orientation.Horizontal ? proj.Position : 0;
                compositeTransform.TranslateY = Carousel.Orientation == Orientation.Horizontal ? 0 : proj.Position;

                planeProjection.RotationX = proj.RotationX;
                planeProjection.RotationY = proj.RotationY;
                planeProjection.RotationZ = proj.RotationZ;

                planeProjection.GlobalOffsetZ = proj.Depth;
            }
            else
            {
                string localProjectionOrientation = Carousel.Orientation == Orientation.Horizontal ?
                                    "(UIElement.RenderTransform).(CompositeTransform.TranslateX)" : "(UIElement.RenderTransform).(CompositeTransform.TranslateY)";
                string localProjectionOrientationInvert = Carousel.Orientation == Orientation.Horizontal ?
                                    "(UIElement.RenderTransform).(CompositeTransform.TranslateY)" : "(UIElement.RenderTransform).(CompositeTransform.TranslateX)";

                string globalDepthProjection = "(UIElement.Projection).(PlaneProjection.GlobalOffsetZ)";
                string rotationXProjection = "(UIElement.Projection).(PlaneProjection.RotationX)";
                string rotationYProjection = "(UIElement.Projection).(PlaneProjection.RotationY)";
                string rotationZProjection = "(UIElement.Projection).(PlaneProjection.RotationZ)";

                double animationThreshold = this.Carousel.Orientation == Orientation.Horizontal ? this.Carousel.ActualWidth : this.Carousel.ActualHeight;

                AddAnimation(storyboard, element, this.Carousel.TransitionDuration, proj.Position, localProjectionOrientation, this.Carousel.EasingFunction);
                AddAnimation(storyboard, element, this.Carousel.TransitionDuration, 0, localProjectionOrientationInvert, this.Carousel.EasingFunction);
                AddAnimation(storyboard, element, this.Carousel.TransitionDuration, proj.Depth, globalDepthProjection, this.Carousel.EasingFunction);
                AddAnimation(storyboard, element, this.Carousel.TransitionDuration, proj.RotationX, rotationXProjection, this.Carousel.EasingFunction);
                AddAnimation(storyboard, element, this.Carousel.TransitionDuration, proj.RotationY, rotationYProjection, this.Carousel.EasingFunction);
                AddAnimation(storyboard, element, this.Carousel.TransitionDuration, proj.RotationZ, rotationZProjection, this.Carousel.EasingFunction);
            }
        }

        /// <summary>
        /// Calculate a new projection after a manipulation delta
        /// </summary>
        /// <param name="element">The element.</param>
        /// <param name="delta">The delta.</param>
        /// <returns>Return the new projection</returns>
        private Proj GetProjectionFromManipulation(UIElement element, double delta)
        {
            PlaneProjection projection = element.Projection as PlaneProjection;
            CompositeTransform compositeTransform = element.RenderTransform as CompositeTransform;

            var bounds = Carousel.Orientation == Orientation.Horizontal ? desiredWidth : desiredHeight;
            var margin = Carousel.ItemMargin;

            // this maxsize from middle is the value when depth is max
            var maxBounds = bounds + margin;

            // Calculate the new position of the current item
            var newPosition = Carousel.Orientation == Orientation.Horizontal ? compositeTransform.TranslateX : compositeTransform.TranslateY;
            newPosition = newPosition + delta;
            double relativePosition = Math.Abs(newPosition);

            // max Depth
            double depth = (double)-Carousel.ItemDepth;

            // rotations
            var rotationX = Carousel.ItemRotationX;
            var rotationY = Carousel.ItemRotationY;
            var rotationZ = Carousel.ItemRotationZ;

            // if the relativeposition is inside the bounds so calculate the proportionals
            if (relativePosition <= maxBounds)
            {
                depth = relativePosition * depth / maxBounds;
                rotationX = relativePosition * Carousel.ItemRotationX / maxBounds;
                rotationY = relativePosition * Carousel.ItemRotationY / maxBounds;
                rotationZ = relativePosition * Carousel.ItemRotationZ / maxBounds;
            }

            if (Carousel.InvertPositive && newPosition > 0)
            {
                rotationX = -rotationX;
                rotationY = -rotationY;
                rotationZ = -rotationZ;
            }

            return new Proj { Position = newPosition, Depth = depth, RotationX = rotationX, RotationY = rotationY, RotationZ = rotationZ };
        }

        /// <summary>
        /// Gets the projection from pointer.
        /// </summary>
        /// <param name="pointer">The pointer.</param>
        /// <returns>Returns the projection.</returns>
        private Proj GetProjectionFromPointer(int pointer)
        {
            // margin
            var margin = Carousel.ItemMargin;

            // size beetween each element
            var widthOrHeight = Carousel.Orientation == Orientation.Horizontal ? desiredWidth : desiredHeight;

            // calculate the position with the margin applied
            double position = pointer * (widthOrHeight + margin);

            // Depth orientation
            var depth = pointer == 0 ? 0 : -Carousel.ItemDepth;

            // Rotation on each axes
            var rotationX = pointer == 0 ? 0 : Carousel.ItemRotationX;
            var rotationY = pointer == 0 ? 0 : Carousel.ItemRotationY;
            var rotationZ = pointer == 0 ? 0 : Carousel.ItemRotationZ;

            if (Carousel.InvertPositive && pointer > 0)
            {
                rotationX = -rotationX;
                rotationY = -rotationY;
                rotationZ = -rotationZ;
            }

            return new Proj { Position = position, Depth = depth, RotationX = rotationX, RotationY = rotationY, RotationZ = rotationZ };
        }

        /// <summary>
        /// get the projection from a current index. Used On ArrangeOverride step
        /// </summary>
        /// <param name="childIndex">Index of the child.</param>
        /// <returns>Return the new projection</returns>
        private Proj GetProjectionFromSelectedIndex(int childIndex)
        {
            // margin
            var margin = Carousel.ItemMargin;

            // we want the middle image to be indice 0, to be sure the centered image is with no rotation
            var relativeIndex = childIndex - Carousel.SelectedIndex;

            // size beetween each element
            var widthOrHeight = Carousel.Orientation == Orientation.Horizontal ? desiredWidth : desiredHeight;

            // calculate the position with the margin applied
            double position = relativeIndex * (widthOrHeight + margin);

            // Depth orientation
            var depth = relativeIndex == 0 ? 0 : -Carousel.ItemDepth;

            // Rotation on each axes
            var rotationX = relativeIndex == 0 ? 0 : Carousel.ItemRotationX;
            var rotationY = relativeIndex == 0 ? 0 : Carousel.ItemRotationY;
            var rotationZ = relativeIndex == 0 ? 0 : Carousel.ItemRotationZ;

            if (Carousel.InvertPositive && relativeIndex > 0)
            {
                rotationX = -rotationX;
                rotationY = -rotationY;
                rotationZ = -rotationZ;
            }

            return new Proj { Position = position, Depth = depth, RotationX = rotationX, RotationY = rotationY, RotationZ = rotationZ };
        }

        /// <summary>
        /// Gets the approx. selected index from delta.
        /// </summary>
        /// <param name="delta">The delta.</param>
        /// <returns>The approx. selected index given the delta.</returns>
        private int GetSelectedIndexFromDelta(double delta)
        {
<<<<<<< HEAD
            SingleLinkedList<UIElement> linkedList = new SingleLinkedList<UIElement>(this.Children, this.Carousel.SelectedIndex, this.Carousel.IsCircular);
            UIElement element = linkedList.GetCurrent();

            double itemDelta = 0;

            while (Math.Abs(delta) > (itemDelta + this.Carousel.ItemMargin) && element != null)
=======
            DoubleAnimation timeline = new DoubleAnimation
            {
                To = toValue,
                Duration = TimeSpan.FromMilliseconds(duration)
            };

            if (easingFunction != null)
>>>>>>> eed15999
            {
                itemDelta += this.Carousel.Orientation == Orientation.Horizontal ? element.DesiredSize.Width : element.DesiredSize.Height;
                itemDelta += this.Carousel.ItemMargin;

                element = (delta > 0) ? linkedList.Previous() : linkedList.Next();
            }

            return (element == null) ? ((delta > 0) ? 0 : this.Children.Count - 1) : this.Children.IndexOf(element);
        }

        /// <summary>
        /// Tapp an item
        /// </summary>
        /// <param name="sender">The sender.</param>
        /// <param name="e">The <see cref="TappedRoutedEventArgs"/> instance containing the event data.</param>
        private void OnTapped(object sender, TappedRoutedEventArgs e)
        {
            var position = e.GetPosition(this);

            for (int i = 0; i < Children.Count; i++)
            {
                var child = Children[i];
                var rect = child.TransformToVisual(this).TransformBounds(new Rect(0, 0, child.DesiredSize.Width, child.DesiredSize.Height));

                if (!(position.X >= rect.Left && position.X <= rect.Right && position.Y >= rect.Top && position.Y <= rect.Bottom))
                {
                    continue;
                }

                Carousel.SelectedIndex = i;

                return;
            }
        }

<<<<<<< HEAD
        /// <summary>
        /// Updates the position for item.
        /// </summary>
        /// <param name="element">The element.</param>
        /// <param name="pointer">The pointer.</param>
        /// <param name="shouldAnimate">if set to <c>true</c> [should animate].</param>
        private void UpdatePositionForItem(UIElement element, int pointer, bool shouldAnimate)
        {
            PlaneProjection planeProjection = element.Projection as PlaneProjection;

            if (planeProjection == null)
            {
                return;
            }

            // Get target projection
            Proj props = GetProjectionFromPointer(pointer);

            // Apply projection
            this.ApplyProjection(element, props, shouldAnimate ? storyboard : null);

            // Zindex and Opacity
            int zindex = (this.Carousel.Items.Count * 100) - Math.Abs(pointer);
            Canvas.SetZIndex(element, zindex);
        }

        /// <summary>
        /// Structure used when an item moves
        /// </summary>
        public struct Proj
        {
            /// <summary>
            /// Gets or sets the depth.
            /// </summary>
            /// <value>The depth.</value>
            public double Depth { get; set; }

            /// <summary>
            /// Gets or sets the position.
            /// </summary>
            /// <value>The position.</value>
            public double Position { get; set; }

            /// <summary>
            /// Gets or sets the rotation x.
            /// </summary>
            /// <value>The rotation x.</value>
            public double RotationX { get; set; }

            /// <summary>
            /// Gets or sets the rotation y.
            /// </summary>
            /// <value>The rotation y.</value>
            public double RotationY { get; set; }

            /// <summary>
            /// Gets or sets the rotation z.
            /// </summary>
            /// <value>The rotation z.</value>
            public double RotationZ { get; set; }
        }

        /// <summary>
        /// Linked List capable of moving forward, backward and circular for a collection.
        /// </summary>
        /// <typeparam name="T">The type of elements in the collection.</typeparam>
        private class SingleLinkedList<T>
        {
            /// <summary>
            /// Initializes a new instance of the <see cref="SingleLinkedList{T}"/> class.
            /// </summary>
            /// <param name="items">The items.</param>
            /// <param name="pointerPos">The pointer position.</param>
            /// <param name="isCircular">if set to <c>true</c> [is circular].</param>
            public SingleLinkedList(ICollection<T> items, int pointerPos = 0, bool isCircular = false)
            {
                this.Items = items;
                this.PointerPosition = pointerPos;
                this.IsCircular = isCircular;
            }

            /// <summary>
            /// Gets a value indicating whether this instance is circular.
            /// </summary>
            /// <value><c>true</c> if this instance is circular; otherwise, <c>false</c>.</value>
            public bool IsCircular { get; private set; }

            /// <summary>
            /// Gets the items.
            /// </summary>
            /// <value>The items.</value>
            public ICollection<T> Items { get; private set; }

            /// <summary>
            /// Gets the pointer position.
            /// </summary>
            /// <value>The pointer position. Returns -1 if the end or beginnning of list is reach in a non-circular list.</value>
            public int PointerPosition { get; private set; }

            /// <summary>
            /// Gets the current item.
            /// </summary>
            /// <returns>Returns item of type <see cref="SingleLinkedList{T}"/>. Returns a default value of type if no element is found.</returns>
            public T GetCurrent()
            {
                return (this.PointerPosition == -1) ? default(T) : this.Items.ElementAt(this.PointerPosition);
            }

            /// <summary>
            /// Moves the pointer to the next item and returns it.
            /// </summary>
            /// <returns>Returns item of type <see cref="SingleLinkedList{T}"/></returns>
            public T Next()
            {
                this.PointerPosition = (this.PointerPosition == this.Items.Count - 1 || this.PointerPosition == -1) ? (this.IsCircular ? 0 : -1) : this.PointerPosition + 1;

                return this.GetCurrent();
            }

            /// <summary>
            /// Moves the pointer to the previous item and returns it.
            /// </summary>
            /// <returns>Returns item of type <see cref="SingleLinkedList{T}"/></returns>
            public T Previous()
            {
                this.PointerPosition = (this.PointerPosition <= 0) ? (this.IsCircular ? this.Items.Count - 1 : -1) : this.PointerPosition - 1;

                return this.GetCurrent();
            }
        }
=======
    /// <summary>
    /// Structure used when an item moves
    /// </summary>
    public struct Proj
    {
        /// <summary>
        /// Gets or sets the position of an item
        /// </summary>
        public double Position { get; set; }

        /// <summary>
        /// Gets or sets the depth of an item
        /// </summary>
        public double Depth { get; set; }

        /// <summary>
        /// Gets or sets the rotation around the X axis
        /// </summary>
        public double RotationX { get; set; }

        /// <summary>
        /// Gets or sets the rotation around the Y axis
        /// </summary>
        public double RotationY { get; set; }

        /// <summary>
        /// Gets or sets the rotation around the Z axis
        /// </summary>
        public double RotationZ { get; set; }
>>>>>>> eed15999
    }
}<|MERGE_RESOLUTION|>--- conflicted
+++ resolved
@@ -1,4 +1,4 @@
-﻿// ******************************************************************
+// ******************************************************************
 // Copyright (c) Microsoft. All rights reserved.
 // This code is licensed under the MIT License (MIT).
 // THE CODE IS PROVIDED “AS IS”, WITHOUT WARRANTY OF ANY KIND, EXPRESS OR IMPLIED,
@@ -25,11 +25,7 @@
 namespace Microsoft.Toolkit.Uwp.UI.Controls
 {
     /// <summary>
-<<<<<<< HEAD
     /// Panel for Carousel Control.
-=======
-    /// The panel used in the <see cref="Carousel"/> control
->>>>>>> eed15999
     /// </summary>
     public class CarouselPanel : Panel
     {
@@ -49,7 +45,6 @@
         private double desiredWidth;
 
         /// <summary>
-<<<<<<< HEAD
         /// The global delta
         /// </summary>
         private double globalDelta = 0;
@@ -60,8 +55,6 @@
         private Storyboard storyboard = new Storyboard();
 
         /// <summary>
-=======
->>>>>>> eed15999
         /// Initializes a new instance of the <see cref="CarouselPanel"/> class.
         /// </summary>
         public CarouselPanel()
@@ -603,22 +596,12 @@
         /// <returns>The approx. selected index given the delta.</returns>
         private int GetSelectedIndexFromDelta(double delta)
         {
-<<<<<<< HEAD
             SingleLinkedList<UIElement> linkedList = new SingleLinkedList<UIElement>(this.Children, this.Carousel.SelectedIndex, this.Carousel.IsCircular);
             UIElement element = linkedList.GetCurrent();
 
             double itemDelta = 0;
 
             while (Math.Abs(delta) > (itemDelta + this.Carousel.ItemMargin) && element != null)
-=======
-            DoubleAnimation timeline = new DoubleAnimation
-            {
-                To = toValue,
-                Duration = TimeSpan.FromMilliseconds(duration)
-            };
-
-            if (easingFunction != null)
->>>>>>> eed15999
             {
                 itemDelta += this.Carousel.Orientation == Orientation.Horizontal ? element.DesiredSize.Width : element.DesiredSize.Height;
                 itemDelta += this.Carousel.ItemMargin;
@@ -654,7 +637,6 @@
             }
         }
 
-<<<<<<< HEAD
         /// <summary>
         /// Updates the position for item.
         /// </summary>
@@ -785,36 +767,5 @@
                 return this.GetCurrent();
             }
         }
-=======
-    /// <summary>
-    /// Structure used when an item moves
-    /// </summary>
-    public struct Proj
-    {
-        /// <summary>
-        /// Gets or sets the position of an item
-        /// </summary>
-        public double Position { get; set; }
-
-        /// <summary>
-        /// Gets or sets the depth of an item
-        /// </summary>
-        public double Depth { get; set; }
-
-        /// <summary>
-        /// Gets or sets the rotation around the X axis
-        /// </summary>
-        public double RotationX { get; set; }
-
-        /// <summary>
-        /// Gets or sets the rotation around the Y axis
-        /// </summary>
-        public double RotationY { get; set; }
-
-        /// <summary>
-        /// Gets or sets the rotation around the Z axis
-        /// </summary>
-        public double RotationZ { get; set; }
->>>>>>> eed15999
     }
 }