// Licensed to the .NET Foundation under one or more agreements.
// The .NET Foundation licenses this file to you under the MIT license.
// See the LICENSE file in the project root for more information.

using System;
using System.Collections;
using System.Collections.Specialized;
using Microsoft.Toolkit.Uwp.Helpers;
<<<<<<< HEAD
using Microsoft.UI.Xaml;
using Microsoft.UI.Xaml.Controls;
using Microsoft.UI.Xaml.Media;
using Microsoft.UI.Xaml.Media.Animation;
using Windows.Foundation;
=======
using Windows.System;
using Windows.UI.Xaml;
using Windows.UI.Xaml.Controls;
using Windows.UI.Xaml.Media;
using Windows.UI.Xaml.Media.Animation;
>>>>>>> ad1aaa6c

namespace Microsoft.Toolkit.Uwp.UI.Controls
{
    /// <summary>
    /// An items control that presents enumerable content similar to the live tiles on the
    /// start menu.
    /// </summary>
    [TemplatePart(Name = ScrollerPartName, Type = typeof(FrameworkElement))]
    [TemplatePart(Name = CurrentPartName, Type = typeof(FrameworkElement))]
    [TemplatePart(Name = NextPartName, Type = typeof(FrameworkElement))]
    [TemplatePart(Name = TranslatePartName, Type = typeof(TranslateTransform))]
    [TemplatePart(Name = StackPartName, Type = typeof(StackPanel))]
    public partial class RotatorTile : Control
    {
        private const string ScrollerPartName = "Scroller";
        private const string CurrentPartName = "Current";
        private const string NextPartName = "Next";
        private const string TranslatePartName = "Translate";
        private const string StackPartName = "Stack";

        private static readonly Random Randomizer = new Random();
        private int _currentIndex = -1; // current index in the items displayed
        private DispatcherQueueTimer _timer;  // timer for triggering when to flip the content
        private FrameworkElement _currentElement; // FrameworkElement holding a reference to the current element being display
        private FrameworkElement _nextElement; // FrameworkElement holding a reference to the next element being display
        private FrameworkElement _scroller;  // Container Element that's being translated to animate from one item to the next
        private TranslateTransform _translate; // Translate Transform used when animating the transition
        private StackPanel _stackPanel; // StackPanel that contains the live tile elements
        private bool _suppressFlipOnSet; // Prevents the SelectedItem change handler to cause a flip
        private WeakEventListener<RotatorTile, object, NotifyCollectionChangedEventArgs> _inccWeakEventListener;

        /// <summary>
        /// Identifies the <see cref="ExtraRandomDuration"/> property.
        /// </summary>
        public static readonly DependencyProperty ExtraRandomDurationProperty =
            DependencyProperty.Register(nameof(ExtraRandomDuration), typeof(TimeSpan), typeof(RotatorTile), new PropertyMetadata(default(TimeSpan)));

        /// <summary>
        /// Identifies the <see cref="RotationDelay"/> property.
        /// </summary>
        public static readonly DependencyProperty RotationDelayProperty =
            DependencyProperty.Register(nameof(RotationDelay), typeof(TimeSpan), typeof(RotatorTile), new PropertyMetadata(default(TimeSpan), OnRotationDelayInSecondsPropertyChanged));

        /// <summary>
        /// Identifies the <see cref="ItemsSource"/> property.
        /// </summary>
        public static readonly DependencyProperty ItemsSourceProperty =
            DependencyProperty.Register(nameof(ItemsSource), typeof(object), typeof(RotatorTile), new PropertyMetadata(null, OnItemsSourcePropertyChanged));

        /// <summary>
        /// Identifies the <see cref="ItemTemplate"/> property.
        /// </summary>
        public static readonly DependencyProperty ItemTemplateProperty =
            DependencyProperty.Register(nameof(ItemTemplate), typeof(DataTemplate), typeof(RotatorTile), null);

        /// <summary>
        /// Identifies the <see cref="RotateDirection"/> property.
        /// </summary>
        public static readonly DependencyProperty RotateDirectionProperty =
            DependencyProperty.Register(nameof(RotateDirection), typeof(RotateDirection), typeof(RotatorTile), new PropertyMetadata(RotateDirection.Up));

        /// <summary>
        /// Identifies the <see cref="CurrentItem"/> property.
        /// </summary>
        public static readonly DependencyProperty CurrentItemProperty =
            DependencyProperty.Register(nameof(CurrentItem), typeof(object), typeof(RotatorTile), new PropertyMetadata(null, OnCurrentItemPropertyChanged));

        /// <summary>
        /// Initializes a new instance of the <see cref="RotatorTile"/> class.
        /// </summary>
        public RotatorTile()
        {
            DefaultStyleKey = typeof(RotatorTile);

            Unloaded += RotatorTile_Unloaded;
            Loaded += RotatorTile_Loaded;
            SizeChanged += RotatorTile_SizeChanged;
        }

        /// <inheritdoc/>
        protected override void OnApplyTemplate()
        {
            _scroller = GetTemplateChild(ScrollerPartName) as FrameworkElement;
            _currentElement = GetTemplateChild(CurrentPartName) as FrameworkElement;
            _nextElement = GetTemplateChild(NextPartName) as FrameworkElement;
            _translate = GetTemplateChild(TranslatePartName) as TranslateTransform;
            _stackPanel = GetTemplateChild(StackPartName) as StackPanel;

            // set the correct defaults for translate transform
            UpdateTranslateXY();

            if (_stackPanel != null)
            {
                if (Direction == RotateDirection.Down || Direction == RotateDirection.Right)
                {
                    // reverse the order of elements in the _stackpanel
                    _stackPanel.Children.Move(1, 0);
                }

                _stackPanel.Orientation = Direction == RotateDirection.Up || Direction == RotateDirection.Down ? Orientation.Vertical : Orientation.Horizontal;
            }

            if (ItemsSource != null)
            {
                Start();
            }

            base.OnApplyTemplate();
        }

        private void RotatorTile_SizeChanged(object sender, SizeChangedEventArgs e)
        {
            if (_currentElement != null && _nextElement != null)
            {
                _currentElement.Width = _nextElement.Width = e.NewSize.Width;
                _currentElement.Height = _nextElement.Height = e.NewSize.Height;
            }

            // Set content area to twice the size in the slide direction
            if (_scroller != null)
            {
                if (Direction == RotateDirection.Up || Direction == RotateDirection.Down)
                {
                    _scroller.Height = e.NewSize.Height * 2;
                }
                else
                {
                    _scroller.Width = e.NewSize.Width * 2;
                }
            }

            // Set clip to control
            Clip = new RectangleGeometry { Rect = e.NewSize.ToRect() };
        }

        private void RotatorTile_Loaded(object sender, RoutedEventArgs e)
        {
            // Start timer after control has loaded
            _timer?.Start();
        }

        private void RotatorTile_Unloaded(object sender, RoutedEventArgs e)
        {
            // Stop timer and reset animation when control unloads
            _timer?.Stop();

            if (_translate != null)
            {
                _translate.Y = 0;
            }
        }

        /// <summary>
        /// Triggered when it's time to flip to the next live tile.
        /// </summary>
        private void Timer_Tick(object sender, object e)
        {
            _timer.Interval = GetTileDuration();
            UpdateNextItem();
        }

        private void UpdateNextItem()
        {
            _currentIndex++;
            CurrentItem = GetItemAt(_currentIndex);
        }

        private void RotateToNextItem()
        {
            // Check if there's more than one item. if not, don't start animation
            bool hasTwoOrMoreItems = false;
            if (ItemsSource is IEnumerable)
            {
                var enumerator = (ItemsSource as IEnumerable).GetEnumerator();
                int count = 0;
                while (enumerator.MoveNext())
                {
                    count++;
                    if (count > 1)
                    {
                        hasTwoOrMoreItems = true;
                        break;
                    }
                }
            }

            if (!hasTwoOrMoreItems)
            {
                return;
            }

            var sb = new Storyboard();
            if (_translate != null)
            {
                var anim = new DoubleAnimation
                {
                    Duration = TimeSpan.FromMilliseconds(500),
                    From = 0
                };
                if (Direction == RotateDirection.Up)
                {
                    anim.To = -ActualHeight;
                }
                else if (Direction == RotateDirection.Down)
                {
                    anim.From = -1 * ActualHeight;
                    anim.To = 0;
                }
                else if (Direction == RotateDirection.Right)
                {
                    anim.From = -1 * ActualWidth;
                    anim.To = 0;
                }
                else if (Direction == RotateDirection.Left)
                {
                    anim.To = -ActualWidth;
                }

                anim.FillBehavior = FillBehavior.HoldEnd;
                anim.EasingFunction = new CubicEase() { EasingMode = EasingMode.EaseOut };
                Storyboard.SetTarget(anim, _translate);
                if (Direction == RotateDirection.Up || Direction == RotateDirection.Down)
                {
                    Storyboard.SetTargetProperty(anim, "Y");
                }
                else
                {
                    Storyboard.SetTargetProperty(anim, "X");
                }

                sb.Children.Add(anim);
            }

            sb.Completed += async (a, b) =>
            {
                if (_currentElement != null && _nextElement != null)
                {
                    _currentElement.DataContext = _nextElement.DataContext;
                }

                // make sure DataContext on _currentElement has had a chance to update the binding
                // avoids flicker on rotation
                await global::System.Threading.Tasks.Task.Delay(50);

                // Reset back and swap images, getting the next image ready
                sb.Stop();
                if (_translate != null)
                {
                    UpdateTranslateXY();
                }

                if (_nextElement != null)
                {
                    _nextElement.DataContext = GetNext(); // Preload the next tile
                }
            };
            sb.Begin();
        }

        private void UpdateTranslateXY()
        {
            if (_translate == null)
            {
                return;
            }

            if (Direction == RotateDirection.Left || Direction == RotateDirection.Up)
            {
                _translate.X = _translate.Y = 0;
            }
            else if (Direction == RotateDirection.Right)
            {
                _translate.X = -1 * ActualWidth;
            }
            else if (Direction == RotateDirection.Down)
            {
                _translate.Y = -1 * ActualHeight;
            }
        }

        private object GetCurrent()
        {
            return GetItemAt(_currentIndex);
        }

        private object GetNext()
        {
            if (_currentIndex < 0)
            {
                return null;
            }

            return GetItemAt(_currentIndex + 1);
        }

        private object GetItemAt(int index)
        {
            if (ItemsSource != null && index > -1)
            {
                if (ItemsSource is IList)
                {
                    var list = ItemsSource as IList;
                    if (list.Count > 0)
                    {
                        index = index % list.Count;
                        return list[index];
                    }
                }
                else if (ItemsSource is IEnumerable)
                {
                    var ienum = ((IEnumerable)ItemsSource).GetEnumerator();
                    int count = 0;
                    while (ienum.MoveNext())
                    {
                        count++;
                    }

                    if (count > 0)
                    {
                        index = index % count;
                        ienum.Reset();
                        for (int i = 0; i < index; i++)
                        {
                            ienum.MoveNext();
                        }

                        return ienum.Current;
                    }
                }
            }

            return null;
        }

        private int GetIndexOf(object item)
        {
            if (ItemsSource is IEnumerable)
            {
                int i = 0;
                var ienum = ((IEnumerable)ItemsSource).GetEnumerator();
                while (ienum.MoveNext())
                {
                    if (ienum.Current == item)
                    {
                        return i;
                    }

                    i++;
                }
            }

            return -1;
        }

        private void Start()
        {
            _currentIndex = 0;
            var currentItem = GetCurrent();
            if (_currentElement != null)
            {
                _currentElement.DataContext = currentItem;
            }

            if (_nextElement != null)
            {
                _nextElement.DataContext = GetNext();
            }

            if (currentItem == null)
            {
                _currentIndex = -1;
                _timer?.Stop();
                return;
            }

            if (_timer == null)
            {
                _timer = DispatcherQueue.GetForCurrentThread().CreateTimer();
                _timer.Interval = GetTileDuration();
                _timer.Tick += Timer_Tick;
            }

            _timer.Start();
            _suppressFlipOnSet = true;
            CurrentItem = currentItem;
            _suppressFlipOnSet = false;
        }

        /// <summary>
        /// A method to get duration for tile.
        /// </summary>
        /// <returns>Returns the duration for the tile based on RotationDelay.</returns>
        private TimeSpan GetTileDuration()
        {
            return RotationDelay + TimeSpan.FromSeconds(Randomizer.Next(0, (int)(ExtraRandomDuration - TimeSpan.Zero).TotalSeconds));
        }

        /// <summary>
        /// Gets or sets the ItemsSource
        /// </summary>
        public object ItemsSource
        {
            get { return GetValue(ItemsSourceProperty); }
            set { SetValue(ItemsSourceProperty, value); }
        }

        private static void OnItemsSourcePropertyChanged(DependencyObject d, DependencyPropertyChangedEventArgs e)
        {
            var ctrl = (RotatorTile)d;
            ctrl.OnCollectionChanged(e.OldValue, e.NewValue);
        }

        private void OnCollectionChanged(object oldValue, object newValue)
        {
            if (oldValue is INotifyCollectionChanged)
            {
                var incc = (INotifyCollectionChanged)oldValue;
                incc.CollectionChanged -= Incc_CollectionChanged;
                _inccWeakEventListener?.Detach();
                _inccWeakEventListener = null;
            }

            if (newValue is IEnumerable)
            {
                if (newValue is INotifyCollectionChanged)
                {
                    var incc = (INotifyCollectionChanged)newValue;
                    _inccWeakEventListener = new WeakEventListener<RotatorTile, object, NotifyCollectionChangedEventArgs>(this)
                    {
                        OnEventAction = (instance, source, eventArgs) => instance.Incc_CollectionChanged(source, eventArgs),
                        OnDetachAction = (listener) => incc.CollectionChanged -= listener.OnEvent
                    };
                    incc.CollectionChanged += _inccWeakEventListener.OnEvent;
                }

                Start();
            }
            else
            {
                _timer?.Stop();
            }
        }

        private void Incc_CollectionChanged(object sender, NotifyCollectionChangedEventArgs e)
        {
            if (e.Action == NotifyCollectionChangedAction.Remove)
            {
                if (e.OldItems?.Count > 0)
                {
                    int endIndex = e.OldStartingIndex + e.OldItems.Count;
                    if (_currentIndex >= e.NewStartingIndex && _currentIndex < endIndex)
                    {
                        // Current item was removed. Replace with the next one
                        UpdateNextItem();
                    }
                    else if (_currentIndex > endIndex)
                    {
                        // Items were removed before the current item. Just update the changed index
                        _currentIndex -= (endIndex - e.NewStartingIndex) - 1;
                    }
                    else if (e.NewStartingIndex == _currentIndex + 1)
                    {
                        // Upcoming item was changed, so update the datacontext
                        if (_nextElement != null)
                        {
                            _nextElement.DataContext = GetNext();
                        }
                    }
                }
            }
            else if (e.Action == NotifyCollectionChangedAction.Add)
            {
                if (e.NewItems?.Count > 0)
                {
                    if (_currentIndex < 0)
                    {
                        // First item loaded. Start the rotator
                        Start();
                    }
                    else if (_currentIndex >= e.NewStartingIndex)
                    {
                        // Items were inserted before the current item. Update the index
                        _currentIndex += e.NewItems.Count;
                    }
                    else if (_currentIndex + 1 == e.NewStartingIndex)
                    {
                        // Upcoming item was changed, so update the datacontext
                        if (_nextElement != null)
                        {
                            _nextElement.DataContext = GetNext();
                        }
                    }
                }
            }
            else if (e.Action == NotifyCollectionChangedAction.Replace)
            {
                int endIndex = e.OldStartingIndex + e.OldItems.Count;
                if (_currentIndex >= e.OldStartingIndex && _currentIndex < endIndex + 1)
                {
                    // Current item was removed. Replace with the next one
                    UpdateNextItem();
                }
            }
            else if (e.Action == NotifyCollectionChangedAction.Move)
            {
                int endIndex = e.OldStartingIndex + e.OldItems.Count;
                if (_currentIndex >= e.OldStartingIndex && _currentIndex < endIndex)
                {
                    // The current item was moved. Get its new location
                    _currentIndex = GetIndexOf(CurrentItem);
                }
            }
            else if (e.Action == NotifyCollectionChangedAction.Reset)
            {
                // Significant change or clear. Restart.
                Start();
            }
        }

        /// <summary>
        /// Gets or sets the currently selected visible item
        /// </summary>
        public object CurrentItem
        {
            get { return GetValue(CurrentItemProperty); }
            set { SetValue(CurrentItemProperty, value); }
        }

        private static void OnRotationDelayInSecondsPropertyChanged(DependencyObject d, DependencyPropertyChangedEventArgs e)
        {
            // Update new timer value.
            var ctrl = d as RotatorTile;
            if (ctrl?._timer != null)
            {
                ctrl._timer.Interval = ctrl.GetTileDuration();
            }
        }

        private static void OnCurrentItemPropertyChanged(DependencyObject d, DependencyPropertyChangedEventArgs e)
        {
            var ctrl = (RotatorTile)d;
            if (ctrl._suppressFlipOnSet)
            {
                return;
            }

            int index = ctrl.GetIndexOf(e.NewValue);
            if (index > -1)
            {
                ctrl._currentIndex = index;
                if (ctrl._nextElement != null)
                {
                    ctrl._nextElement.DataContext = e.NewValue;
                }

                ctrl.RotateToNextItem();
                ctrl._timer.Stop();
                ctrl._timer.Start();
            }
        }

        /// <summary>
        /// Gets or sets the item template
        /// </summary>
        public DataTemplate ItemTemplate
        {
            get { return (DataTemplate)GetValue(ItemTemplateProperty); }
            set { SetValue(ItemTemplateProperty, value); }
        }

        /// <summary>
        /// Gets or sets the direction the tile slides in.
        /// </summary>
        public RotateDirection Direction
        {
            get { return (RotateDirection)GetValue(RotateDirectionProperty); }
            set { SetValue(RotateDirectionProperty, value); }
        }

        /// <summary>
        /// Gets or sets the duration for tile rotation.
        /// </summary>
        public TimeSpan RotationDelay
        {
            get { return (TimeSpan)GetValue(RotationDelayProperty); }
            set { SetValue(RotationDelayProperty, value); }
        }

        /// <summary>
        /// Tile Slide Direction
        /// </summary>
        public enum RotateDirection
        {
            /// <summary>Up</summary>
            Up,

            /// <summary>Left</summary>
            Left,

            /// <summary>Down</summary>
            Down,

            /// <summary>Right</summary>
            Right,
        }

        /// <summary>
        /// Gets or sets the extra randomized duration to be added to the <see cref="RotationDelay"/> property.
        /// A value between zero and this value *in seconds* will be added to the <see cref="RotationDelay"/>.
        /// </summary>
        public TimeSpan ExtraRandomDuration
        {
            get { return (TimeSpan)GetValue(ExtraRandomDurationProperty); }
            set { SetValue(ExtraRandomDurationProperty, value); }
        }
    }
}<|MERGE_RESOLUTION|>--- conflicted
+++ resolved
@@ -5,20 +5,12 @@
 using System;
 using System.Collections;
 using System.Collections.Specialized;
+using Microsoft.System;
 using Microsoft.Toolkit.Uwp.Helpers;
-<<<<<<< HEAD
 using Microsoft.UI.Xaml;
 using Microsoft.UI.Xaml.Controls;
 using Microsoft.UI.Xaml.Media;
 using Microsoft.UI.Xaml.Media.Animation;
-using Windows.Foundation;
-=======
-using Windows.System;
-using Windows.UI.Xaml;
-using Windows.UI.Xaml.Controls;
-using Windows.UI.Xaml.Media;
-using Windows.UI.Xaml.Media.Animation;
->>>>>>> ad1aaa6c
 
 namespace Microsoft.Toolkit.Uwp.UI.Controls
 {
@@ -396,7 +388,7 @@
 
             if (_timer == null)
             {
-                _timer = DispatcherQueue.GetForCurrentThread().CreateTimer();
+                _timer = DispatcherQueue.CreateTimer();
                 _timer.Interval = GetTileDuration();
                 _timer.Tick += Timer_Tick;
             }
