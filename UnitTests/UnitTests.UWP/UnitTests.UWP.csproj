--- conflicted
+++ resolved
@@ -1,7 +1,6 @@
-﻿<Project Sdk="Microsoft.NET.Sdk">
+<Project Sdk="Microsoft.NET.Sdk">
 
   <PropertyGroup>
-<<<<<<< HEAD
     <TargetFramework>net5.0-windows10.0.18362.0</TargetFramework>
     <TargetPlatformVersion>10.0.18362.0</TargetPlatformVersion>
     <GenerateAssemblyInfo>false</GenerateAssemblyInfo>
@@ -13,119 +12,6 @@
     <LangVersion>9.0</LangVersion>
   </PropertyGroup>
 
-=======
-    <Configuration Condition=" '$(Configuration)' == '' ">Debug</Configuration>
-    <Platform Condition=" '$(Platform)' == '' ">x86</Platform>
-    <ProjectGuid>{A139968E-AD78-4E8C-93B8-9A5523BCAC89}</ProjectGuid>
-    <OutputType>AppContainerExe</OutputType>
-    <AppDesignerFolder>Properties</AppDesignerFolder>
-    <RootNamespace>UnitTests.UWP</RootNamespace>
-    <AssemblyName>UnitTests.UWP</AssemblyName>
-    <DefaultLanguage>en-US</DefaultLanguage>
-    <TargetPlatformIdentifier>UAP</TargetPlatformIdentifier>
-    <TargetPlatformVersion>10.0.19041.0</TargetPlatformVersion>
-    <TargetPlatformMinVersion>10.0.17763.0</TargetPlatformMinVersion>
-    <MinimumVisualStudioVersion>14</MinimumVisualStudioVersion>
-    <FileAlignment>512</FileAlignment>
-    <ProjectTypeGuids>{A5A43C5B-DE2A-4C0C-9213-0A381AF9435A};{FAE04EC0-301F-11D3-BF4B-00C04F79EFBC}</ProjectTypeGuids>
-    <UnitTestPlatformVersion Condition="'$(UnitTestPlatformVersion)' == ''">$(VisualStudioVersion)</UnitTestPlatformVersion>
-    <AppxPackageSigningEnabled>false</AppxPackageSigningEnabled>
-    <NoWarn>$(NoWarn);2008</NoWarn>
-  </PropertyGroup>
-  <PropertyGroup Condition="'$(Configuration)|$(Platform)' == 'Debug|x86'">
-    <DebugSymbols>true</DebugSymbols>
-    <OutputPath>bin\x86\Debug\</OutputPath>
-    <DefineConstants>DEBUG;TRACE;NETFX_CORE;WINDOWS_UWP</DefineConstants>
-    <DebugType>full</DebugType>
-    <PlatformTarget>x86</PlatformTarget>
-    <UseVSHostingProcess>false</UseVSHostingProcess>
-    <ErrorReport>prompt</ErrorReport>
-    <Prefer32Bit>true</Prefer32Bit>
-  </PropertyGroup>
-  <PropertyGroup Condition="'$(Configuration)|$(Platform)' == 'Release|x86'">
-    <OutputPath>bin\x86\Release\</OutputPath>
-    <DefineConstants>TRACE;NETFX_CORE;WINDOWS_UWP</DefineConstants>
-    <Optimize>true</Optimize>
-    <DebugType>pdbonly</DebugType>
-    <PlatformTarget>x86</PlatformTarget>
-    <UseVSHostingProcess>false</UseVSHostingProcess>
-    <ErrorReport>prompt</ErrorReport>
-    <Prefer32Bit>true</Prefer32Bit>
-    <UseDotNetNativeToolchain>true</UseDotNetNativeToolchain>
-    <TreatWarningsAsErrors>true</TreatWarningsAsErrors>
-    <DocumentationFile>$(OutputPath)$(AssemblyName).xml</DocumentationFile>
-  </PropertyGroup>
-  <PropertyGroup Condition="'$(Configuration)|$(Platform)' == 'Debug|ARM'">
-    <DebugSymbols>true</DebugSymbols>
-    <OutputPath>bin\ARM\Debug\</OutputPath>
-    <DefineConstants>DEBUG;TRACE;NETFX_CORE;WINDOWS_UWP</DefineConstants>
-    <DebugType>full</DebugType>
-    <PlatformTarget>ARM</PlatformTarget>
-    <UseVSHostingProcess>false</UseVSHostingProcess>
-    <ErrorReport>prompt</ErrorReport>
-    <Prefer32Bit>true</Prefer32Bit>
-  </PropertyGroup>
-  <PropertyGroup Condition="'$(Configuration)|$(Platform)' == 'Release|ARM'">
-    <OutputPath>bin\ARM\Release\</OutputPath>
-    <DefineConstants>TRACE;NETFX_CORE;WINDOWS_UWP</DefineConstants>
-    <Optimize>true</Optimize>
-    <DebugType>pdbonly</DebugType>
-    <PlatformTarget>ARM</PlatformTarget>
-    <UseVSHostingProcess>false</UseVSHostingProcess>
-    <ErrorReport>prompt</ErrorReport>
-    <Prefer32Bit>true</Prefer32Bit>
-    <UseDotNetNativeToolchain>true</UseDotNetNativeToolchain>
-    <TreatWarningsAsErrors>true</TreatWarningsAsErrors>
-    <DocumentationFile>$(OutputPath)$(AssemblyName).xml</DocumentationFile>
-  </PropertyGroup>
-  <PropertyGroup Condition="'$(Configuration)|$(Platform)' == 'Debug|ARM64'">
-    <DebugSymbols>true</DebugSymbols>
-    <OutputPath>bin\ARM64\Debug\</OutputPath>
-    <DefineConstants>DEBUG;TRACE;NETFX_CORE;WINDOWS_UWP;CODE_ANALYSIS</DefineConstants>
-    <NoStdLib>true</NoStdLib>
-    <DebugType>full</DebugType>
-    <PlatformTarget>ARM64</PlatformTarget>
-    <UseVSHostingProcess>false</UseVSHostingProcess>
-    <ErrorReport>prompt</ErrorReport>
-    <Prefer32Bit>true</Prefer32Bit>
-  </PropertyGroup>
-  <PropertyGroup Condition="'$(Configuration)|$(Platform)' == 'Release|ARM64'">
-    <OutputPath>bin\ARM64\Release\</OutputPath>
-    <DefineConstants>CODE_ANALYSIS;TRACE;NETFX_CORE;WINDOWS_UWP;CODE_ANALYSIS</DefineConstants>
-    <Optimize>true</Optimize>
-    <TreatWarningsAsErrors>true</TreatWarningsAsErrors>
-    <NoStdLib>true</NoStdLib>
-    <DebugType>pdbonly</DebugType>
-    <PlatformTarget>ARM64</PlatformTarget>
-    <UseVSHostingProcess>false</UseVSHostingProcess>
-    <ErrorReport>prompt</ErrorReport>
-    <DocumentationFile>$(OutputPath)$(AssemblyName).xml</DocumentationFile>
-    <Prefer32Bit>true</Prefer32Bit>
-  </PropertyGroup>
-  <PropertyGroup Condition="'$(Configuration)|$(Platform)' == 'Debug|x64'">
-    <DebugSymbols>true</DebugSymbols>
-    <OutputPath>bin\x64\Debug\</OutputPath>
-    <DefineConstants>DEBUG;TRACE;NETFX_CORE;WINDOWS_UWP</DefineConstants>
-    <DebugType>full</DebugType>
-    <PlatformTarget>x64</PlatformTarget>
-    <UseVSHostingProcess>false</UseVSHostingProcess>
-    <ErrorReport>prompt</ErrorReport>
-    <Prefer32Bit>true</Prefer32Bit>
-  </PropertyGroup>
-  <PropertyGroup Condition="'$(Configuration)|$(Platform)' == 'Release|x64'">
-    <OutputPath>bin\x64\Release\</OutputPath>
-    <DefineConstants>TRACE;NETFX_CORE;WINDOWS_UWP</DefineConstants>
-    <Optimize>true</Optimize>
-    <DebugType>pdbonly</DebugType>
-    <PlatformTarget>x64</PlatformTarget>
-    <UseVSHostingProcess>false</UseVSHostingProcess>
-    <ErrorReport>prompt</ErrorReport>
-    <Prefer32Bit>true</Prefer32Bit>
-    <UseDotNetNativeToolchain>true</UseDotNetNativeToolchain>
-    <TreatWarningsAsErrors>true</TreatWarningsAsErrors>
-    <DocumentationFile>$(OutputPath)$(AssemblyName).xml</DocumentationFile>
-  </PropertyGroup>
->>>>>>> 8ecc496d
   <PropertyGroup>
     <DefineConstants>TRACE;DISABLE_XAML_GENERATED_MAIN</DefineConstants>
   </PropertyGroup>
