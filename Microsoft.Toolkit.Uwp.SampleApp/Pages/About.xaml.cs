// Licensed to the .NET Foundation under one or more agreements.
// The .NET Foundation licenses this file to you under the MIT license.
// See the LICENSE file in the project root for more information.

using System;
using System.Collections.Generic;
using System.ComponentModel;
<<<<<<< HEAD
using System.Diagnostics;
using System.IO;
using System.Linq;
using System.Runtime.CompilerServices;
=======
using System.IO;
using System.Linq;
using System.Runtime.CompilerServices;
using System.Text.Json;
>>>>>>> 0e2d49ff
using System.Threading;
using System.Threading.Tasks;
using Microsoft.Toolkit.Uwp.Helpers;
using Microsoft.Toolkit.Uwp.UI.Animations;
<<<<<<< HEAD
using Microsoft.UI.Composition;
using Microsoft.UI.Xaml;
using Microsoft.UI.Xaml.Controls;
using Microsoft.UI.Xaml.Hosting;
using Microsoft.UI.Xaml.Navigation;
using Newtonsoft.Json;
=======
>>>>>>> 0e2d49ff
using Windows.ApplicationModel;

namespace Microsoft.Toolkit.Uwp.SampleApp.Pages
{
    public sealed partial class About : INotifyPropertyChanged
    {
        private Compositor _compositor;

        private IEnumerable<Sample> _recentSamples;

        public IEnumerable<Sample> RecentSamples
        {
            get
            {
                return _recentSamples;
            }

            set
            {
                _recentSamples = value;
                OnPropertyChanged();
            }
        }

        private static List<Sample> _newSamples;

        public List<Sample> NewSamples
        {
            get
            {
                return _newSamples;
            }

            set
            {
                _newSamples = value;
                OnPropertyChanged();
            }
        }

        private List<GitHubRelease> _githubReleases;

        public List<GitHubRelease> GitHubReleases
        {
            get
            {
                return _githubReleases;
            }

            set
            {
                _githubReleases = value;
                OnPropertyChanged();
            }
        }

        private static LandingPageLinks _landingPageLinks;

        public LandingPageLinks LandingPageLinks
        {
            get
            {
                return _landingPageLinks;
            }

            set
            {
                _landingPageLinks = value;
                OnPropertyChanged();
            }
        }

        public About()
        {
            InitializeComponent();
        }

        public static Visibility VisibleIfCollectionEmpty(IEnumerable<Sample> collection)
        {
            return collection != null && collection.Count() > 0 ? Visibility.Collapsed : Visibility.Visible;
        }

        protected override void OnNavigatedTo(NavigationEventArgs e)
        {
            base.OnNavigatedTo(e);

            Shell.Current.SetAppTitle("About");

            _compositor = ElementCompositionPreview.GetElementVisual(this).Compositor;

            _ = Init();

            if (Window.Current != null)
            {
                Window.Current.CoreWindow.KeyDown += CoreWindow_KeyDown;
            }
        }

        protected override void OnNavigatingFrom(NavigatingCancelEventArgs e)
        {
            base.OnNavigatingFrom(e);
            if (Window.Current != null)
            {
                Window.Current.CoreWindow.KeyDown -= CoreWindow_KeyDown;
            }
        }

        private void CoreWindow_KeyDown(Windows.UI.Core.CoreWindow sender, Windows.UI.Core.KeyEventArgs args)
        {
            var keyChar = (char)args.VirtualKey;
            if (char.IsLetterOrDigit(keyChar))
            {
                Shell.Current.StartSearch(keyChar.ToString());
            }
        }

        private async Task Init()
        {
            var loadDataTask = UpdateSections();
            var recentSamplesTask = Samples.GetRecentSamples();
            var gitHubTask = Data.GitHub.GetPublishedReleases();

            await Task.WhenAll(loadDataTask, recentSamplesTask, gitHubTask);

            RecentSamples = recentSamplesTask.Result;

            GitHubReleases = gitHubTask.Result;

            var counter = 1;
            var delay = 70;

            foreach (var child in InnerGrid.Children)
            {
                if (child is ItemsControl itemsControl == false)
                {
                    Implicit.GetShowAnimations(child).Add(new OpacityAnimation()
                    {
                        From = 0,
                        To = 1,
                        Duration = TimeSpan.FromMilliseconds(300),
                        Delay = TimeSpan.FromMilliseconds(counter++ * delay),
                        SetInitialValueBeforeDelay = true
                    });
                }
            }

            Root.Visibility = Visibility.Visible;
        }

        private void RecentSample_Click(object sender, RoutedEventArgs e)
        {
            var button = sender as HyperlinkButton;
            if (button.DataContext is Sample sample)
            {
                TrackingManager.TrackEvent("LandingPageRecentClick", sample.Name);
                Shell.Current.NavigateToSample(sample);
            }
        }

        private void NewSample_Click(object sender, RoutedEventArgs e)
        {
            var button = sender as HyperlinkButton;
            if (button.DataContext is Sample sample)
            {
                TrackingManager.TrackEvent("LandingPageNewClick", sample.Name);
                Shell.Current.NavigateToSample(sample);
            }
        }

        private void ReleaseNotes_Click(object sender, RoutedEventArgs e)
        {
            var button = sender as HyperlinkButton;
            if (button.DataContext is GitHubRelease release)
            {
                TrackingManager.TrackEvent("LandingPageReleaseClick", release.Name);
            }
        }

        private void Link_Clicked(object sender, RoutedEventArgs e)
        {
            var button = sender as HyperlinkButton;
            if (button.Content is TextBlock textBlock)
            {
                TrackingManager.TrackEvent("LandingPageLinkClick", textBlock.Text);
            }
        }

        private async Task UpdateSections()
        {
            if (LandingPageLinks == null)
            {
                using (var jsonStream = await Samples.LoadLocalFile("landingPageLinks.json"))
                {
<<<<<<< HEAD
                    using (var streamreader = new StreamReader(jsonStream))
=======
                    var links = await JsonSerializer.DeserializeAsync<LandingPageLinks>(jsonStream.AsStream());
                    var packageVersion = Package.Current.Id.Version;

                    var resource = links.Resources.FirstOrDefault(item => item.ID == "app");
                    if (resource != null)
>>>>>>> 0e2d49ff
                    {
                        var jsonString = await streamreader.ReadToEndAsync();
                        var links = JsonConvert.DeserializeObject<LandingPageLinks>(jsonString);
                        var packageVersion = Package.Current.Id.Version;

                        var resource = links.Resources.FirstOrDefault(item => item.ID == "app");
                        if (resource != null)
                        {
                            resource.Links[0].Title = $"Version {packageVersion.Major}.{packageVersion.Minor}.{packageVersion.Build}";
                        }

                        LandingPageLinks = links;
                    }
                }

                var samples = new List<Sample>();

                foreach (var newSample in LandingPageLinks.NewSamples)
                {
                    var sample = await Samples.GetSampleByName(newSample);
                    if (sample != null)
                    {
                        samples.Add(sample);
                    }
                }

                NewSamples = samples;
            }
        }

        /// <summary>
        /// Occurs when a property value changes.
        /// </summary>
        public event PropertyChangedEventHandler PropertyChanged;

        /// <summary>
        /// Called when [property changed].
        /// </summary>
        /// <param name="propertyName">Name of the property.</param>
        private void OnPropertyChanged([CallerMemberName] string propertyName = null)
        {
            PropertyChanged?.Invoke(this, new PropertyChangedEventArgs(propertyName));
        }

        private void Page_Loaded(object sender, RoutedEventArgs e)
        {
            Shell.Current.AttachScroll(Scroller);
        }
    }
}<|MERGE_RESOLUTION|>--- conflicted
+++ resolved
@@ -5,30 +5,20 @@
 using System;
 using System.Collections.Generic;
 using System.ComponentModel;
-<<<<<<< HEAD
 using System.Diagnostics;
 using System.IO;
 using System.Linq;
 using System.Runtime.CompilerServices;
-=======
-using System.IO;
-using System.Linq;
-using System.Runtime.CompilerServices;
 using System.Text.Json;
->>>>>>> 0e2d49ff
 using System.Threading;
 using System.Threading.Tasks;
 using Microsoft.Toolkit.Uwp.Helpers;
 using Microsoft.Toolkit.Uwp.UI.Animations;
-<<<<<<< HEAD
 using Microsoft.UI.Composition;
 using Microsoft.UI.Xaml;
 using Microsoft.UI.Xaml.Controls;
 using Microsoft.UI.Xaml.Hosting;
 using Microsoft.UI.Xaml.Navigation;
-using Newtonsoft.Json;
-=======
->>>>>>> 0e2d49ff
 using Windows.ApplicationModel;
 
 namespace Microsoft.Toolkit.Uwp.SampleApp.Pages
@@ -222,28 +212,16 @@
             {
                 using (var jsonStream = await Samples.LoadLocalFile("landingPageLinks.json"))
                 {
-<<<<<<< HEAD
-                    using (var streamreader = new StreamReader(jsonStream))
-=======
-                    var links = await JsonSerializer.DeserializeAsync<LandingPageLinks>(jsonStream.AsStream());
+                    var links = await JsonSerializer.DeserializeAsync<LandingPageLinks>(jsonStream);
                     var packageVersion = Package.Current.Id.Version;
 
                     var resource = links.Resources.FirstOrDefault(item => item.ID == "app");
                     if (resource != null)
->>>>>>> 0e2d49ff
                     {
-                        var jsonString = await streamreader.ReadToEndAsync();
-                        var links = JsonConvert.DeserializeObject<LandingPageLinks>(jsonString);
-                        var packageVersion = Package.Current.Id.Version;
-
-                        var resource = links.Resources.FirstOrDefault(item => item.ID == "app");
-                        if (resource != null)
-                        {
-                            resource.Links[0].Title = $"Version {packageVersion.Major}.{packageVersion.Minor}.{packageVersion.Build}";
-                        }
-
-                        LandingPageLinks = links;
+                        resource.Links[0].Title = $"Version {packageVersion.Major}.{packageVersion.Minor}.{packageVersion.Build}";
                     }
+
+                    LandingPageLinks = links;
                 }
 
                 var samples = new List<Sample>();
