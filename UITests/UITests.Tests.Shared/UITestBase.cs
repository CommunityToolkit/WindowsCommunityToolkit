// Licensed to the .NET Foundation under one or more agreements.
// The .NET Foundation licenses this file to you under the MIT license.
// See the LICENSE file in the project root for more information.

using System;
using System.IO;
using System.Linq;
using System.Net.Http;
using System.Reflection;
<<<<<<< HEAD
using System.Threading;
using System.Threading.Tasks;
using Grpc.Core;
using Grpc.Net.Client;
using Microsoft.UI.Xaml.Tests.MUXControls.InteractionTests.Common;
using Microsoft.UI.Xaml.Tests.MUXControls.InteractionTests.Infra;
using Microsoft.Windows.Apps.Test.Foundation.Controls;
using UITests.App.Protos;
using Windows.Foundation.Collections;
=======
using Windows.UI.Xaml.Tests.MUXControls.InteractionTests.Common;
using Windows.UI.Xaml.Tests.MUXControls.InteractionTests.Infra;
using System.Threading.Tasks;
>>>>>>> fe30893e

#if USING_TAEF
using WEX.Logging.Interop;
using WEX.TestExecution;
using WEX.TestExecution.Markup;
#else
using Microsoft.VisualStudio.TestTools.UnitTesting;
#endif

namespace UITests.Tests
{
    public abstract class UITestBase
    {
<<<<<<< HEAD
        public static TestApplicationInfo UITestsAppSampleApp
=======
        private TestSetupHelper helper;

        internal static TestApplicationInfo WinUICsUWPSampleApp
>>>>>>> fe30893e
        {
            get
            {
                string assemblyDir = Path.GetDirectoryName(Assembly.GetExecutingAssembly().Location);
                string baseDirectory = Path.Combine(Directory.GetParent(assemblyDir).Parent.Parent.Parent.Parent.FullName, "UITests.App.Package");

                Log.Comment($"Base Package Search Directory = \"{baseDirectory}\"");

#if USING_TAEF
                string testAppName = "3568ebdf-5b6b-4ddd-bb17-462d614ba50f_gspb8g6x97k2t!App";
                string installerName = "UITests.App";
#else
                var exclude = new[] { "Microsoft.ProjectReunion", "Microsoft.VCLibs" };
                var files = Directory.GetFiles(baseDirectory, "*.msix", SearchOption.AllDirectories).Where(f => !exclude.Any(Path.GetFileNameWithoutExtension(f).Contains));

                if (files.Count() == 0)
                {
                    throw new Exception(string.Format("Failed to find '*.msix' in {0}'!", baseDirectory));
                }

                string mostRecentlyBuiltPackage = string.Empty;
                DateTime timeMostRecentlyBuilt = DateTime.MinValue;

                foreach (string file in files)
                {
                    DateTime fileWriteTime = File.GetLastWriteTime(file);

                    if (fileWriteTime > timeMostRecentlyBuilt)
                    {
                        timeMostRecentlyBuilt = fileWriteTime;
                        mostRecentlyBuiltPackage = file;
                    }
                }

                string testAppName = "3568ebdf-5b6b-4ddd-bb17-462d614ba50f_gspb8g6x97k2t!App";
                string installerName = mostRecentlyBuiltPackage.Replace(".msix", string.Empty);
#endif

                return new TestApplicationInfo(
                    testAppPackageName: "UITests.App",
                    testAppName: testAppName,
                    testAppPackageFamilyName: "3568ebdf-5b6b-4ddd-bb17-462d614ba50f_gspb8g6x97k2t",
                    testAppMainWindowTitle: "UITests.App",
                    processName: "UITests.App.exe",
                    installerName: installerName,
                    isUwpApp: false,
                    certSerialNumber: "24d62f3b13b8b9514ead9c4de48cc30f7cc6151d",
                    baseAppxDir: baseDirectory);
            }
        }

        private static TestSetupHelper.TestSetupHelperOptions TestSetupHelperOptions
            => new()
            {
                AutomationIdOfSafeItemToClick = string.Empty
            };

        public TestContext TestContext { get; set; }

<<<<<<< HEAD
        private GrpcChannel _channel;

        private AppService.AppServiceClient _communicationService;

        private CancellationTokenSource _subscribeLogTokenSource;
        private Task _subscribeLogTask;
        private AsyncServerStreamingCall<LogUpdate> _logStream;

=======
>>>>>>> fe30893e
        [TestInitialize]
        public async Task TestInitialize()
        {
            // This will reset the test for each run (as from original WinUI https://github.com/microsoft/microsoft-ui-xaml/blob/master/test/testinfra/MUXTestInfra/Infra/TestHelpers.cs)
            // We construct it so it doesn't try to run any tests since we use the AppService Bridge to complete
            // our loading.
            helper = new TestSetupHelper(new string[] { }, TestSetupHelperOptions);

            var pageName = GetPageForTest(TestContext);

            var rez = await TestAssembly.OpenPage(pageName);

            if (!rez)
            {
                // Error case, we didn't get confirmation of test starting.
                throw new InvalidOperationException("Test host didn't confirm test ready to execute page: " + pageName);
            }

            Log.Comment("[Harness] Received Host Ready with Page: {0}", pageName);
            Wait.ForIdle();
            Log.Comment("[Harness] Starting Test for {0}...", pageName);
        }

        [TestCleanup]
        public void TestCleanup()
        {
            helper.Dispose();
        }

<<<<<<< HEAD
            // Make the connection if we haven't already.
            if (_channel == null)
            {
                Log.Comment("[Harness] Trying to connect...");

                _channel = GrpcChannel.ForAddress(
                    "https://localhost:5001",
                    new GrpcChannelOptions
                    {
                        HttpHandler = new HttpClientHandler
                        {
                            ServerCertificateCustomValidationCallback = HttpClientHandler.DangerousAcceptAnyServerCertificateValidator
                        }
                    });

                Log.Comment("[Harness] Trying to connect 2...");

                _communicationService = new AppService.AppServiceClient(_channel);

                Log.Comment("[Harness] Connected!");

                _logStream = _communicationService.SubscribeLog(new SubscribeLogRequest());

                _subscribeLogTokenSource = new CancellationTokenSource();

                static async Task SubscribeLog(IAsyncStreamReader<LogUpdate> stream, CancellationToken token)
                {
                    try
                    {
                        await foreach (var update in stream.ReadAllAsync(token))
                        {
                            switch (update.Level)
                            {
                                case "Comment":
                                    Log.Comment("[Host] {0}", update.Message);
                                    break;
                                case "Warning":
                                    Log.Warning("[Host] {0}", update.Message);
                                    break;
                                case "Error":
                                    Log.Error("[Host] {0}", update.Message);
                                    break;
                            }
                        }
                    }
                    catch (RpcException e) when (e.StatusCode == StatusCode.Cancelled)
                    {
                        return;
                    }
                    catch (OperationCanceledException)
                    {
                        Console.WriteLine("Finished.");
                    }
                }

                _subscribeLogTask = SubscribeLog(_logStream.ResponseStream, _subscribeLogTokenSource.Token);
            }

            Log.Comment("[Harness] Calling start!");

            // Call the service.
            var response = await _communicationService.StartAsync(new StartRequest
            {
                PageName = pageName
            });
            string result = string.Empty;

            // Get the data  that the service sent to us.
            if (response.Status == "OK")
            {
                Log.Comment("[Harness] Received Host Ready with Page: {0}", pageName);
                Wait.ForIdle();
                Log.Comment("[Harness] Starting Test for {0}...", pageName);
                return;
            }

            // Error case, we didn't get confirmation of test starting.
            throw new InvalidOperationException("Test host didn't confirm test ready to execute page: " + pageName);
        }

        [TestCleanup]
        public async Task TestCleanup()
        {
            _subscribeLogTokenSource.Cancel();
            await _subscribeLogTask;
            _logStream.Dispose();
        }
=======
        private static string GetPageForTest(TestContext testContext)
        {
#if USING_TAEF
            var fullTestName = testContext.TestName;
            var lastDotIndex = fullTestName.LastIndexOf('.');
            var testName = fullTestName.Substring(lastDotIndex + 1);
            var theClassName = fullTestName.Substring(0, lastDotIndex);
#else
            var testName = testContext.TestName;
            var theClassName = testContext.FullyQualifiedTestClassName;
#endif
            var testClassString = $"test class \"{theClassName}\"";
            if (Type.GetType(theClassName) is not Type type)
            {
                throw new Exception($"Could not find {testClassString}.");
            }

            Log.Comment($"Found {testClassString}.");

            var testMethodString = $"test method \"{testName}\" in {testClassString}";
            if (type.GetMethod(testName) is not MethodInfo method)
            {
                throw new Exception($"Could not find {testMethodString}.");
            }

            Log.Comment($"Found {testMethodString}.");

            var testpageAttributeString = $"\"{typeof(TestPageAttribute)}\" on {testMethodString}";
            if (method.GetCustomAttribute(typeof(TestPageAttribute), true) is not TestPageAttribute attribute)
            {
                throw new Exception($"Could not find {testpageAttributeString}.");
            }
>>>>>>> fe30893e

            Log.Comment($"Found {testpageAttributeString}. {nameof(TestPageAttribute.XamlFile)}: {attribute.XamlFile}.");

            return attribute.XamlFile;
        }
    }
}<|MERGE_RESOLUTION|>--- conflicted
+++ resolved
@@ -7,7 +7,6 @@
 using System.Linq;
 using System.Net.Http;
 using System.Reflection;
-<<<<<<< HEAD
 using System.Threading;
 using System.Threading.Tasks;
 using Grpc.Core;
@@ -17,11 +16,6 @@
 using Microsoft.Windows.Apps.Test.Foundation.Controls;
 using UITests.App.Protos;
 using Windows.Foundation.Collections;
-=======
-using Windows.UI.Xaml.Tests.MUXControls.InteractionTests.Common;
-using Windows.UI.Xaml.Tests.MUXControls.InteractionTests.Infra;
-using System.Threading.Tasks;
->>>>>>> fe30893e
 
 #if USING_TAEF
 using WEX.Logging.Interop;
@@ -35,13 +29,9 @@
 {
     public abstract class UITestBase
     {
-<<<<<<< HEAD
-        public static TestApplicationInfo UITestsAppSampleApp
-=======
         private TestSetupHelper helper;
 
-        internal static TestApplicationInfo WinUICsUWPSampleApp
->>>>>>> fe30893e
+        internal static TestApplicationInfo UITestsAppSampleApp
         {
             get
             {
@@ -101,17 +91,6 @@
 
         public TestContext TestContext { get; set; }
 
-<<<<<<< HEAD
-        private GrpcChannel _channel;
-
-        private AppService.AppServiceClient _communicationService;
-
-        private CancellationTokenSource _subscribeLogTokenSource;
-        private Task _subscribeLogTask;
-        private AsyncServerStreamingCall<LogUpdate> _logStream;
-
-=======
->>>>>>> fe30893e
         [TestInitialize]
         public async Task TestInitialize()
         {
@@ -141,95 +120,6 @@
             helper.Dispose();
         }
 
-<<<<<<< HEAD
-            // Make the connection if we haven't already.
-            if (_channel == null)
-            {
-                Log.Comment("[Harness] Trying to connect...");
-
-                _channel = GrpcChannel.ForAddress(
-                    "https://localhost:5001",
-                    new GrpcChannelOptions
-                    {
-                        HttpHandler = new HttpClientHandler
-                        {
-                            ServerCertificateCustomValidationCallback = HttpClientHandler.DangerousAcceptAnyServerCertificateValidator
-                        }
-                    });
-
-                Log.Comment("[Harness] Trying to connect 2...");
-
-                _communicationService = new AppService.AppServiceClient(_channel);
-
-                Log.Comment("[Harness] Connected!");
-
-                _logStream = _communicationService.SubscribeLog(new SubscribeLogRequest());
-
-                _subscribeLogTokenSource = new CancellationTokenSource();
-
-                static async Task SubscribeLog(IAsyncStreamReader<LogUpdate> stream, CancellationToken token)
-                {
-                    try
-                    {
-                        await foreach (var update in stream.ReadAllAsync(token))
-                        {
-                            switch (update.Level)
-                            {
-                                case "Comment":
-                                    Log.Comment("[Host] {0}", update.Message);
-                                    break;
-                                case "Warning":
-                                    Log.Warning("[Host] {0}", update.Message);
-                                    break;
-                                case "Error":
-                                    Log.Error("[Host] {0}", update.Message);
-                                    break;
-                            }
-                        }
-                    }
-                    catch (RpcException e) when (e.StatusCode == StatusCode.Cancelled)
-                    {
-                        return;
-                    }
-                    catch (OperationCanceledException)
-                    {
-                        Console.WriteLine("Finished.");
-                    }
-                }
-
-                _subscribeLogTask = SubscribeLog(_logStream.ResponseStream, _subscribeLogTokenSource.Token);
-            }
-
-            Log.Comment("[Harness] Calling start!");
-
-            // Call the service.
-            var response = await _communicationService.StartAsync(new StartRequest
-            {
-                PageName = pageName
-            });
-            string result = string.Empty;
-
-            // Get the data  that the service sent to us.
-            if (response.Status == "OK")
-            {
-                Log.Comment("[Harness] Received Host Ready with Page: {0}", pageName);
-                Wait.ForIdle();
-                Log.Comment("[Harness] Starting Test for {0}...", pageName);
-                return;
-            }
-
-            // Error case, we didn't get confirmation of test starting.
-            throw new InvalidOperationException("Test host didn't confirm test ready to execute page: " + pageName);
-        }
-
-        [TestCleanup]
-        public async Task TestCleanup()
-        {
-            _subscribeLogTokenSource.Cancel();
-            await _subscribeLogTask;
-            _logStream.Dispose();
-        }
-=======
         private static string GetPageForTest(TestContext testContext)
         {
 #if USING_TAEF
@@ -262,7 +152,6 @@
             {
                 throw new Exception($"Could not find {testpageAttributeString}.");
             }
->>>>>>> fe30893e
 
             Log.Comment($"Found {testpageAttributeString}. {nameof(TestPageAttribute.XamlFile)}: {attribute.XamlFile}.");
 
