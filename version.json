--- conflicted
+++ resolved
@@ -1,9 +1,5 @@
 {
-<<<<<<< HEAD
-  "version": "7.0.3-build.{height}",
-=======
   "version": "7.1.0-build.{height}",
->>>>>>> 84adf911
   "publicReleaseRefSpec": [
     "^refs/heads/main$", // we release out of main
     "^refs/heads/dev$", // we release out of dev
