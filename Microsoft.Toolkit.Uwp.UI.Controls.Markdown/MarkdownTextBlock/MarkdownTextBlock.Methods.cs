// Licensed to the .NET Foundation under one or more agreements.
// The .NET Foundation licenses this file to you under the MIT license.
// See the LICENSE file in the project root for more information.

using System;
using System.Diagnostics;
using System.IO;
using System.Linq;
using System.Threading.Tasks;
using ColorCode;
using Microsoft.Toolkit.Parsers.Markdown;
using Microsoft.Toolkit.Uwp.UI.Controls.Markdown.Render;
<<<<<<< HEAD
using Microsoft.UI.Xaml;
using Microsoft.UI.Xaml.Controls;
using Microsoft.UI.Xaml.Documents;
using Microsoft.UI.Xaml.Media;
using Microsoft.UI.Xaml.Media.Imaging;
=======
using Windows.System;
using Windows.UI.Xaml;
using Windows.UI.Xaml.Controls;
using Windows.UI.Xaml.Documents;
using Windows.UI.Xaml.Media;
using Windows.UI.Xaml.Media.Imaging;
>>>>>>> ad1aaa6c

namespace Microsoft.Toolkit.Uwp.UI.Controls
{
    /// <summary>
    /// An efficient and extensible control that can parse and render markdown.
    /// </summary>
    public partial class MarkdownTextBlock
    {
        /// <summary>
        /// Sets the Markdown Renderer for Rendering the UI.
        /// </summary>
        /// <typeparam name="T">The Inherited Markdown Render</typeparam>
        public void SetRenderer<T>()
            where T : MarkdownRenderer
        {
            renderertype = typeof(T);
        }

        /// <summary>
        /// Called to preform a render of the current Markdown.
        /// </summary>
        private void RenderMarkdown()
        {
            // Leave if we don't have our root yet.
            if (_rootElement == null)
            {
                return;
            }

            // Disconnect from OnClick handlers.
            UnhookListeners();

            // Clear everything that exists.
            _listeningHyperlinks.Clear();

            var markdownRenderedArgs = new MarkdownRenderedEventArgs(null);

            // Make sure we have something to parse.
            if (string.IsNullOrWhiteSpace(Text))
            {
                _rootElement.Child = null;
            }
            else
            {
                try
                {
                    // Try to parse the markdown.
#pragma warning disable CS0618 // Type or member is obsolete
                    MarkdownDocument markdown = new MarkdownDocument();
                    foreach (string str in SchemeList.Split(',').ToList())
                    {
                        if (!string.IsNullOrEmpty(str))
                        {
                            MarkdownDocument.KnownSchemes.Add(str);
                        }
                    }
#pragma warning restore CS0618 // Type or member is obsolete

                    markdown.Parse(Text);

                    // Now try to display it
                    var renderer = Activator.CreateInstance(renderertype, markdown, this, this, this) as MarkdownRenderer;
                    if (renderer == null)
                    {
                        throw new Exception("Markdown Renderer was not of the correct type.");
                    }

                    renderer.Background = Background;
                    renderer.BorderBrush = BorderBrush;
                    renderer.BorderThickness = BorderThickness;
                    renderer.CharacterSpacing = CharacterSpacing;
                    renderer.FontFamily = FontFamily;
                    renderer.FontSize = FontSize;
                    renderer.FontStretch = FontStretch;
                    renderer.FontStyle = FontStyle;
                    renderer.FontWeight = FontWeight;
                    renderer.Foreground = Foreground;
                    renderer.IsTextSelectionEnabled = IsTextSelectionEnabled;
                    renderer.Padding = Padding;
                    renderer.CodeBackground = CodeBackground;
                    renderer.CodeBorderBrush = CodeBorderBrush;
                    renderer.CodeBorderThickness = CodeBorderThickness;
                    renderer.InlineCodeBorderThickness = InlineCodeBorderThickness;
                    renderer.InlineCodeBackground = InlineCodeBackground;
                    renderer.InlineCodeBorderBrush = InlineCodeBorderBrush;
                    renderer.InlineCodePadding = InlineCodePadding;
                    renderer.InlineCodeFontFamily = InlineCodeFontFamily;
                    renderer.InlineCodeForeground = InlineCodeForeground;
                    renderer.CodeForeground = CodeForeground;
                    renderer.CodeFontFamily = CodeFontFamily;
                    renderer.CodePadding = CodePadding;
                    renderer.CodeMargin = CodeMargin;
                    renderer.EmojiFontFamily = EmojiFontFamily;
                    renderer.Header1FontSize = Header1FontSize;
                    renderer.Header1FontWeight = Header1FontWeight;
                    renderer.Header1Margin = Header1Margin;
                    renderer.Header1Foreground = Header1Foreground;
                    renderer.Header2FontSize = Header2FontSize;
                    renderer.Header2FontWeight = Header2FontWeight;
                    renderer.Header2Margin = Header2Margin;
                    renderer.Header2Foreground = Header2Foreground;
                    renderer.Header3FontSize = Header3FontSize;
                    renderer.Header3FontWeight = Header3FontWeight;
                    renderer.Header3Margin = Header3Margin;
                    renderer.Header3Foreground = Header3Foreground;
                    renderer.Header4FontSize = Header4FontSize;
                    renderer.Header4FontWeight = Header4FontWeight;
                    renderer.Header4Margin = Header4Margin;
                    renderer.Header4Foreground = Header4Foreground;
                    renderer.Header5FontSize = Header5FontSize;
                    renderer.Header5FontWeight = Header5FontWeight;
                    renderer.Header5Margin = Header5Margin;
                    renderer.Header5Foreground = Header5Foreground;
                    renderer.Header6FontSize = Header6FontSize;
                    renderer.Header6FontWeight = Header6FontWeight;
                    renderer.Header6Margin = Header6Margin;
                    renderer.Header6Foreground = Header6Foreground;
                    renderer.HorizontalRuleBrush = HorizontalRuleBrush;
                    renderer.HorizontalRuleMargin = HorizontalRuleMargin;
                    renderer.HorizontalRuleThickness = HorizontalRuleThickness;
                    renderer.ListMargin = ListMargin;
                    renderer.ListGutterWidth = ListGutterWidth;
                    renderer.ListBulletSpacing = ListBulletSpacing;
                    renderer.ParagraphMargin = ParagraphMargin;
                    renderer.ParagraphLineHeight = ParagraphLineHeight;
                    renderer.QuoteBackground = QuoteBackground;
                    renderer.QuoteBorderBrush = QuoteBorderBrush;
                    renderer.QuoteBorderThickness = QuoteBorderThickness;
                    renderer.QuoteForeground = QuoteForeground;
                    renderer.QuoteMargin = QuoteMargin;
                    renderer.QuotePadding = QuotePadding;
                    renderer.TableBorderBrush = TableBorderBrush;
                    renderer.TableBorderThickness = TableBorderThickness;
                    renderer.YamlBorderBrush = YamlBorderBrush;
                    renderer.YamlBorderThickness = YamlBorderThickness;
                    renderer.TableCellPadding = TableCellPadding;
                    renderer.TableMargin = TableMargin;
                    renderer.TextWrapping = TextWrapping;
                    renderer.LinkForeground = LinkForeground;
                    renderer.ImageStretch = ImageStretch;
                    renderer.ImageMaxHeight = ImageMaxHeight;
                    renderer.ImageMaxWidth = ImageMaxWidth;
                    renderer.WrapCodeBlock = WrapCodeBlock;
                    renderer.FlowDirection = FlowDirection;

                    _rootElement.Child = renderer.Render();
                }
                catch (Exception ex)
                {
                    Debug.WriteLine("Error while parsing and rendering: " + ex.Message);
                    if (Debugger.IsAttached)
                    {
                        Debugger.Break();
                    }

                    markdownRenderedArgs = new MarkdownRenderedEventArgs(ex);
                }
            }

            // Indicate that the parse is done.
            MarkdownRendered?.Invoke(this, markdownRenderedArgs);
        }

        private void HookListeners()
        {
            // Re-hook all hyper link events we currently have
            foreach (object link in _listeningHyperlinks)
            {
                if (link is Hyperlink hyperlink)
                {
                    hyperlink.Click -= Hyperlink_Click;
                    hyperlink.Click += Hyperlink_Click;
                }
                else if (link is Image image)
                {
                    image.Tapped -= NewImagelink_Tapped;
                    image.Tapped += NewImagelink_Tapped;
                }
            }
        }

        private void UnhookListeners()
        {
            // Unhook any hyper link events if we have any
            foreach (object link in _listeningHyperlinks)
            {
                if (link is Hyperlink hyperlink)
                {
                    hyperlink.Click -= Hyperlink_Click;
                }
                else if (link is Image image)
                {
                    image.Tapped -= NewImagelink_Tapped;
                }
            }
        }

        /// <summary>
        /// Called when the render has a link we need to listen to.
        /// </summary>
        public void RegisterNewHyperLink(Hyperlink newHyperlink, string linkUrl)
        {
            // Setup a listener for clicks.
            newHyperlink.Click += Hyperlink_Click;

            // Associate the URL with the hyperlink.
            newHyperlink.SetValue(HyperlinkUrlProperty, linkUrl);

            // Add it to our list
            _listeningHyperlinks.Add(newHyperlink);
        }

        /// <summary>
        /// Called when the render has a link we need to listen to.
        /// </summary>
        public void RegisterNewHyperLink(Image newImagelink, string linkUrl, bool isHyperLink)
        {
            // Setup a listener for clicks.
            newImagelink.Tapped += NewImagelink_Tapped;

            // Associate the URL with the hyperlink.
            newImagelink.SetValue(HyperlinkUrlProperty, linkUrl);

            // Set if the Image is HyperLink or not
            newImagelink.SetValue(IsHyperlinkProperty, isHyperLink);

            // Add it to our list
            _listeningHyperlinks.Add(newImagelink);
        }

        /// <summary>
        /// Called when the renderer needs to display a image.
        /// </summary>
        /// <returns>A <see cref="Task"/> representing the asynchronous operation.</returns>
        async Task<ImageSource> IImageResolver.ResolveImageAsync(string url, string tooltip)
        {
            if (!Uri.TryCreate(url, UriKind.Absolute, out Uri uri))
            {
                if (!string.IsNullOrEmpty(UriPrefix))
                {
                    url = string.Format("{0}{1}", UriPrefix, url);
                }
            }

            var eventArgs = new ImageResolvingEventArgs(url, tooltip);
            ImageResolving?.Invoke(this, eventArgs);

            await eventArgs.WaitForDeferrals();

            try
            {
                return eventArgs.Handled
                    ? eventArgs.Image
                    : GetImageSource(new Uri(url));
            }
            catch (Exception)
            {
                return null;
            }

            ImageSource GetImageSource(Uri imageUrl)
            {
                if (Path.GetExtension(imageUrl.AbsolutePath)?.ToLowerInvariant() == ".svg")
                {
                    return new SvgImageSource(imageUrl);
                }

                return new BitmapImage(imageUrl);
            }
        }

        /// <summary>
        /// Called when a Code Block is being rendered.
        /// </summary>
        /// <returns>Parsing was handled Successfully</returns>
        bool ICodeBlockResolver.ParseSyntax(InlineCollection inlineCollection, string text, string codeLanguage)
        {
            var eventArgs = new CodeBlockResolvingEventArgs(inlineCollection, text, codeLanguage);
            CodeBlockResolving?.Invoke(this, eventArgs);

            try
            {
                var result = eventArgs.Handled;
                if (UseSyntaxHighlighting && !result && codeLanguage != null)
                {
                    var language = Languages.FindById(codeLanguage);
                    if (language != null)
                    {
                        RichTextBlockFormatter formatter;
                        if (CodeStyling != null)
                        {
                            formatter = new RichTextBlockFormatter(CodeStyling);
                        }
                        else
                        {
                            var theme = themeListener.CurrentTheme == ApplicationTheme.Dark ? ElementTheme.Dark : ElementTheme.Light;
                            if (RequestedTheme != ElementTheme.Default)
                            {
                                theme = RequestedTheme;
                            }

                            formatter = new RichTextBlockFormatter(theme);
                        }

                        formatter.FormatInlines(text, language, inlineCollection);
                        return true;
                    }
                }

                return result;
            }
            catch
            {
                return false;
            }
        }

        /// <summary>
        /// Called when a link needs to be handled
        /// </summary>
        internal void LinkHandled(string url, bool isHyperlink)
        {
            // Links that are nested within superscript elements cause the Click event to fire multiple times.
            // e.g. this markdown "[^bot](http://www.reddit.com/r/youtubefactsbot/wiki/index)"
            // Therefore we detect and ignore multiple clicks.
            if (multiClickDetectionTriggered)
            {
                return;
            }

            multiClickDetectionTriggered = true;
<<<<<<< HEAD
            DispatcherQueue.TryEnqueue(System.DispatcherQueuePriority.High, () => multiClickDetectionTriggered = false);
=======
            var dispatcherQueue = DispatcherQueue.GetForCurrentThread();
            await dispatcherQueue.EnqueueAsync(() => multiClickDetectionTriggered = false, DispatcherQueuePriority.High);
>>>>>>> ad1aaa6c

            // Get the hyperlink URL.
            if (url == null)
            {
                return;
            }

            // Fire off the event.
            var eventArgs = new LinkClickedEventArgs(url);
            if (isHyperlink)
            {
                LinkClicked?.Invoke(this, eventArgs);
            }
            else
            {
                ImageClicked?.Invoke(this, eventArgs);
            }
        }
    }
}<|MERGE_RESOLUTION|>--- conflicted
+++ resolved
@@ -10,20 +10,11 @@
 using ColorCode;
 using Microsoft.Toolkit.Parsers.Markdown;
 using Microsoft.Toolkit.Uwp.UI.Controls.Markdown.Render;
-<<<<<<< HEAD
 using Microsoft.UI.Xaml;
 using Microsoft.UI.Xaml.Controls;
 using Microsoft.UI.Xaml.Documents;
 using Microsoft.UI.Xaml.Media;
 using Microsoft.UI.Xaml.Media.Imaging;
-=======
-using Windows.System;
-using Windows.UI.Xaml;
-using Windows.UI.Xaml.Controls;
-using Windows.UI.Xaml.Documents;
-using Windows.UI.Xaml.Media;
-using Windows.UI.Xaml.Media.Imaging;
->>>>>>> ad1aaa6c
 
 namespace Microsoft.Toolkit.Uwp.UI.Controls
 {
@@ -344,7 +335,7 @@
         /// <summary>
         /// Called when a link needs to be handled
         /// </summary>
-        internal void LinkHandled(string url, bool isHyperlink)
+        internal async void LinkHandled(string url, bool isHyperlink)
         {
             // Links that are nested within superscript elements cause the Click event to fire multiple times.
             // e.g. this markdown "[^bot](http://www.reddit.com/r/youtubefactsbot/wiki/index)"
@@ -355,12 +346,7 @@
             }
 
             multiClickDetectionTriggered = true;
-<<<<<<< HEAD
-            DispatcherQueue.TryEnqueue(System.DispatcherQueuePriority.High, () => multiClickDetectionTriggered = false);
-=======
-            var dispatcherQueue = DispatcherQueue.GetForCurrentThread();
-            await dispatcherQueue.EnqueueAsync(() => multiClickDetectionTriggered = false, DispatcherQueuePriority.High);
->>>>>>> ad1aaa6c
+            await DispatcherQueue.EnqueueAsync(() => multiClickDetectionTriggered = false, System.DispatcherQueuePriority.High);
 
             // Get the hyperlink URL.
             if (url == null)
