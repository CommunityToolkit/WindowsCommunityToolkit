﻿// ******************************************************************
// Copyright (c) Microsoft. All rights reserved.
// This code is licensed under the MIT License (MIT).
// THE CODE IS PROVIDED “AS IS”, WITHOUT WARRANTY OF ANY KIND, EXPRESS OR IMPLIED,
// INCLUDING BUT NOT LIMITED TO THE WARRANTIES OF MERCHANTABILITY,
// FITNESS FOR A PARTICULAR PURPOSE AND NONINFRINGEMENT.
// IN NO EVENT SHALL THE AUTHORS OR COPYRIGHT HOLDERS BE LIABLE FOR ANY CLAIM,
// DAMAGES OR OTHER LIABILITY, WHETHER IN AN ACTION OF CONTRACT,
// TORT OR OTHERWISE, ARISING FROM, OUT OF OR IN CONNECTION WITH
// THE CODE OR THE USE OR OTHER DEALINGS IN THE CODE.
// ******************************************************************

using System;

namespace Microsoft.Toolkit.Uwp.UI.Controls
{
    /// <summary>
    /// TextBox mask property allows a user to more easily enter fixed width text in TextBox control
    /// where you would like them to enter the data in a certain format
    /// </summary>
    [Obsolete("Use Microsoft.Toolkit.Uwp.UI.Extensions.TextBoxMask")]
    public class TextBoxMask : Microsoft.Toolkit.Uwp.UI.Extensions.TextBoxMask
    {
<<<<<<< HEAD
        private const string DefaultPlaceHolder = "_";
        private static readonly KeyValuePair<char, string> AlphaCharacterRepresentation = new KeyValuePair<char, string>('a', "[A-Za-z]");
        private static readonly KeyValuePair<char, string> NumericCharacterRepresentation = new KeyValuePair<char, string>('9', "[0-9]");
        private static readonly KeyValuePair<char, string> AlphaNumericRepresentation = new KeyValuePair<char, string>('*', "[A-Za-z0-9]");

        private static void InitTextBoxMask(DependencyObject d, DependencyPropertyChangedEventArgs e)
        {
            var textbox = d as TextBox;

            if (textbox == null)
            {
                return;
            }

            textbox.SelectionChanged -= Textbox_SelectionChanged;
            textbox.TextChanging -= Textbox_TextChanging;
            textbox.Paste -= Textbox_Paste;
            textbox.Loaded -= Textbox_Loaded;
            textbox.GotFocus -= Textbox_GotFocus;
            textbox.Loaded += Textbox_Loaded;
        }

        private static void Textbox_Loaded(object sender, RoutedEventArgs e)
        {
            var textbox = (TextBox)sender;

            // incase no value is provided us it as normal textbox
            var mask = textbox.GetValue(MaskProperty) as string;
            if (string.IsNullOrWhiteSpace(mask))
            {
                return;
            }

            var placeHolderValue = textbox.GetValue(PlaceHolderProperty) as string;
            if (string.IsNullOrEmpty(placeHolderValue))
            {
                throw new ArgumentException("PlaceHolder can't be null or empty");
            }

            var placeHolder = placeHolderValue[0];

            var representationDictionary = new Dictionary<char, string>();
            representationDictionary.Add(AlphaCharacterRepresentation.Key, AlphaCharacterRepresentation.Value);
            representationDictionary.Add(NumericCharacterRepresentation.Key, NumericCharacterRepresentation.Value);
            representationDictionary.Add(AlphaNumericRepresentation.Key, AlphaNumericRepresentation.Value);

            var customDictionaryValue = textbox.GetValue(CustomMaskProperty) as string;
            if (!string.IsNullOrWhiteSpace(customDictionaryValue))
            {
                var customRoles = customDictionaryValue.Split(',');
                foreach (var role in customRoles)
                {
                    var roleValues = role.Split(':');
                    if (roleValues.Length != 2)
                    {
                        throw new ArgumentException("Invalid CustomMask property");
                    }

                    var keyValue = roleValues[0];
                    var value = roleValues[1];
                    char key;

                    // an exception should be throw if the regex is not valid
                    Regex.Match(string.Empty, value);
                    if (!char.TryParse(keyValue, out key))
                    {
                        throw new ArgumentException("Invalid CustomMask property, please validate the mask key");
                    }

                    representationDictionary.Add(key, value);
                }
            }

            textbox.SetValue(RepresentationDictionaryProperty, representationDictionary);

            var displayText = mask;
            foreach (var key in representationDictionary.Keys)
            {
                displayText = displayText.Replace(key, placeHolder);
            }

            if (string.IsNullOrEmpty(textbox.Text))
            {
                textbox.Text = displayText;
            }
            else
            {
                var textboxInitialValue = textbox.Text;
                textbox.Text = displayText;
                SetTextBoxValue(textboxInitialValue, textbox, mask, representationDictionary, placeHolder);
            }

            textbox.TextChanging += Textbox_TextChanging;
            textbox.SelectionChanged += Textbox_SelectionChanged;
            textbox.Paste += Textbox_Paste;
            textbox.GotFocus += Textbox_GotFocus;
            textbox.SetValue(OldTextProperty, textbox.Text);
            textbox.SelectionStart = 0;
        }

        private static void Textbox_GotFocus(object sender, RoutedEventArgs e)
        {
            var textbox = (TextBox)sender;
            var mask = textbox?.GetValue(MaskProperty) as string;
            var placeHolderValue = textbox?.GetValue(PlaceHolderProperty) as string;
            var representationDictionary = textbox?.GetValue(RepresentationDictionaryProperty) as Dictionary<char, string>;
            if (string.IsNullOrWhiteSpace(mask) ||
                representationDictionary == null ||
                string.IsNullOrEmpty(placeHolderValue))
            {
                return;
            }

            var placeHolder = placeHolderValue[0];

            // if the textbox got focus and the textbox is empty (contains only mask) set the textbox cursor at the beginning to simulate normal TextBox behavior if it is empty.
            // if the textbox has value set the cursor to the first empty mask character
            var textboxText = textbox.Text;
            for (int i = 0; i < textboxText.Length; i++)
            {
                if (placeHolder == textboxText[i])
                {
                    textbox.SelectionStart = i;
                    break;
                }
            }
        }

        private static async void Textbox_Paste(object sender, TextControlPasteEventArgs e)
        {
            e.Handled = true;
            DataPackageView dataPackageView = Clipboard.GetContent();
            if (!dataPackageView.Contains(StandardDataFormats.Text))
            {
                return;
            }

            var pasteText = await dataPackageView.GetTextAsync();
            if (string.IsNullOrWhiteSpace(pasteText))
            {
                return;
            }

            var textbox = (TextBox)sender;
            var mask = textbox.GetValue(MaskProperty) as string;
            var representationDictionary = textbox?.GetValue(RepresentationDictionaryProperty) as Dictionary<char, string>;
            var placeHolderValue = textbox.GetValue(PlaceHolderProperty) as string;
            if (string.IsNullOrWhiteSpace(mask) ||
            representationDictionary == null ||
            string.IsNullOrEmpty(placeHolderValue))
            {
                return;
            }

            // to update the textbox text without triggering TextChanging text
            textbox.TextChanging -= Textbox_TextChanging;
            SetTextBoxValue(pasteText, textbox, mask, representationDictionary, placeHolderValue[0]);
            textbox.SetValue(OldTextProperty, textbox.Text);
            textbox.TextChanging += Textbox_TextChanging;
        }

        private static void SetTextBoxValue(
            string newValue,
            TextBox textbox,
            string mask,
            Dictionary<char, string> representationDictionary,
            char placeholder)
        {
            var oldSelectionStart = (int)textbox.GetValue(OldSelectionStartProperty);
            var maxLength = (newValue.Length + oldSelectionStart) < mask.Length ? (newValue.Length + oldSelectionStart) : mask.Length;
            var textArray = textbox.Text.ToCharArray();

            for (int i = oldSelectionStart; i < maxLength; i++)
            {
                var maskChar = mask[i];
                var selectedChar = newValue[i - oldSelectionStart];

                // If dynamic character a,9,* or custom
                if (representationDictionary.ContainsKey(maskChar))
                {
                    var pattern = representationDictionary[maskChar];
                    if (Regex.IsMatch(selectedChar.ToString(), pattern))
                    {
                        textArray[i] = selectedChar;
                    }
                    else
                    {
                        textArray[i] = placeholder;
                    }
                }
            }

            textbox.Text = new string(textArray);
            textbox.SelectionStart = maxLength;
        }

        private static void Textbox_SelectionChanged(object sender, RoutedEventArgs e)
        {
            var textbox = (TextBox)sender;
            textbox.SetValue(OldSelectionStartProperty, textbox.SelectionStart);
            textbox.SetValue(OldSelectionLengthProperty, textbox.SelectionLength);
        }

        private static void Textbox_TextChanging(TextBox textbox, TextBoxTextChangingEventArgs args)
        {
            var mask = textbox.GetValue(MaskProperty) as string;
            var representationDictionary = textbox.GetValue(RepresentationDictionaryProperty) as Dictionary<char, string>;
            var placeHolderValue = textbox?.GetValue(PlaceHolderProperty) as string;
            var oldText = textbox.GetValue(OldTextProperty) as string;
            var oldSelectionStart = (int)textbox.GetValue(OldSelectionStartProperty);
            var oldSelectionLength = (int)textbox.GetValue(OldSelectionLengthProperty);
            if (string.IsNullOrWhiteSpace(mask) ||
                representationDictionary == null ||
                string.IsNullOrEmpty(placeHolderValue) ||
                oldText == null)
            {
                return;
            }

            var placeHolder = placeHolderValue[0];
            var isDeleteOrBackspace = false;
            var deleteBackspaceIndex = 0;

            // Delete or backspace is triggered
            // if the new length is less than or equal the old text - the old selection length then a delete or backspace is triggered with or without selection and no characters is added
            if (textbox.Text.Length < oldText.Length
                && textbox.Text.Length <= oldText.Length - oldSelectionLength)
            {
                isDeleteOrBackspace = true;
                if (oldSelectionLength == 0)
                {
                    // backspace else delete
                    if (oldSelectionStart != textbox.SelectionStart)
                    {
                        deleteBackspaceIndex++;
                    }
                }
            }

            // case adding data at the end of the textbox
            if (oldSelectionStart >= oldText.Length && !isDeleteOrBackspace)
            {
                textbox.Text = oldText;
                if (oldText.Length >= 0)
                {
                    textbox.SelectionStart = oldText.Length;
                }

                return;
            }

            var selectedChar = textbox.SelectionStart > 0 ?
                textbox.Text[textbox.SelectionStart - 1] :
                placeHolder;

            var textArray = oldText.ToCharArray();

            // detect if backspace or delete is triggered to handle the right removed character
            var newSelectionIndex = oldSelectionStart - deleteBackspaceIndex;

            // check if single selection
            var isSingleSelection = oldSelectionLength != 0 && oldSelectionLength != 1;

            // for handling single key click add +1 to match length for selection = 1
            var singleOrMultiSelectionIndex = oldSelectionLength == 0 ? oldSelectionLength + 1 : oldSelectionLength;

            if (!isDeleteOrBackspace)
            {
                var maskChar = mask[newSelectionIndex];

                // If dynamic character a,9,* or custom
                if (representationDictionary.ContainsKey(maskChar))
                {
                    var pattern = representationDictionary[maskChar];
                    if (Regex.IsMatch(selectedChar.ToString(), pattern))
                    {
                        textArray[newSelectionIndex] = selectedChar;

                        // updating text box new index
                        newSelectionIndex++;
                    }

                    // character doesn't match the pattern get the old character
                    else
                    {
                        // if single press don't change
                        if (oldSelectionLength == 0)
                        {
                            textArray[newSelectionIndex] = oldText[newSelectionIndex];
                        }

                        // if change in selection reset to default place holder instead of keeping the old valid to be clear for the user
                        else
                        {
                            textArray[newSelectionIndex] = placeHolder;
                        }
                    }
                }

                // if fixed character
                else
                {
                    textArray[newSelectionIndex] = oldText[newSelectionIndex];

                    // updating text box new index
                    newSelectionIndex++;
                }
            }

            if (isSingleSelection || isDeleteOrBackspace)
            {
                for (int i = newSelectionIndex;
                    i < (oldSelectionStart - deleteBackspaceIndex + singleOrMultiSelectionIndex);
                    i++)
                {
                    var maskChar = mask[i];

                    // If dynamic character a,9,* or custom
                    if (representationDictionary.ContainsKey(maskChar))
                    {
                        textArray[i] = placeHolder;
                    }

                    // if fixed character
                    else
                    {
                        textArray[i] = oldText[i];
                    }
                }
            }

            textbox.Text = new string(textArray);
            textbox.SetValue(OldTextProperty, textbox.Text);
            textbox.SelectionStart = isDeleteOrBackspace ? newSelectionIndex : GetSelectionStart(mask, newSelectionIndex, representationDictionary);
        }

        private static int GetSelectionStart(string mask, int selectionIndex, Dictionary<char, string> representationDictionary)
        {
            for (int i = selectionIndex; i < mask.Length; i++)
            {
                var maskChar = mask[i];

                // If dynamic character a,9,* or custom
                if (representationDictionary.ContainsKey(maskChar))
                {
                    return i;
                }
            }

            return selectionIndex;
        }
=======
>>>>>>> b8ceff12
    }
}<|MERGE_RESOLUTION|>--- conflicted
+++ resolved
@@ -21,359 +21,5 @@
     [Obsolete("Use Microsoft.Toolkit.Uwp.UI.Extensions.TextBoxMask")]
     public class TextBoxMask : Microsoft.Toolkit.Uwp.UI.Extensions.TextBoxMask
     {
-<<<<<<< HEAD
-        private const string DefaultPlaceHolder = "_";
-        private static readonly KeyValuePair<char, string> AlphaCharacterRepresentation = new KeyValuePair<char, string>('a', "[A-Za-z]");
-        private static readonly KeyValuePair<char, string> NumericCharacterRepresentation = new KeyValuePair<char, string>('9', "[0-9]");
-        private static readonly KeyValuePair<char, string> AlphaNumericRepresentation = new KeyValuePair<char, string>('*', "[A-Za-z0-9]");
-
-        private static void InitTextBoxMask(DependencyObject d, DependencyPropertyChangedEventArgs e)
-        {
-            var textbox = d as TextBox;
-
-            if (textbox == null)
-            {
-                return;
-            }
-
-            textbox.SelectionChanged -= Textbox_SelectionChanged;
-            textbox.TextChanging -= Textbox_TextChanging;
-            textbox.Paste -= Textbox_Paste;
-            textbox.Loaded -= Textbox_Loaded;
-            textbox.GotFocus -= Textbox_GotFocus;
-            textbox.Loaded += Textbox_Loaded;
-        }
-
-        private static void Textbox_Loaded(object sender, RoutedEventArgs e)
-        {
-            var textbox = (TextBox)sender;
-
-            // incase no value is provided us it as normal textbox
-            var mask = textbox.GetValue(MaskProperty) as string;
-            if (string.IsNullOrWhiteSpace(mask))
-            {
-                return;
-            }
-
-            var placeHolderValue = textbox.GetValue(PlaceHolderProperty) as string;
-            if (string.IsNullOrEmpty(placeHolderValue))
-            {
-                throw new ArgumentException("PlaceHolder can't be null or empty");
-            }
-
-            var placeHolder = placeHolderValue[0];
-
-            var representationDictionary = new Dictionary<char, string>();
-            representationDictionary.Add(AlphaCharacterRepresentation.Key, AlphaCharacterRepresentation.Value);
-            representationDictionary.Add(NumericCharacterRepresentation.Key, NumericCharacterRepresentation.Value);
-            representationDictionary.Add(AlphaNumericRepresentation.Key, AlphaNumericRepresentation.Value);
-
-            var customDictionaryValue = textbox.GetValue(CustomMaskProperty) as string;
-            if (!string.IsNullOrWhiteSpace(customDictionaryValue))
-            {
-                var customRoles = customDictionaryValue.Split(',');
-                foreach (var role in customRoles)
-                {
-                    var roleValues = role.Split(':');
-                    if (roleValues.Length != 2)
-                    {
-                        throw new ArgumentException("Invalid CustomMask property");
-                    }
-
-                    var keyValue = roleValues[0];
-                    var value = roleValues[1];
-                    char key;
-
-                    // an exception should be throw if the regex is not valid
-                    Regex.Match(string.Empty, value);
-                    if (!char.TryParse(keyValue, out key))
-                    {
-                        throw new ArgumentException("Invalid CustomMask property, please validate the mask key");
-                    }
-
-                    representationDictionary.Add(key, value);
-                }
-            }
-
-            textbox.SetValue(RepresentationDictionaryProperty, representationDictionary);
-
-            var displayText = mask;
-            foreach (var key in representationDictionary.Keys)
-            {
-                displayText = displayText.Replace(key, placeHolder);
-            }
-
-            if (string.IsNullOrEmpty(textbox.Text))
-            {
-                textbox.Text = displayText;
-            }
-            else
-            {
-                var textboxInitialValue = textbox.Text;
-                textbox.Text = displayText;
-                SetTextBoxValue(textboxInitialValue, textbox, mask, representationDictionary, placeHolder);
-            }
-
-            textbox.TextChanging += Textbox_TextChanging;
-            textbox.SelectionChanged += Textbox_SelectionChanged;
-            textbox.Paste += Textbox_Paste;
-            textbox.GotFocus += Textbox_GotFocus;
-            textbox.SetValue(OldTextProperty, textbox.Text);
-            textbox.SelectionStart = 0;
-        }
-
-        private static void Textbox_GotFocus(object sender, RoutedEventArgs e)
-        {
-            var textbox = (TextBox)sender;
-            var mask = textbox?.GetValue(MaskProperty) as string;
-            var placeHolderValue = textbox?.GetValue(PlaceHolderProperty) as string;
-            var representationDictionary = textbox?.GetValue(RepresentationDictionaryProperty) as Dictionary<char, string>;
-            if (string.IsNullOrWhiteSpace(mask) ||
-                representationDictionary == null ||
-                string.IsNullOrEmpty(placeHolderValue))
-            {
-                return;
-            }
-
-            var placeHolder = placeHolderValue[0];
-
-            // if the textbox got focus and the textbox is empty (contains only mask) set the textbox cursor at the beginning to simulate normal TextBox behavior if it is empty.
-            // if the textbox has value set the cursor to the first empty mask character
-            var textboxText = textbox.Text;
-            for (int i = 0; i < textboxText.Length; i++)
-            {
-                if (placeHolder == textboxText[i])
-                {
-                    textbox.SelectionStart = i;
-                    break;
-                }
-            }
-        }
-
-        private static async void Textbox_Paste(object sender, TextControlPasteEventArgs e)
-        {
-            e.Handled = true;
-            DataPackageView dataPackageView = Clipboard.GetContent();
-            if (!dataPackageView.Contains(StandardDataFormats.Text))
-            {
-                return;
-            }
-
-            var pasteText = await dataPackageView.GetTextAsync();
-            if (string.IsNullOrWhiteSpace(pasteText))
-            {
-                return;
-            }
-
-            var textbox = (TextBox)sender;
-            var mask = textbox.GetValue(MaskProperty) as string;
-            var representationDictionary = textbox?.GetValue(RepresentationDictionaryProperty) as Dictionary<char, string>;
-            var placeHolderValue = textbox.GetValue(PlaceHolderProperty) as string;
-            if (string.IsNullOrWhiteSpace(mask) ||
-            representationDictionary == null ||
-            string.IsNullOrEmpty(placeHolderValue))
-            {
-                return;
-            }
-
-            // to update the textbox text without triggering TextChanging text
-            textbox.TextChanging -= Textbox_TextChanging;
-            SetTextBoxValue(pasteText, textbox, mask, representationDictionary, placeHolderValue[0]);
-            textbox.SetValue(OldTextProperty, textbox.Text);
-            textbox.TextChanging += Textbox_TextChanging;
-        }
-
-        private static void SetTextBoxValue(
-            string newValue,
-            TextBox textbox,
-            string mask,
-            Dictionary<char, string> representationDictionary,
-            char placeholder)
-        {
-            var oldSelectionStart = (int)textbox.GetValue(OldSelectionStartProperty);
-            var maxLength = (newValue.Length + oldSelectionStart) < mask.Length ? (newValue.Length + oldSelectionStart) : mask.Length;
-            var textArray = textbox.Text.ToCharArray();
-
-            for (int i = oldSelectionStart; i < maxLength; i++)
-            {
-                var maskChar = mask[i];
-                var selectedChar = newValue[i - oldSelectionStart];
-
-                // If dynamic character a,9,* or custom
-                if (representationDictionary.ContainsKey(maskChar))
-                {
-                    var pattern = representationDictionary[maskChar];
-                    if (Regex.IsMatch(selectedChar.ToString(), pattern))
-                    {
-                        textArray[i] = selectedChar;
-                    }
-                    else
-                    {
-                        textArray[i] = placeholder;
-                    }
-                }
-            }
-
-            textbox.Text = new string(textArray);
-            textbox.SelectionStart = maxLength;
-        }
-
-        private static void Textbox_SelectionChanged(object sender, RoutedEventArgs e)
-        {
-            var textbox = (TextBox)sender;
-            textbox.SetValue(OldSelectionStartProperty, textbox.SelectionStart);
-            textbox.SetValue(OldSelectionLengthProperty, textbox.SelectionLength);
-        }
-
-        private static void Textbox_TextChanging(TextBox textbox, TextBoxTextChangingEventArgs args)
-        {
-            var mask = textbox.GetValue(MaskProperty) as string;
-            var representationDictionary = textbox.GetValue(RepresentationDictionaryProperty) as Dictionary<char, string>;
-            var placeHolderValue = textbox?.GetValue(PlaceHolderProperty) as string;
-            var oldText = textbox.GetValue(OldTextProperty) as string;
-            var oldSelectionStart = (int)textbox.GetValue(OldSelectionStartProperty);
-            var oldSelectionLength = (int)textbox.GetValue(OldSelectionLengthProperty);
-            if (string.IsNullOrWhiteSpace(mask) ||
-                representationDictionary == null ||
-                string.IsNullOrEmpty(placeHolderValue) ||
-                oldText == null)
-            {
-                return;
-            }
-
-            var placeHolder = placeHolderValue[0];
-            var isDeleteOrBackspace = false;
-            var deleteBackspaceIndex = 0;
-
-            // Delete or backspace is triggered
-            // if the new length is less than or equal the old text - the old selection length then a delete or backspace is triggered with or without selection and no characters is added
-            if (textbox.Text.Length < oldText.Length
-                && textbox.Text.Length <= oldText.Length - oldSelectionLength)
-            {
-                isDeleteOrBackspace = true;
-                if (oldSelectionLength == 0)
-                {
-                    // backspace else delete
-                    if (oldSelectionStart != textbox.SelectionStart)
-                    {
-                        deleteBackspaceIndex++;
-                    }
-                }
-            }
-
-            // case adding data at the end of the textbox
-            if (oldSelectionStart >= oldText.Length && !isDeleteOrBackspace)
-            {
-                textbox.Text = oldText;
-                if (oldText.Length >= 0)
-                {
-                    textbox.SelectionStart = oldText.Length;
-                }
-
-                return;
-            }
-
-            var selectedChar = textbox.SelectionStart > 0 ?
-                textbox.Text[textbox.SelectionStart - 1] :
-                placeHolder;
-
-            var textArray = oldText.ToCharArray();
-
-            // detect if backspace or delete is triggered to handle the right removed character
-            var newSelectionIndex = oldSelectionStart - deleteBackspaceIndex;
-
-            // check if single selection
-            var isSingleSelection = oldSelectionLength != 0 && oldSelectionLength != 1;
-
-            // for handling single key click add +1 to match length for selection = 1
-            var singleOrMultiSelectionIndex = oldSelectionLength == 0 ? oldSelectionLength + 1 : oldSelectionLength;
-
-            if (!isDeleteOrBackspace)
-            {
-                var maskChar = mask[newSelectionIndex];
-
-                // If dynamic character a,9,* or custom
-                if (representationDictionary.ContainsKey(maskChar))
-                {
-                    var pattern = representationDictionary[maskChar];
-                    if (Regex.IsMatch(selectedChar.ToString(), pattern))
-                    {
-                        textArray[newSelectionIndex] = selectedChar;
-
-                        // updating text box new index
-                        newSelectionIndex++;
-                    }
-
-                    // character doesn't match the pattern get the old character
-                    else
-                    {
-                        // if single press don't change
-                        if (oldSelectionLength == 0)
-                        {
-                            textArray[newSelectionIndex] = oldText[newSelectionIndex];
-                        }
-
-                        // if change in selection reset to default place holder instead of keeping the old valid to be clear for the user
-                        else
-                        {
-                            textArray[newSelectionIndex] = placeHolder;
-                        }
-                    }
-                }
-
-                // if fixed character
-                else
-                {
-                    textArray[newSelectionIndex] = oldText[newSelectionIndex];
-
-                    // updating text box new index
-                    newSelectionIndex++;
-                }
-            }
-
-            if (isSingleSelection || isDeleteOrBackspace)
-            {
-                for (int i = newSelectionIndex;
-                    i < (oldSelectionStart - deleteBackspaceIndex + singleOrMultiSelectionIndex);
-                    i++)
-                {
-                    var maskChar = mask[i];
-
-                    // If dynamic character a,9,* or custom
-                    if (representationDictionary.ContainsKey(maskChar))
-                    {
-                        textArray[i] = placeHolder;
-                    }
-
-                    // if fixed character
-                    else
-                    {
-                        textArray[i] = oldText[i];
-                    }
-                }
-            }
-
-            textbox.Text = new string(textArray);
-            textbox.SetValue(OldTextProperty, textbox.Text);
-            textbox.SelectionStart = isDeleteOrBackspace ? newSelectionIndex : GetSelectionStart(mask, newSelectionIndex, representationDictionary);
-        }
-
-        private static int GetSelectionStart(string mask, int selectionIndex, Dictionary<char, string> representationDictionary)
-        {
-            for (int i = selectionIndex; i < mask.Length; i++)
-            {
-                var maskChar = mask[i];
-
-                // If dynamic character a,9,* or custom
-                if (representationDictionary.ContainsKey(maskChar))
-                {
-                    return i;
-                }
-            }
-
-            return selectionIndex;
-        }
-=======
->>>>>>> b8ceff12
     }
 }