﻿<?xml version="1.0" encoding="utf-8"?>
<Project ToolsVersion="15.0" DefaultTargets="Build" xmlns="http://schemas.microsoft.com/developer/msbuild/2003">
  <Import Project="$(MSBuildExtensionsPath)\$(MSBuildToolsVersion)\Microsoft.Common.props" Condition="Exists('$(MSBuildExtensionsPath)\$(MSBuildToolsVersion)\Microsoft.Common.props')" />
  <PropertyGroup>
    <Configuration Condition=" '$(Configuration)' == '' ">Debug</Configuration>
    <Platform Condition=" '$(Platform)' == '' ">x86</Platform>
    <ProjectGuid>{719C43C6-8753-4395-ADAA-2FCC70F76BF3}</ProjectGuid>
    <OutputType>AppContainerExe</OutputType>
    <AppDesignerFolder>Properties</AppDesignerFolder>
    <RootNamespace>Microsoft.Toolkit.Uwp.SampleApp</RootNamespace>
    <AssemblyName>Microsoft.Toolkit.Uwp.SampleApp</AssemblyName>
    <DefaultLanguage>en-US</DefaultLanguage>
    <TargetPlatformIdentifier>UAP</TargetPlatformIdentifier>
    <TargetPlatformVersion>10.0.17134.0</TargetPlatformVersion>
    <TargetPlatformMinVersion>10.0.15063.0</TargetPlatformMinVersion>
    <MinimumVisualStudioVersion>14</MinimumVisualStudioVersion>
    <FileAlignment>512</FileAlignment>
    <ProjectTypeGuids>{A5A43C5B-DE2A-4C0C-9213-0A381AF9435A};{FAE04EC0-301F-11D3-BF4B-00C04F79EFBC}</ProjectTypeGuids>
    <PackageCertificateKeyFile>Microsoft.Toolkit.Uwp.SampleApp_TemporaryKey.pfx</PackageCertificateKeyFile>
    <AppxAutoIncrementPackageRevision>True</AppxAutoIncrementPackageRevision>
    <AppxBundle>Always</AppxBundle>
    <AppxBundlePlatforms>x86</AppxBundlePlatforms>
    <PackageCertificateThumbprint>7A086872CBF1D8A795A97B9559A3C88B3550527E</PackageCertificateThumbprint>
    <Win32Resource>MiddleClickScrolling-CursorType.res</Win32Resource>
  </PropertyGroup>
  <PropertyGroup Condition="'$(Configuration)|$(Platform)' == 'Debug|x86'">
    <DebugSymbols>true</DebugSymbols>
    <OutputPath>bin\x86\Debug\</OutputPath>
    <DefineConstants>DEBUG;TRACE;NETFX_CORE;WINDOWS_UWP</DefineConstants>
    <NoWarn>;2008</NoWarn>
    <DebugType>full</DebugType>
    <PlatformTarget>x86</PlatformTarget>
    <UseVSHostingProcess>false</UseVSHostingProcess>
    <ErrorReport>prompt</ErrorReport>
    <Prefer32Bit>true</Prefer32Bit>
    <DocumentationFile>
    </DocumentationFile>
    <CodeAnalysisRuleSet>microsoft.toolkit.uwp.sampleapp.ruleset</CodeAnalysisRuleSet>
  </PropertyGroup>
  <PropertyGroup Condition="'$(Configuration)|$(Platform)' == 'Release|x86'">
    <OutputPath>bin\x86\Release\</OutputPath>
    <DefineConstants>TRACE;NETFX_CORE;WINDOWS_UWP</DefineConstants>
    <Optimize>true</Optimize>
    <NoWarn>;2008</NoWarn>
    <DebugType>pdbonly</DebugType>
    <PlatformTarget>x86</PlatformTarget>
    <UseVSHostingProcess>false</UseVSHostingProcess>
    <ErrorReport>prompt</ErrorReport>
    <Prefer32Bit>true</Prefer32Bit>
    <UseDotNetNativeToolchain>true</UseDotNetNativeToolchain>
    <RunCodeAnalysis>false</RunCodeAnalysis>
    <TreatWarningsAsErrors>true</TreatWarningsAsErrors>
    <DocumentationFile>
    </DocumentationFile>
    <CodeAnalysisRuleSet>microsoft.toolkit.uwp.sampleapp.ruleset</CodeAnalysisRuleSet>
  </PropertyGroup>
  <PropertyGroup Condition="'$(Configuration)|$(Platform)' == 'Debug|ARM'">
    <DebugSymbols>true</DebugSymbols>
    <OutputPath>bin\ARM\Debug\</OutputPath>
    <DefineConstants>DEBUG;TRACE;NETFX_CORE;WINDOWS_UWP</DefineConstants>
    <NoWarn>;2008</NoWarn>
    <DebugType>full</DebugType>
    <PlatformTarget>ARM</PlatformTarget>
    <UseVSHostingProcess>false</UseVSHostingProcess>
    <ErrorReport>prompt</ErrorReport>
    <Prefer32Bit>true</Prefer32Bit>
    <CodeAnalysisRuleSet>microsoft.toolkit.uwp.sampleapp.ruleset</CodeAnalysisRuleSet>
  </PropertyGroup>
  <PropertyGroup Condition="'$(Configuration)|$(Platform)' == 'Release|ARM'">
    <OutputPath>bin\ARM\Release\</OutputPath>
    <DefineConstants>TRACE;NETFX_CORE;WINDOWS_UWP</DefineConstants>
    <Optimize>true</Optimize>
    <NoWarn>;2008</NoWarn>
    <DebugType>pdbonly</DebugType>
    <PlatformTarget>ARM</PlatformTarget>
    <UseVSHostingProcess>false</UseVSHostingProcess>
    <ErrorReport>prompt</ErrorReport>
    <Prefer32Bit>true</Prefer32Bit>
    <UseDotNetNativeToolchain>true</UseDotNetNativeToolchain>
    <RunCodeAnalysis>false</RunCodeAnalysis>
    <TreatWarningsAsErrors>true</TreatWarningsAsErrors>
    <DocumentationFile>
    </DocumentationFile>
    <CodeAnalysisRuleSet>microsoft.toolkit.uwp.sampleapp.ruleset</CodeAnalysisRuleSet>
  </PropertyGroup>
  <PropertyGroup Condition="'$(Configuration)|$(Platform)' == 'Debug|x64'">
    <DebugSymbols>true</DebugSymbols>
    <OutputPath>bin\x64\Debug\</OutputPath>
    <DefineConstants>DEBUG;TRACE;NETFX_CORE;WINDOWS_UWP</DefineConstants>
    <NoWarn>;2008</NoWarn>
    <DebugType>full</DebugType>
    <PlatformTarget>x64</PlatformTarget>
    <UseVSHostingProcess>false</UseVSHostingProcess>
    <ErrorReport>prompt</ErrorReport>
    <Prefer32Bit>true</Prefer32Bit>
    <CodeAnalysisRuleSet>microsoft.toolkit.uwp.sampleapp.ruleset</CodeAnalysisRuleSet>
  </PropertyGroup>
  <PropertyGroup Condition="'$(Configuration)|$(Platform)' == 'Release|x64'">
    <OutputPath>bin\x64\Release\</OutputPath>
    <DefineConstants>TRACE;NETFX_CORE;WINDOWS_UWP</DefineConstants>
    <Optimize>true</Optimize>
    <NoWarn>;2008</NoWarn>
    <DebugType>pdbonly</DebugType>
    <PlatformTarget>x64</PlatformTarget>
    <UseVSHostingProcess>false</UseVSHostingProcess>
    <ErrorReport>prompt</ErrorReport>
    <Prefer32Bit>true</Prefer32Bit>
    <UseDotNetNativeToolchain>true</UseDotNetNativeToolchain>
    <RunCodeAnalysis>false</RunCodeAnalysis>
    <TreatWarningsAsErrors>true</TreatWarningsAsErrors>
    <DocumentationFile>
    </DocumentationFile>
    <CodeAnalysisRuleSet>microsoft.toolkit.uwp.sampleapp.ruleset</CodeAnalysisRuleSet>
  </PropertyGroup>
  <PropertyGroup>
    <RestoreProjectStyle>PackageReference</RestoreProjectStyle>
  </PropertyGroup>
  <ItemGroup>
    <PackageReference Include="Microsoft.NETCore.UniversalWindowsPlatform">
      <Version>6.0.8</Version>
    </PackageReference>
    <PackageReference Include="Microsoft.Services.Store.Engagement">
      <Version>10.1711.28001</Version>
    </PackageReference>
    <PackageReference Include="Monaco.Editor">
      <Version>0.6.0-alpha</Version>
    </PackageReference>
    <PackageReference Include="StyleCop.Analyzers">
      <Version>1.0.2</Version>
    </PackageReference>
    <PackageReference Include="Microsoft.Graph">
      <Version>1.8.1</Version>
    </PackageReference>
    <PackageReference Include="Microsoft.Xaml.Behaviors.Uwp.Managed">
      <Version>1.1.0</Version>
    </PackageReference>
    <PackageReference Include="Newtonsoft.Json">
      <Version>10.0.3</Version>
    </PackageReference>
    <PackageReference Include="NotificationsVisualizerLibrary">
      <Version>1.0.5</Version>
    </PackageReference>
    <PackageReference Include="System.ValueTuple">
      <Version>4.4.0</Version>
    </PackageReference>
  </ItemGroup>
  <ItemGroup>
    <!-- A reference to the entire .Net Framework and Windows SDK are automatically included -->
    <Content Include="Assets\NotificationAssets\Cloudy-Square.png" />
    <Content Include="Assets\NotificationAssets\Cloudy.png" />
    <Content Include="Assets\NotificationAssets\Drizzle-Square.png" />
    <Content Include="Assets\NotificationAssets\Drizzle.png" />
    <Content Include="Assets\NotificationAssets\Haze-Square.png" />
    <Content Include="Assets\NotificationAssets\Haze.png" />
    <Content Include="Assets\NotificationAssets\Mostly Cloudy-Background.jpg" />
    <Content Include="Assets\NotificationAssets\Mostly Cloudy-Square.png" />
    <Content Include="Assets\NotificationAssets\Mostly Cloudy.png" />
    <Content Include="Assets\NotificationAssets\Slight Drizzle-Square.png" />
    <Content Include="Assets\NotificationAssets\Slight Drizzle.png" />
    <Content Include="Assets\NotificationAssets\Snow-Square.png" />
    <Content Include="Assets\NotificationAssets\Snow.png" />
    <Content Include="Assets\NotificationAssets\Sunny-Square.png" />
    <Content Include="Assets\NotificationAssets\Sunny.png" />
    <Content Include="Assets\NotificationAssets\Thunderstorms-Square.png" />
    <Content Include="Assets\NotificationAssets\Thunderstorms.png" />
    <Content Include="Assets\People\dave.png" />
    <Content Include="Assets\People\david.png" />
    <Content Include="Assets\People\giorgio.png" />
    <Content Include="Assets\People\jeff.png" />
    <Content Include="Assets\People\nikola.png" />
    <Content Include="Assets\People\pete.png" />
    <Content Include="Assets\People\petri.png" />
    <Content Include="Assets\People\shen.png" />
    <Content Include="Assets\People\vlad.png" />
    <Content Include="Assets\Photos\Backgrounds\HERO.jpg" />
    <Content Include="Assets\Photos\BigFourSummerHeat.jpg" />
    <Content Include="Assets\Photos\BisonBadlandsChillin.jpg" />
    <Content Include="Assets\Photos\ColumbiaRiverGorge.jpg" />
    <Content Include="Assets\Photos\GiantSlabInOregon.jpg" />
    <Content Include="Assets\Photos\GrandTetons.jpg" />
    <Content Include="Assets\Photos\ImageExPlaceholder.jpg" />
    <Content Include="Assets\Photos\LakeAnnMushroom.jpg" />
    <Content Include="Assets\Photos\LunchBreak.jpg" />
    <Content Include="Assets\Photos\MilkyWayStHelensHikePurple.jpg" />
    <Content Include="Assets\Photos\MitchellButtes.jpg" />
    <Content Include="Assets\Photos\MultnomahFalls.jpg" />
    <Content Include="Assets\Photos\NorthernCascadesReflection.jpg" />
    <Content Include="Assets\Photos\NovemberHikeWaterfall.jpg" />
    <Content Include="Assets\Photos\OregonWineryNamaste.jpg" />
    <Content Include="Assets\Photos\Owl.jpg" />
    <Content Include="Assets\Photos\PaintedHillsPathway.jpg" />
    <Content Include="Assets\Photos\RunningDogPacificCity.jpg" />
    <Content Include="Assets\Photos\ShootingOnAutoOnTheDrone.jpg" />
    <Content Include="Assets\Photos\SmithnRockDownTheRiverView.jpg" />
    <Content Include="Assets\Photos\SnowyInterbayt.jpg" />
    <Content Include="Assets\Photos\SpeedTripleAtristsPoint.jpg" />
    <Content Include="Assets\Photos\Van.jpg" />
    <Content Include="Assets\Photos\WestSeattleView.jpg" />
    <Content Include="Assets\ToolkitLogoTransparent.png" />
    <Content Include="Assets\UWPCommunityToolkitSampleAppAppList.scale-100.png" />
    <Content Include="Assets\UWPCommunityToolkitSampleAppAppList.scale-125.png" />
    <Content Include="Assets\UWPCommunityToolkitSampleAppAppList.scale-150.png" />
    <Content Include="Assets\UWPCommunityToolkitSampleAppAppList.scale-200.png" />
    <Content Include="Assets\UWPCommunityToolkitSampleAppAppList.scale-400.png" />
    <Content Include="Assets\UWPCommunityToolkitSampleAppAppList.targetsize-16.png" />
    <Content Include="Assets\UWPCommunityToolkitSampleAppAppList.targetsize-16_altform-unplated.png" />
    <Content Include="Assets\UWPCommunityToolkitSampleAppAppList.targetsize-20.png" />
    <Content Include="Assets\UWPCommunityToolkitSampleAppAppList.targetsize-20_altform-unplated.png" />
    <Content Include="Assets\UWPCommunityToolkitSampleAppAppList.targetsize-24.png" />
    <Content Include="Assets\UWPCommunityToolkitSampleAppAppList.targetsize-24_altform-unplated.png" />
    <Content Include="Assets\UWPCommunityToolkitSampleAppAppList.targetsize-256.png" />
    <Content Include="Assets\UWPCommunityToolkitSampleAppAppList.targetsize-256_altform-unplated.png" />
    <Content Include="Assets\UWPCommunityToolkitSampleAppAppList.targetsize-30.png" />
    <Content Include="Assets\UWPCommunityToolkitSampleAppAppList.targetsize-30_altform-unplated.png" />
    <Content Include="Assets\UWPCommunityToolkitSampleAppAppList.targetsize-32.png" />
    <Content Include="Assets\UWPCommunityToolkitSampleAppAppList.targetsize-32_altform-unplated.png" />
    <Content Include="Assets\UWPCommunityToolkitSampleAppAppList.targetsize-36.png" />
    <Content Include="Assets\UWPCommunityToolkitSampleAppAppList.targetsize-36_altform-unplated.png" />
    <Content Include="Assets\UWPCommunityToolkitSampleAppAppList.targetsize-40.png" />
    <Content Include="Assets\UWPCommunityToolkitSampleAppAppList.targetsize-40_altform-unplated.png" />
    <Content Include="Assets\UWPCommunityToolkitSampleAppAppList.targetsize-48.png" />
    <Content Include="Assets\UWPCommunityToolkitSampleAppAppList.targetsize-48_altform-unplated.png" />
    <Content Include="Assets\UWPCommunityToolkitSampleAppAppList.targetsize-60.png" />
    <Content Include="Assets\UWPCommunityToolkitSampleAppAppList.targetsize-60_altform-unplated.png" />
    <Content Include="Assets\UWPCommunityToolkitSampleAppAppList.targetsize-64.png" />
    <Content Include="Assets\UWPCommunityToolkitSampleAppAppList.targetsize-64_altform-unplated.png" />
    <Content Include="Assets\UWPCommunityToolkitSampleAppAppList.targetsize-72.png" />
    <Content Include="Assets\UWPCommunityToolkitSampleAppAppList.targetsize-72_altform-unplated.png" />
    <Content Include="Assets\UWPCommunityToolkitSampleAppAppList.targetsize-80.png" />
    <Content Include="Assets\UWPCommunityToolkitSampleAppAppList.targetsize-80_altform-unplated.png" />
    <Content Include="Assets\UWPCommunityToolkitSampleAppAppList.targetsize-96.png" />
    <Content Include="Assets\UWPCommunityToolkitSampleAppAppList.targetsize-96_altform-unplated.png" />
    <Content Include="Assets\UWPCommunityToolkitSampleAppBadgeLogo.scale-100.png" />
    <Content Include="Assets\UWPCommunityToolkitSampleAppBadgeLogo.scale-125.png" />
    <Content Include="Assets\UWPCommunityToolkitSampleAppBadgeLogo.scale-150.png" />
    <Content Include="Assets\UWPCommunityToolkitSampleAppBadgeLogo.scale-200.png" />
    <Content Include="Assets\UWPCommunityToolkitSampleAppBadgeLogo.scale-400.png" />
    <Content Include="Assets\UWPCommunityToolkitSampleAppLargeTile.scale-100.png" />
    <Content Include="Assets\UWPCommunityToolkitSampleAppLargeTile.scale-125.png" />
    <Content Include="Assets\UWPCommunityToolkitSampleAppLargeTile.scale-150.png" />
    <Content Include="Assets\UWPCommunityToolkitSampleAppLargeTile.scale-200.png" />
    <Content Include="Assets\UWPCommunityToolkitSampleAppLargeTile.scale-400.png" />
    <Content Include="Assets\UWPCommunityToolkitSampleAppMedTile.scale-100.png" />
    <Content Include="Assets\UWPCommunityToolkitSampleAppMedTile.scale-125.png" />
    <Content Include="Assets\UWPCommunityToolkitSampleAppMedTile.scale-150.png" />
    <Content Include="Assets\UWPCommunityToolkitSampleAppMedTile.scale-200.png" />
    <Content Include="Assets\UWPCommunityToolkitSampleAppMedTile.scale-400.png" />
    <Content Include="Assets\UWPCommunityToolkitSampleAppSmallTile.scale-100.png" />
    <Content Include="Assets\UWPCommunityToolkitSampleAppSmallTile.scale-125.png" />
    <Content Include="Assets\UWPCommunityToolkitSampleAppSmallTile.scale-150.png" />
    <Content Include="Assets\UWPCommunityToolkitSampleAppSmallTile.scale-200.png" />
    <Content Include="Assets\UWPCommunityToolkitSampleAppSmallTile.scale-400.png" />
    <Content Include="Assets\UWPCommunityToolkitSampleAppSplashScreen.scale-100.png" />
    <Content Include="Assets\UWPCommunityToolkitSampleAppSplashScreen.scale-125.png" />
    <Content Include="Assets\UWPCommunityToolkitSampleAppSplashScreen.scale-150.png" />
    <Content Include="Assets\UWPCommunityToolkitSampleAppSplashScreen.scale-200.png" />
    <Content Include="Assets\UWPCommunityToolkitSampleAppSplashScreen.scale-400.png" />
    <Content Include="Assets\UWPCommunityToolkitSampleAppStoreLogo.scale-100.png" />
    <Content Include="Assets\UWPCommunityToolkitSampleAppStoreLogo.scale-125.png" />
    <Content Include="Assets\ToolkitLogo.png" />
    <Content Include="Assets\UWPCommunityToolkitSampleAppStoreLogo.scale-150.png" />
    <Content Include="Assets\UWPCommunityToolkitSampleAppStoreLogo.scale-200.png" />
    <Content Include="Assets\UWPCommunityToolkitSampleAppStoreLogo.scale-400.png" />
    <Content Include="Assets\UWPCommunityToolkitSampleAppWideTile.scale-100.png" />
    <Content Include="Assets\UWPCommunityToolkitSampleAppWideTile.scale-125.png" />
    <Content Include="Assets\UWPCommunityToolkitSampleAppWideTile.scale-150.png" />
    <Content Include="Assets\UWPCommunityToolkitSampleAppWideTile.scale-200.png" />
    <Content Include="Assets\UWPCommunityToolkitSampleAppWideTile.scale-400.png" />
    <Content Include="Assets\Wide310x150Logo.scale-400.png" />
    <Content Include="Icons\Animations.png" />
    <Content Include="Icons\About.png" />
    <Content Include="Icons\DeveloperTools.png" />
    <Content Include="Icons\Error.png" />
    <Content Include="Icons\Extensions.png" />
    <Content Include="Icons\Brushes.png" />
    <Content Include="Icons\Helpers.png" />
    <Content Include="Icons\Foundation.png" />
    <Content Include="Icons\Layouts.png" />
    <Content Include="Icons\More.png" />
    <Content Include="Icons\Notifications.png" />
    <Content Include="Icons\Services.png" />
    <Content Include="SamplePages\PeoplePicker\PeoplePicker.png" />
    <Content Include="SamplePages\ProfileCard\ProfileCard.png" />
    <Content Include="SamplePages\UniformGrid\UniformGrid.png" />
    <Content Include="SamplePages\AdaptiveGridView\AdaptiveGridView.png" />
    <Content Include="SamplePages\AdvancedCollectionView\AdvancedCollectionView.png" />
    <Content Include="SamplePages\BackdropGammaTransferBrush\BackdropGammaTransferBrush.png" />
    <Content Include="SamplePages\BackdropInvertBrush\BackdropInvertBrush.png" />
    <Content Include="SamplePages\BackdropSaturationBrush\BackdropSaturationBrush.png" />
    <Content Include="SamplePages\BackdropSepiaBrush\BackdropSepiaBrush.png" />
    <Content Include="SamplePages\BackgroundTaskHelper\BackgroundTaskHelper.png" />
    <Content Include="SamplePages\Bing Service\icon.png" />
    <Content Include="SamplePages\BluetoothLEHelper\BluetoothLEHelper.png" />
    <Content Include="SamplePages\BackdropBlurBrush\BackdropBlurBrush.png" />
    <Content Include="SamplePages\Blur\BlurBehavior.png" />
    <Content Include="SamplePages\CameraPreview\CameraPreview.png" />
    <Content Include="SamplePages\CameraHelper\CameraHelper.png" />
    <Content Include="SamplePages\Connected Animations\ConnectedAnimations.png" />
    <Content Include="SamplePages\DataGrid\DataGrid.png" />
    <Content Include="SamplePages\DispatcherHelper\DispatchHelper.png" />
    <Content Include="SamplePages\DockPanel\DockPanel.png" />
    <Content Include="SamplePages\Facebook Service\FacebookLogo.png" />
    <Content Include="SamplePages\AadLogin\AadLogin.png" />
    <Content Include="SamplePages\FadeHeader\FadeHeaderBehavior.png" />
    <Content Include="SamplePages\Fade\FadeBehavior.png" />
    <Content Include="SamplePages\FocusTracker\FocusTracker.png" />
    <Content Include="SamplePages\Analytics\Analytics.png" />
    <Content Include="SamplePages\Bing Service\BingCode.bind" />
    <Content Include="SamplePages\BladeView\BladeView.png" />
    <Content Include="SamplePages\Carousel\Carousel.png" />
    <Content Include="SamplePages\DropShadowPanel\DropShadowPanel.png" />
    <Content Include="SamplePages\Expander\Expander.png" />
    <Content Include="SamplePages\DropShadowPanel\Trex.png" />
    <Content Include="SamplePages\DropShadowPanel\Unicorn.png" />
    <Content Include="SamplePages\GazeInteraction\GazeInteraction.png" />
    <Content Include="SamplePages\GazeTracing\GazeTracing.png" />
    <Content Include="SamplePages\GridSplitter\GridSplitter.png" />
    <Content Include="SamplePages\HamburgerMenu\HamburgerMenu.png" />
    <Content Include="SamplePages\AlignmentGrid\AlignmentGrid.png" />
    <Content Include="SamplePages\HeaderedContentControl\HeaderedContentControl.png" />
    <Content Include="SamplePages\HeaderedItemsControl\HeaderedItemsControl.png" />
    <Content Include="SamplePages\HeaderedTextBlock\HeaderedTextBlock.png" />
    <Content Include="SamplePages\ImageBlendBrush\ImageBlendBrush.png" />
    <Content Include="SamplePages\ImageCache\ImageCache.png" />
    <Content Include="SamplePages\ImageEx\ImageEx.png" />
    <Content Include="SamplePages\Implicit Animations\ImplicitAnimations.png" />
    <Content Include="SamplePages\InAppNotification\InAppNotification.png" />
    <Content Include="SamplePages\Incremental Loading Collection\icon.png" />
    <Content Include="SamplePages\LayoutTransformControl\LayoutTransformControl.png" />
    <Content Include="SamplePages\InfiniteCanvas\InfiniteCanvas.png" />
    <Content Include="SamplePages\Light\LightBehavior.png" />
    <Content Include="SamplePages\LinkedIn Service\LinkedInLogo.png" />
    <Content Include="Assets\Helpers.png" />
    <Content Include="SamplePages\LiveTile\LiveTile.png" />
    <Content Include="SamplePages\MarkdownTextBlock\MarkdownTextBlock.png" />
    <Content Include="SamplePages\Loading\Loading.png" />
    <Content Include="SamplePages\MasterDetailsView\MasterDetailsView.png" />
    <Content Include="SamplePages\MasterDetailsView\OneDriveLogo.png" />
    <Content Include="SamplePages\Menu\Menu.png" />
    <Content Include="SamplePages\Microsoft Graph Service\mslogo.png" />
    <Content Include="SamplePages\Microsoft Graph Service\user.png" />
    <Content Include="SamplePages\Microsoft Translator Service\TranslatorService.png" />
    <Content Include="SamplePages\NavigationViewStyles\NavigationViewStyles.png" />
    <Content Include="SamplePages\NetworkHelper\NetworkHelper.png" />
    <Content Include="SamplePages\Offset\OffsetBehavior.png" />
    <Content Include="SamplePages\Mouse\MouseCursor.png" />
    <Content Include="SamplePages\OneDrive Service\OneDriveLogo.png" />
    <Content Include="SamplePages\ParallaxService\Parallax.png" />
    <Content Include="SamplePages\RadialGauge\RadialGauge.png" />
    <Content Include="SamplePages\RadialGradientBrush\RadialGradientBrush.png" />
    <Content Include="SamplePages\RadialProgressBar\RadialProgressBar.png" />
    <Content Include="SamplePages\ReorderGridAnimation\ReorderGrid.png" />
    <Content Include="SamplePages\Rotate\RotateBehavior.png" />
    <Content Include="SamplePages\Saturation\SaturationBehavior.png" />
    <Content Include="SamplePages\OrbitView\OrbitView.png" />
    <Content Include="SamplePages\Scale\ScaleBehavior.png" />
    <Content Include="SamplePages\ScrollViewerExtensions\ScrollViewerExtensionsCode.bind" />
    <Content Include="SamplePages\SharePointFileList\SharePointFileList.png" />
    <Content Include="SamplePages\StaggeredPanel\StaggeredPanel.png" />
    <Content Include="SamplePages\SystemInformation\SystemInformation.png" />
    <Content Include="SamplePages\TextBoxMask\TextBoxMask.png" />
    <Content Include="SamplePages\TextToolbar\TextToolbar.png" />
    <Content Include="SamplePages\TileControl\Animations.png" />
    <Content Include="SamplePages\TileControl\TileControl.png" />
    <Content Include="SamplePages\PrintHelper\PrintHelper.png" />
    <Content Include="SamplePages\PullToRefreshListView\PullToRefreshListView.png" />
    <Content Include="SamplePages\ScrollHeader\ScrollHeader.png" />
    <Content Include="SamplePages\RangeSelector\RangeSelector.png" />
    <Content Include="SamplePages\RotatorTile\RotatorTile.png" />
    <Content Include="SamplePages\SlidableListItem\SlidableListItem.png" />
    <Content Include="SamplePages\Object Storage\ObjectStorage.png" />
    <Content Include="SamplePages\SurfaceDialTextbox\SurfaceDialTextbox.png" />
    <Content Include="SamplePages\TextBoxRegex\TextBoxRegex.png" />
    <Content Include="SamplePages\Toast\Toast.png" />
    <Content Include="SamplePages\Twitter Service\TwitterLogo.png" />
    <Content Include="SamplePages\Twitter Service\TwitterCode.bind" />
    <Content Include="SamplePages\Twitter Service\icon.png" />
    <Content Include="SamplePages\Facebook Service\FacebookCode.bind" />
    <Content Include="SamplePages\HamburgerMenu\HamburgerMenuCode.bind" />
    <Content Include="SamplePages\HeaderedTextBlock\HeaderedTextBlockCode.bind" />
    <Content Include="SamplePages\ViewExtensions\ViewExtensions.png" />
    <Content Include="SamplePages\Visual Extensions\VisualExtensions.png" />
    <Content Include="SamplePages\WrapPanel\WrapPanel.png" />
    <Content Include="landingPageLinks.json" />
    <Content Include="Assets\mtns.csv">
      <CopyToOutputDirectory>PreserveNewest</CopyToOutputDirectory>
    </Content>
    <None Include="Microsoft.Toolkit.Uwp.SampleApp.ruleset" />
    <Content Include="SamplePages\WeatherLiveTileAndToast\WeatherLiveTileAndToast.png" />
    <Content Include="SamplePages\WeatherLiveTileAndToast\WeatherLiveTileAndToastCode.bind" />
    <Content Include="SamplePages\ImageEx\ImageExCode.bind" />
    <Content Include="SamplePages\Offset\OffsetBehaviorCode.bind" />
    <Content Include="SamplePages\Fade\FadeBehaviorCode.bind" />
    <Content Include="SamplePages\PullToRefreshListView\PullToRefreshListViewCode.bind" />
    <Content Include="SamplePages\RadialGauge\RadialGaugeCode.bind" />
    <Content Include="SamplePages\Rotate\RotateBehaviorCode.bind" />
    <Content Include="SamplePages\Scale\ScaleBehaviorCode.bind" />
    <Content Include="SamplePages\SlidableListItem\SlidableListItemCode.bind" />
    <Content Include="Assets\Photos\Photos.json" />
    <Content Include="Assets\Photos\OnlinePhotos.json" />
    <Content Include="SamplePages\RangeSelector\RangeSelectorCode.bind" />
    <Content Include="SamplePages\AdaptiveGridView\AdaptiveGridViewCode.bind" />
    <Content Include="SamplePages\samples.json">
      <CopyToOutputDirectory>PreserveNewest</CopyToOutputDirectory>
    </Content>
    <None Include="readme.md" />
    <Content Include="SamplePages\LiveTile\LiveTileCode.bind" />
    <Content Include="SamplePages\Toast\ToastCode.bind" />
    <Content Include="SamplePages\RotatorTile\RotatorTileCode.bind" />
    <Content Include="SamplePages\Saturation\SaturationBehaviorCode.bind" />
    <Content Include="SamplePages\Saturation\SaturationBehaviorXaml.bind" />
    <Content Include="SamplePages\Offset\OffsetBehaviorXaml.bind" />
    <Content Include="SamplePages\Expander\ExpanderXaml.bind" />
    <Content Include="SamplePages\Fade\FadeBehaviorXaml.bind" />
    <Content Include="SamplePages\Scale\ScaleBehaviorXaml.bind" />
    <Content Include="SamplePages\Rotate\RotateBehaviorXaml.bind" />
    <Content Include="SamplePages\BladeView\BladeCode.bind" />
    <Content Include="SamplePages\ScrollHeader\ScrollHeaderCode.bind" />
    <Content Include="SamplePages\GridSplitter\GridSplitter.bind" />
    <Content Include="SamplePages\FadeHeader\FadeHeaderBehaviorCode.bind" />
    <Content Include="SamplePages\FadeHeader\FadeHeaderBehaviorXaml.bind" />
    <Content Include="SamplePages\ImageCache\ImageCacheXaml.bind" />
    <Content Include="SamplePages\LinkedIn Service\LinkedInCode.bind" />
    <Content Include="SamplePages\Incremental Loading Collection\IncrementalLoadingCollectionCode.bind" />
    <Content Include="SamplePages\ImageCache\ImageCacheCode.bind" />
    <Content Include="SamplePages\DropShadowPanel\DropShadowPanelXaml.bind" />
    <Content Include="SamplePages\LiveTile\LiveTileCodeJavaScript.bind" />
    <Content Include="SamplePages\Toast\ToastCodeJavaScript.bind" />
    <Content Include="SamplePages\Object Storage\ObjectStorageCode.bind" />
    <Content Include="SamplePages\WeatherLiveTileAndToast\WeatherLiveTileAndToastCodeJavaScript.bind" />
    <Content Include="SamplePages\Microsoft Graph Service\MicrosoftGraphCode.bind" />
    <Content Include="SamplePages\BackgroundTaskHelper\BackgroundTaskHelperCode.bind" />
    <Content Include="SamplePages\MasterDetailsView\MasterDetailsView.bind" />
    <Content Include="SamplePages\NetworkHelper\NetworkHelperCode.bind" />
    <Content Include="SamplePages\PrintHelper\PrintHelperCode.bind" />
    <Content Include="SamplePages\SystemInformation\SystemInformationCode.bind" />
    <Content Include="SamplePages\Connected Animations\ConnectedAnimationsCode.bind" />
    <Content Include="SamplePages\ParallaxService\ParallaxPage.bind" />
    <Content Include="SamplePages\Loading\LoadingCode.bind" />
    <Content Include="SamplePages\ReorderGridAnimation\ReorderGrid.bind" />
    <Content Include="SamplePages\Light\LightBehaviorCode.bind" />
    <Content Include="SamplePages\Light\LightBehaviorXaml.bind" />
    <Content Include="SamplePages\TextBoxMask\TextBoxMask.bind" />
    <Content Include="SamplePages\TileControl\TileControl.bind">
      <SubType>Designer</SubType>
    </Content>
    <Content Include="SamplePages\SurfaceDialTextbox\SurfaceDialTextboxCode.bind">
      <SubType>Designer</SubType>
    </Content>
    <Content Include="SamplePages\WrapPanel\WrapPanel.bind" />
    <Content Include="SamplePages\MasterDetailsView\MasterDetailsViewCode.bind" />
    <Content Include="SamplePages\Microsoft Translator Service\MicrosoftTranslatorCode.bind" />
    <Content Include="SamplePages\MarkdownTextBlock\MarkdownTextBlock.bind" />
    <Content Include="SamplePages\MarkdownTextBlock\InitialContent.md" />
    <Content Include="SamplePages\AdvancedCollectionView\AdvancedCollectionView.bind" />
    <Content Include="SamplePages\TextBoxRegex\TextBoxRegex.bind" />
    <Content Include="SamplePages\RadialProgressBar\RadialProgressBarCode.bind" />
    <Content Include="SamplePages\MarkdownTextBlock\MarkdownTextBlockCode.bind" />
    <Content Include="SamplePages\OneDrive Service\OneDriveCode.bind" />
    <Content Include="SamplePages\Analytics\AnalyticsCode.bind" />
    <Content Include="SamplePages\Blur\BlurBehaviorCode.bind" />
    <Content Include="SamplePages\Blur\BlurBehaviorXaml.bind" />
    <Content Include="SamplePages\ViewExtensions\ViewExtensionsCode.bind">
      <SubType>Designer</SubType>
    </Content>
    <Content Include="SamplePages\Carousel\CarouselCode.bind" />
    <Content Include="SamplePages\AlignmentGrid\AlignmentGridXaml.bind" />
    <Content Include="SamplePages\FocusTracker\FocusTrackerXaml.bind" />
    <Content Include="SamplePages\Visual Extensions\VisualExtensionsCode.bind" />
    <Content Include="SamplePages\TextToolbar\TextToolbarCode.bind" />
    <Content Include="SamplePages\BluetoothLEHelper\BluetoothLEHelperCode.bind" />
    <Content Include="SamplePages\OrbitView\OrbitViewXaml.bind" />
    <Content Include="SamplePages\Menu\Menu.bind" />
    <Content Include="SamplePages\InAppNotification\InAppNotificationCode.bind" />
    <Content Include="SamplePages\InAppNotification\InAppNotificationXaml.bind" />
    <Content Include="SamplePages\ListViewExtensions\ListViewExtensionsCode.bind" />
    <Content Include="SamplePages\PullToRefreshListView\PullToRefreshListViewXaml.bind" />
    <Content Include="SamplePages\Implicit Animations\ImplicitAnimationsCode.bind" />
    <Content Include="SamplePages\DispatcherHelper\DispatcherHelperCode.bind" />
    <Content Include="SamplePages\TextToolbar\TextToolbar.bind" />
    <Content Include="SamplePages\DockPanel\DockPanel.bind">
      <SubType>Designer</SubType>
    </Content>
    <Content Include="SamplePages\UniformGrid\UniformGridXaml.bind" />
    <Content Include="SamplePages\HeaderedItemsControl\HeaderedItemsControlXaml.bind" />
    <Content Include="SamplePages\HeaderedContentControl\HeaderedContentControlXaml.bind" />
    <Content Include="SamplePages\Mouse\MouseCursorPage.bind" />
    <Content Include="SamplePages\FrameworkElementExtensions\FrameworkElementExtensionsCode.bind">
      <SubType>Designer</SubType>
    </Content>
    <Content Include="SamplePages\StaggeredPanel\StaggeredPanel.bind" />
    <Content Include="SamplePages\NavigationViewStyles\NavigationViewStylesXaml.bind">
      <SubType>Designer</SubType>
    </Content>
    <Content Include="SamplePages\BackdropBlurBrush\BackdropBlurBrushXaml.bind" />
    <Content Include="SamplePages\BackdropInvertBrush\BackdropInvertBrushXaml.bind" />
    <Content Include="SamplePages\BackdropGammaTransferBrush\BackdropGammaTransferBrushXaml.bind">
      <SubType>Designer</SubType>
    </Content>
    <Content Include="SamplePages\BackdropSepiaBrush\BackdropSepiaBrushXaml.bind">
      <SubType>Designer</SubType>
    </Content>
    <Content Include="SamplePages\BackdropSaturationBrush\BackdropSaturationBrushXaml.bind" />
    <Content Include="SamplePages\ImageBlendBrush\ImageBlendBrushXaml.bind" />
    <Content Include="SamplePages\RadialGradientBrush\RadialGradientBrushXaml.bind">
      <SubType>Designer</SubType>
    </Content>
    <Content Include="SamplePages\CameraPreview\CameraPreviewCode.bind" />
    <Content Include="SamplePages\CameraHelper\CameraHelperCode.bind" />
    <Content Include="SamplePages\LayoutTransformControl\LayoutTransformControlXaml.bind" />
    <Content Include="SamplePages\GazeTracing\GazeTracingXaml.bind">
      <SubType>Designer</SubType>
    </Content>
    <Content Include="SamplePages\PrintHelper\PrintHelperXaml.bind">
      <SubType>Designer</SubType>
    </Content>
    <Content Include="SamplePages\CameraPreview\CameraPreviewXaml.bind" />
    <Content Include="SamplePages\AadLogin\AadLoginCode.bind" />
    <Content Include="SamplePages\AadLogin\AadLoginXaml.bind" />
    <Content Include="SamplePages\PeoplePicker\PeoplePickerXaml.bind" />
    <Content Include="SamplePages\ProfileCard\ProfileCardXaml.bind" />
    <Content Include="SamplePages\SharePointFileList\SharePointFileListCode.bind" />
    <Content Include="SamplePages\SharePointFileList\SharePointFileListXaml.bind" />
    <Content Include="SamplePages\GazeInteraction\GazeInteractionXaml.bind">
      <SubType>Designer</SubType>
    </Content>
    <Content Include="SamplePages\GazeInteraction\GazeInteractionCode.bind" />
    <Content Include="SamplePages\GazeTracing\GazeTracingCode.bind" />
    <Content Include="SamplePages\InfiniteCanvas\InfiniteCanvas.bind" />
    <Content Include="SamplePages\DataGrid\DataGridCode.bind" />
  </ItemGroup>
  <ItemGroup>
    <Compile Include="App.xaml.cs">
      <DependentUpon>App.xaml</DependentUpon>
    </Compile>
    <Compile Include="Common\ISampleNavigation.cs" />
    <Compile Include="Common\DoubleTopThicknessConverter.cs" />
    <Compile Include="Common\ThicknessConverter.cs" />
    <Compile Include="Common\XAMLHelper.cs" />
    <Compile Include="Common\AnalyticsVersionInfoExtensions.cs" />
    <Compile Include="Common\BoolStringConverter.cs" />
    <Compile Include="Common\Constants.cs" />
    <Compile Include="Common\DelegateCommand{T}.cs" />
    <Compile Include="Common\TimeSpanConverter.cs" />
    <Compile Include="Common\EnumConverter.cs" />
    <Compile Include="Common\ListViewHoverScroll.cs" />
    <Compile Include="Common\SampleCommand.cs" />
    <Compile Include="Common\SolidColorBrushConverter.cs" />
    <Compile Include="Common\DelegateCommand.cs" />
    <Compile Include="Common\Tools.cs" />
    <Compile Include="Controls\AadAuthControl.xaml.cs">
      <DependentUpon>AadAuthControl.xaml</DependentUpon>
    </Compile>
    <Compile Include="Controls\ExtendedHamburgerMenu.cs" />
    <Compile Include="Controls\SampleAppMarkdownRenderer.cs" />
<<<<<<< HEAD
    <Compile Include="Controls\XamlCodeEditor.xaml.cs">
      <DependentUpon>XamlCodeEditor.xaml</DependentUpon>
    </Compile>
=======
    <Compile Include="Data\DataGridDataItem.cs" />
    <Compile Include="Data\DataGridDataSource.cs" />
>>>>>>> 530e1c9c
    <Compile Include="Data\GitHub.cs" />
    <Compile Include="Controls\XamlExceptionRange.cs" />
    <Compile Include="Controls\XamlRenderService.cs" />
    <Compile Include="Data\PhotoDataItemWithDimension.cs" />
    <Compile Include="Models\Email.cs" />
    <Compile Include="Models\GitHubRelease.cs" />
    <Compile Include="Models\LandingPageLinks.cs" />
    <Compile Include="Models\LandingPageResource.cs" />
    <Compile Include="Models\LandingPageLink.cs" />
    <Compile Include="Models\PaneState.cs" />
    <Compile Include="SamplePages\UniformGrid\UniformGridPage.xaml.cs">
      <DependentUpon>UniformGridPage.xaml</DependentUpon>
    </Compile>
    <Compile Include="Models\PropertyDescriptor\ThicknessPropertyOptions.cs" />
    <Compile Include="Models\ThemeChangedArgs.cs" />
    <Compile Include="Pages\SampleController.xaml.cs">
      <DependentUpon>SampleController.xaml</DependentUpon>
    </Compile>
    <Compile Include="SamplePages\PeoplePicker\PeoplePickerPage.xaml.cs">
      <DependentUpon>PeoplePickerPage.xaml</DependentUpon>
    </Compile>
    <Compile Include="SamplePages\ProfileCard\ProfileCardPage.xaml.cs">
      <DependentUpon>ProfileCardPage.xaml</DependentUpon>
    </Compile>
    <Compile Include="SamplePages\AdvancedCollectionView\AdvancedCollectionViewPage.xaml.cs">
      <DependentUpon>AdvancedCollectionViewPage.xaml</DependentUpon>
    </Compile>
    <Compile Include="SamplePages\BackdropGammaTransferBrush\BackdropGammaTransferBrushPage.xaml.cs">
      <DependentUpon>BackdropGammaTransferBrushPage.xaml</DependentUpon>
    </Compile>
    <Compile Include="SamplePages\BackdropInvertBrush\BackdropInvertBrushPage.xaml.cs">
      <DependentUpon>BackdropInvertBrushPage.xaml</DependentUpon>
    </Compile>
    <Compile Include="SamplePages\BackdropSaturationBrush\BackdropSaturationBrushPage.xaml.cs">
      <DependentUpon>BackdropSaturationBrushPage.xaml</DependentUpon>
    </Compile>
    <Compile Include="SamplePages\BackdropSepiaBrush\BackdropSepiaBrushPage.xaml.cs">
      <DependentUpon>BackdropSepiaBrushPage.xaml</DependentUpon>
    </Compile>
    <Compile Include="SamplePages\BluetoothLEHelper\BluetoothLEHelperPage.xaml.cs">
      <DependentUpon>BluetoothLEHelperPage.xaml</DependentUpon>
    </Compile>
    <Compile Include="Common\IXamlRenderListener.cs" />
    <Compile Include="SamplePages\CameraPreview\CameraPreviewPage.xaml.cs">
      <DependentUpon>CameraPreviewPage.xaml</DependentUpon>
    </Compile>
    <Compile Include="SamplePages\CameraHelper\CameraHelperPage.xaml.cs">
      <DependentUpon>CameraHelperPage.xaml</DependentUpon>
    </Compile>
    <Compile Include="SamplePages\Connected Animations\ConnectedAnimationsPage.xaml.cs">
      <DependentUpon>ConnectedAnimationsPage.xaml</DependentUpon>
    </Compile>
    <Compile Include="SamplePages\Connected Animations\Pages\FirstPage.xaml.cs">
      <DependentUpon>FirstPage.xaml</DependentUpon>
    </Compile>
    <Compile Include="SamplePages\Connected Animations\Pages\SecondPage.xaml.cs">
      <DependentUpon>SecondPage.xaml</DependentUpon>
    </Compile>
    <Compile Include="SamplePages\Connected Animations\Pages\ThirdPage.xaml.cs">
      <DependentUpon>ThirdPage.xaml</DependentUpon>
    </Compile>
    <Compile Include="SamplePages\BackdropBlurBrush\BackdropBlurBrushPage.xaml.cs">
      <DependentUpon>BackdropBlurBrushPage.xaml</DependentUpon>
    </Compile>
    <Compile Include="SamplePages\AadLogin\AadLoginPage.xaml.cs">
      <DependentUpon>AadLoginPage.xaml</DependentUpon>
    </Compile>
    <Compile Include="SamplePages\DataGrid\DataGridPage.xaml.cs">
      <DependentUpon>DataGridPage.xaml</DependentUpon>
    </Compile>
    <Compile Include="SamplePages\FrameworkElementExtensions\FrameworkElementExtensionsPage.xaml.cs" />
    <Compile Include="SamplePages\GazeInteraction\GazeInteractionPage.xaml.cs">
      <DependentUpon>GazeInteractionPage.xaml</DependentUpon>
    </Compile>
    <Compile Include="SamplePages\GazeTracing\GazeTracingPage.xaml.cs">
      <DependentUpon>GazeTracingPage.xaml</DependentUpon>
    </Compile>
    <Compile Include="SamplePages\ImageBlendBrush\ImageBlendBrushPage.xaml.cs">
      <DependentUpon>ImageBlendBrushPage.xaml</DependentUpon>
    </Compile>
    <Compile Include="SamplePages\Implicit Animations\ImplicitAnimationsPage.xaml.cs">
      <DependentUpon>ImplicitAnimationsPage.xaml</DependentUpon>
    </Compile>
    <Compile Include="SamplePages\DockPanel\DockPanelPage.xaml.cs">
      <DependentUpon>DockPanelPage.xaml</DependentUpon>
    </Compile>
    <Compile Include="SamplePages\HeaderedContentControl\HeaderedContentControlPage.xaml.cs">
      <DependentUpon>HeaderedContentControlPage.xaml</DependentUpon>
    </Compile>
    <Compile Include="SamplePages\HeaderedItemsControl\HeaderedItemsControlPage.xaml.cs">
      <DependentUpon>HeaderedItemsControlPage.xaml</DependentUpon>
    </Compile>
    <Compile Include="SamplePages\InAppNotification\InAppNotificationPage.xaml.cs">
      <DependentUpon>InAppNotificationPage.xaml</DependentUpon>
    </Compile>
    <Compile Include="SamplePages\LayoutTransformControl\LayoutTransformControlPage.xaml.cs">
      <DependentUpon>LayoutTransformControlPage.xaml</DependentUpon>
    </Compile>
    <Compile Include="SamplePages\InfiniteCanvas\InfiniteCanvasPage.xaml.cs">
      <DependentUpon>InfiniteCanvasPage.xaml</DependentUpon>
    </Compile>
    <Compile Include="SamplePages\ListViewExtensions\ListViewExtensionsPage.xaml.cs">
      <DependentUpon>ListViewExtensionsPage.xaml</DependentUpon>
    </Compile>
    <Compile Include="SamplePages\MarkdownParser\MarkdownParserPage.xaml.cs">
      <DependentUpon>MarkdownParserPage.xaml</DependentUpon>
    </Compile>
    <Compile Include="SamplePages\Menu\Commands\VsCommands.cs" />
    <Compile Include="SamplePages\Menu\MenuPage.xaml.cs">
      <DependentUpon>MenuPage.xaml</DependentUpon>
    </Compile>
    <Compile Include="SamplePages\Mouse\MouseCursorPage.xaml.cs">
      <DependentUpon>MouseCursorPage.xaml</DependentUpon>
    </Compile>
    <Compile Include="SamplePages\NavigationViewStyles\NavigationViewStylesPage.xaml.cs">
      <DependentUpon>NavigationViewStylesPage.xaml</DependentUpon>
    </Compile>
    <Compile Include="SamplePages\NetworkHelper\NetworkHelperPage.xaml.cs">
      <DependentUpon>NetworkHelperPage.xaml</DependentUpon>
    </Compile>
    <Compile Include="SamplePages\FocusTracker\FocusTrackerPage.xaml.cs">
      <DependentUpon>FocusTrackerPage.xaml</DependentUpon>
    </Compile>
    <Compile Include="SamplePages\BackgroundTaskHelper\TestBackgroundTask.cs" />
    <Compile Include="SamplePages\RssParser\RssParserPage.xaml.cs">
      <DependentUpon>RssParserPage.xaml</DependentUpon>
    </Compile>
    <Compile Include="SamplePages\RadialGradientBrush\RadialGradientBrushPage.xaml.cs">
      <DependentUpon>RadialGradientBrushPage.xaml</DependentUpon>
    </Compile>
    <Compile Include="SamplePages\ScrollViewerExtensions\ScrollViewerExtensionsPage.xaml.cs">
      <DependentUpon>ScrollViewerExtensionsPage.xaml</DependentUpon>
    </Compile>
    <Compile Include="SamplePages\SharePointFileList\SharePointFileListPage.xaml.cs">
      <DependentUpon>SharePointFileListPage.xaml</DependentUpon>
    </Compile>
    <Compile Include="SamplePages\StaggeredPanel\StaggeredPanelPage.xaml.cs">
      <DependentUpon>StaggeredPanelPage.xaml</DependentUpon>
    </Compile>
    <Compile Include="SamplePages\StringExtensions\StringExtensionsPage.xaml.cs">
      <DependentUpon>StringExtensionsPage.xaml</DependentUpon>
    </Compile>
    <Compile Include="SamplePages\TextToolbar\SampleFormatter.cs" />
    <Compile Include="SamplePages\TextToolbar\TextToolbarPage.xaml.cs">
      <DependentUpon>TextToolbarPage.xaml</DependentUpon>
    </Compile>
    <Compile Include="SamplePages\OrbitView\OrbitViewPage.xaml.cs">
      <DependentUpon>OrbitViewPage.xaml</DependentUpon>
    </Compile>
    <Compile Include="SamplePages\ThemeListener\ThemeListenerPage.xaml.cs">
      <DependentUpon>ThemeListenerPage.xaml</DependentUpon>
    </Compile>
    <Compile Include="SamplePages\ViewExtensions\ViewExtensionsPage.xaml.cs">
      <DependentUpon>ViewExtensionsPage.xaml</DependentUpon>
    </Compile>
    <Compile Include="SamplePages\Carousel\CarouselPage.xaml.cs">
      <DependentUpon>CarouselPage.xaml</DependentUpon>
    </Compile>
    <Compile Include="SamplePages\BackgroundTaskHelper\BackgroundTaskHelperPage.xaml.cs">
      <DependentUpon>BackgroundTaskHelperPage.xaml</DependentUpon>
    </Compile>
    <Compile Include="SamplePages\DispatcherHelper\DispatcherHelperPage.xaml.cs">
      <DependentUpon>DispatcherHelperPage.xaml</DependentUpon>
    </Compile>
    <Compile Include="SamplePages\DropShadowPanel\DropShadowPanelPage.xaml.cs">
      <DependentUpon>DropShadowPanelPage.xaml</DependentUpon>
    </Compile>
    <Compile Include="SamplePages\Expander\ExpanderPage.xaml.cs">
      <DependentUpon>ExpanderPage.xaml</DependentUpon>
    </Compile>
    <Compile Include="SamplePages\Facebook Service\FacebookPhotoTemplateSelector.cs" />
    <Compile Include="Controls\CodeRenderer.cs" />
    <Compile Include="Controls\PropertyControl.xaml.cs">
      <DependentUpon>PropertyControl.xaml</DependentUpon>
    </Compile>
    <Compile Include="Data\PhotoDataItem.cs" />
    <Compile Include="Data\PhotosDataSource.cs" />
    <Compile Include="Models\Item.cs" />
    <Compile Include="Models\PropertyDescriptor\SliderPropertyOptions.cs" />
    <Compile Include="Models\PropertyDescriptor\ValueHolder.cs" />
    <Compile Include="Models\PropertyDescriptor\PropertyOptions.cs" />
    <Compile Include="Models\PropertyDescriptor\PropertyKind.cs" />
    <Compile Include="Models\PropertyDescriptor\PropertyDescriptor.cs" />
    <Compile Include="Common\BindableBase.cs" />
    <Compile Include="SamplePages\Bing Service\BingPage.xaml.cs">
      <DependentUpon>BingPage.xaml</DependentUpon>
    </Compile>
    <Compile Include="SamplePages\BladeView\BladePage.xaml.cs">
      <DependentUpon>BladePage.xaml</DependentUpon>
    </Compile>
    <Compile Include="SamplePages\Blur\BlurBehaviorPage.xaml.cs">
      <DependentUpon>BlurBehaviorPage.xaml</DependentUpon>
    </Compile>
    <Compile Include="SamplePages\AlignmentGrid\AlignmentGridPage.xaml.cs">
      <DependentUpon>AlignmentGridPage.xaml</DependentUpon>
    </Compile>
    <Compile Include="SamplePages\MarkdownTextBlock\MarkdownTextBlockPage.xaml.cs">
      <DependentUpon>MarkdownTextBlockPage.xaml</DependentUpon>
    </Compile>
    <Compile Include="SamplePages\Microsoft Translator Service\MicrosoftTranslatorPage.xaml.cs">
      <DependentUpon>MicrosoftTranslatorPage.xaml</DependentUpon>
    </Compile>
    <Compile Include="SamplePages\OneDrive Service\OneDriveDataTemplateSelector.cs" />
    <Compile Include="SamplePages\OneDrive Service\FoldersPickerControl.xaml.cs">
      <DependentUpon>FoldersPickerControl.xaml</DependentUpon>
    </Compile>
    <Compile Include="SamplePages\OneDrive Service\OneDrivePage.xaml.cs">
      <DependentUpon>OneDrivePage.xaml</DependentUpon>
    </Compile>
    <Compile Include="SamplePages\OneDrive Service\OneDriveSampleHelpers.cs" />
    <Compile Include="SamplePages\Saturation\SaturationBehaviorPage.xaml.cs">
      <DependentUpon>SaturationBehaviorPage.xaml</DependentUpon>
    </Compile>
    <Compile Include="SamplePages\TileControl\TileControlPage.xaml.cs">
      <DependentUpon>TileControlPage.xaml</DependentUpon>
    </Compile>
    <Compile Include="SamplePages\RadialProgressBar\RadialProgressBarPage.xaml.cs">
      <DependentUpon>RadialProgressBarPage.xaml</DependentUpon>
    </Compile>
    <Compile Include="SamplePages\ScrollHeader\ScrollHeaderPage.xaml.cs">
      <DependentUpon>ScrollHeaderPage.xaml</DependentUpon>
    </Compile>
    <Compile Include="SamplePages\GridSplitter\GridSplitterPage.xaml.cs">
      <DependentUpon>GridSplitterPage.xaml</DependentUpon>
    </Compile>
    <Compile Include="SamplePages\FadeHeader\FadeHeaderBehaviorPage.xaml.cs">
      <DependentUpon>FadeHeaderBehaviorPage.xaml</DependentUpon>
    </Compile>
    <Compile Include="SamplePages\Incremental Loading Collection\IncrementalLoadingCollectionPage.xaml.cs">
      <DependentUpon>IncrementalLoadingCollectionPage.xaml</DependentUpon>
    </Compile>
    <Compile Include="SamplePages\Incremental Loading Collection\PeopleSource.cs" />
    <Compile Include="SamplePages\Incremental Loading Collection\Person.cs" />
    <Compile Include="SamplePages\Light\LightBehaviorPage.xaml.cs">
      <DependentUpon>LightBehaviorPage.xaml</DependentUpon>
    </Compile>
    <Compile Include="SamplePages\LinkedIn Service\LinkedInPage.xaml.cs">
      <DependentUpon>LinkedInPage.xaml</DependentUpon>
    </Compile>
    <Compile Include="SamplePages\Loading\LoadingPage.xaml.cs">
      <DependentUpon>LoadingPage.xaml</DependentUpon>
    </Compile>
    <Compile Include="SamplePages\MasterDetailsView\MasterDetailsViewPage.xaml.cs">
      <DependentUpon>MasterDetailsViewPage.xaml</DependentUpon>
    </Compile>
    <Compile Include="SamplePages\Microsoft Graph Service\MicrosoftGraphPage.xaml.cs">
      <DependentUpon>MicrosoftGraphPage.xaml</DependentUpon>
    </Compile>
    <Compile Include="SamplePages\Microsoft Graph Service\MicrosoftGraphSource.cs" />
    <Compile Include="SamplePages\Microsoft Graph Service\MicrosoftGraphUIExtensions.cs" />
    <Compile Include="SamplePages\Microsoft Graph Service\SendMessageContentDialog.xaml.cs">
      <DependentUpon>SendMessageContentDialog.xaml</DependentUpon>
    </Compile>
    <Compile Include="SamplePages\ImageCache\ImageCachePage.xaml.cs">
      <DependentUpon>ImageCachePage.xaml</DependentUpon>
    </Compile>
    <Compile Include="SamplePages\ParallaxService\ParallaxPage.xaml.cs">
      <DependentUpon>ParallaxPage.xaml</DependentUpon>
    </Compile>
    <Compile Include="SamplePages\PrintHelper\PrintHelperPage.xaml.cs">
      <DependentUpon>PrintHelperPage.xaml</DependentUpon>
    </Compile>
    <Compile Include="SamplePages\ReorderGridAnimation\ReorderGridPage.xaml.cs">
      <DependentUpon>ReorderGridPage.xaml</DependentUpon>
    </Compile>
    <Compile Include="SamplePages\RotatorTile\RotatorTilePage.xaml.cs">
      <DependentUpon>RotatorTilePage.xaml</DependentUpon>
    </Compile>
    <Compile Include="SamplePages\LiveTile\LiveTilePage.xaml.cs">
      <DependentUpon>LiveTilePage.xaml</DependentUpon>
    </Compile>
    <Compile Include="SamplePages\Object Storage\ObjectStoragePage.xaml.cs">
      <DependentUpon>ObjectStoragePage.xaml</DependentUpon>
    </Compile>
    <Compile Include="SamplePages\SurfaceDialTextbox\SurfaceDialTextboxPage.xaml.cs">
      <DependentUpon>SurfaceDialTextboxPage.xaml</DependentUpon>
    </Compile>
    <Compile Include="SamplePages\SystemInformation\SystemInformationPage.xaml.cs">
      <DependentUpon>SystemInformationPage.xaml</DependentUpon>
    </Compile>
    <Compile Include="SamplePages\TextBoxMask\TextBoxMaskPage.xaml.cs">
      <DependentUpon>TextBoxMaskPage.xaml</DependentUpon>
    </Compile>
    <Compile Include="SamplePages\TextBoxRegex\TextBoxRegexPage.xaml.cs">
      <DependentUpon>TextBoxRegexPage.xaml</DependentUpon>
    </Compile>
    <Compile Include="SamplePages\Toast\ToastPage.xaml.cs">
      <DependentUpon>ToastPage.xaml</DependentUpon>
    </Compile>
    <Compile Include="SamplePages\Twitter Service\TwitterPage.xaml.cs">
      <DependentUpon>TwitterPage.xaml</DependentUpon>
    </Compile>
    <Compile Include="SamplePages\Offset\OffsetBehaviorPage.xaml.cs">
      <DependentUpon>OffsetBehaviorPage.xaml</DependentUpon>
    </Compile>
    <Compile Include="SamplePages\Fade\FadeBehaviorPage.xaml.cs">
      <DependentUpon>FadeBehaviorPage.xaml</DependentUpon>
    </Compile>
    <Compile Include="SamplePages\Facebook Service\FacebookPage.xaml.cs">
      <DependentUpon>FacebookPage.xaml</DependentUpon>
    </Compile>
    <Compile Include="SamplePages\HamburgerMenu\HamburgerMenuPage.xaml.cs">
      <DependentUpon>HamburgerMenuPage.xaml</DependentUpon>
    </Compile>
    <Compile Include="SamplePages\HeaderedTextBlock\HeaderedTextBlockPage.xaml.cs">
      <DependentUpon>HeaderedTextBlockPage.xaml</DependentUpon>
    </Compile>
    <Compile Include="SamplePages\ImageEx\ImageExPage.xaml.cs">
      <DependentUpon>ImageExPage.xaml</DependentUpon>
    </Compile>
    <Compile Include="SamplePages\Twitter Service\TwitterTemplateSelector.cs" />
    <Compile Include="SamplePages\Visual Extensions\VisualExtensionsPage.xaml.cs">
      <DependentUpon>VisualExtensionsPage.xaml</DependentUpon>
    </Compile>
    <Compile Include="SamplePages\WeatherLiveTileAndToast\WeatherLiveTileAndToastPage.xaml.cs">
      <DependentUpon>WeatherLiveTileAndToastPage.xaml</DependentUpon>
    </Compile>
    <Compile Include="SamplePages\PullToRefreshListView\PullToRefreshListViewPage.xaml.cs">
      <DependentUpon>PullToRefreshListViewPage.xaml</DependentUpon>
    </Compile>
    <Compile Include="SamplePages\Rotate\RotateBehaviorPage.xaml.cs">
      <DependentUpon>RotateBehaviorPage.xaml</DependentUpon>
    </Compile>
    <Compile Include="SamplePages\Scale\ScaleBehaviorPage.xaml.cs">
      <DependentUpon>ScaleBehaviorPage.xaml</DependentUpon>
    </Compile>
    <Compile Include="SamplePages\SlidableListItem\SlidableListItemPage.xaml.cs">
      <DependentUpon>SlidableListItemPage.xaml</DependentUpon>
    </Compile>
    <Compile Include="SamplePages\RadialGauge\RadialGaugePage.xaml.cs">
      <DependentUpon>RadialGaugePage.xaml</DependentUpon>
    </Compile>
    <Compile Include="SamplePages\RangeSelector\RangeSelectorPage.xaml.cs">
      <DependentUpon>RangeSelectorPage.xaml</DependentUpon>
    </Compile>
    <Compile Include="SamplePages\WrapPanel\WrapPanelPage.xaml.cs">
      <DependentUpon>WrapPanelPage.xaml</DependentUpon>
    </Compile>
    <Compile Include="Shell.xaml.cs">
      <DependentUpon>Shell.xaml</DependentUpon>
    </Compile>
    <Compile Include="Models\Option.cs" />
    <Compile Include="Models\SampleCategory.cs" />
    <Compile Include="Models\Sample.cs" />
    <Compile Include="Models\Samples.cs" />
    <Compile Include="Pages\About.xaml.cs">
      <DependentUpon>About.xaml</DependentUpon>
    </Compile>
    <Compile Include="SamplePages\AdaptiveGridView\AdaptiveGridViewPage.xaml.cs">
      <DependentUpon>AdaptiveGridViewPage.xaml</DependentUpon>
    </Compile>
    <Compile Include="Properties\AssemblyInfo.cs" />
    <Compile Include="Styles\ThemeInjector.cs" />
    <Compile Include="TrackingManager.cs" />
  </ItemGroup>
  <ItemGroup>
    <AppxManifest Include="Package.appxmanifest">
      <SubType>Designer</SubType>
    </AppxManifest>
    <None Include="Microsoft.Toolkit.Uwp.SampleApp_TemporaryKey.pfx" />
  </ItemGroup>
  <ItemGroup>
    <Content Include="Properties\Default.rd.xml" />
  </ItemGroup>
  <ItemGroup>
    <ApplicationDefinition Include="App.xaml">
      <Generator>MSBuild:Compile</Generator>
      <SubType>Designer</SubType>
    </ApplicationDefinition>
    <Page Include="Controls\CodeRenderer.xaml">
      <Generator>MSBuild:Compile</Generator>
      <SubType>Designer</SubType>
    </Page>
    <Page Include="Controls\ExtendedHamburgerMenu.xaml">
      <Generator>MSBuild:Compile</Generator>
      <SubType>Designer</SubType>
      <CopyToOutputDirectory>PreserveNewest</CopyToOutputDirectory>
    </Page>
    <Page Include="Controls\AadAuthControl.xaml">
      <SubType>Designer</SubType>
      <Generator>MSBuild:Compile</Generator>
    </Page>
    <Page Include="Controls\PropertyControl.xaml">
      <SubType>Designer</SubType>
      <Generator>MSBuild:Compile</Generator>
    </Page>
    <Page Include="Controls\XamlCodeEditor.xaml">
      <SubType>Designer</SubType>
      <Generator>MSBuild:Compile</Generator>
    </Page>
    <Page Include="Pages\SampleController.xaml">
      <SubType>Designer</SubType>
      <Generator>MSBuild:Compile</Generator>
    </Page>
    <Page Include="SamplePages\PeoplePicker\PeoplePickerPage.xaml">
      <Generator>MSBuild:Compile</Generator>
      <SubType>Designer</SubType>
    </Page>
    <Page Include="SamplePages\ProfileCard\ProfileCardPage.xaml">
      <Generator>MSBuild:Compile</Generator>
      <SubType>Designer</SubType>
    </Page>
    <Page Include="SamplePages\BackdropGammaTransferBrush\BackdropGammaTransferBrushPage.xaml">
      <Generator>MSBuild:Compile</Generator>
      <SubType>Designer</SubType>
    </Page>
    <Page Include="SamplePages\BackdropInvertBrush\BackdropInvertBrushPage.xaml">
      <Generator>MSBuild:Compile</Generator>
      <SubType>Designer</SubType>
    </Page>
    <Page Include="SamplePages\BackdropSaturationBrush\BackdropSaturationBrushPage.xaml">
      <Generator>MSBuild:Compile</Generator>
      <SubType>Designer</SubType>
    </Page>
    <Page Include="SamplePages\BackdropSepiaBrush\BackdropSepiaBrushPage.xaml">
      <Generator>MSBuild:Compile</Generator>
      <SubType>Designer</SubType>
    </Page>
    <Page Include="SamplePages\CameraPreview\CameraPreviewPage.xaml">
      <Generator>MSBuild:Compile</Generator>
      <SubType>Designer</SubType>
    </Page>
    <Page Include="SamplePages\CameraHelper\CameraHelperPage.xaml">
      <Generator>MSBuild:Compile</Generator>
      <SubType>Designer</SubType>
    </Page>
    <Page Include="SamplePages\UniformGrid\UniformGridPage.xaml">
      <Generator>MSBuild:Compile</Generator>
      <SubType>Designer</SubType>
    </Page>
    <Page Include="SamplePages\Carousel\CarouselPage.xaml">
      <Generator>MSBuild:Compile</Generator>
      <SubType>Designer</SubType>
    </Page>
    <Page Include="SamplePages\AdvancedCollectionView\AdvancedCollectionViewPage.xaml">
      <SubType>Designer</SubType>
      <Generator>MSBuild:Compile</Generator>
    </Page>
    <Page Include="SamplePages\BluetoothLEHelper\BluetoothLEHelperPage.xaml">
      <SubType>Designer</SubType>
      <Generator>MSBuild:Compile</Generator>
    </Page>
    <Page Include="SamplePages\Connected Animations\ConnectedAnimationsPage.xaml">
      <SubType>Designer</SubType>
      <Generator>MSBuild:Compile</Generator>
    </Page>
    <Page Include="SamplePages\Connected Animations\Pages\FirstPage.xaml">
      <Generator>MSBuild:Compile</Generator>
      <SubType>Designer</SubType>
    </Page>
    <Page Include="SamplePages\Connected Animations\Pages\SecondPage.xaml">
      <Generator>MSBuild:Compile</Generator>
      <SubType>Designer</SubType>
    </Page>
    <Page Include="SamplePages\Connected Animations\Pages\ThirdPage.xaml">
      <Generator>MSBuild:Compile</Generator>
      <SubType>Designer</SubType>
    </Page>
    <Page Include="SamplePages\DataGrid\DataGridPage.xaml">
      <SubType>Designer</SubType>
      <Generator>MSBuild:Compile</Generator>
    </Page>
    <Page Include="SamplePages\DockPanel\DockPanelPage.xaml">
      <SubType>Designer</SubType>
      <Generator>MSBuild:Compile</Generator>
    </Page>
    <Page Include="SamplePages\BackdropBlurBrush\BackdropBlurBrushPage.xaml">
      <Generator>MSBuild:Compile</Generator>
      <SubType>Designer</SubType>
    </Page>
    <Page Include="SamplePages\AadLogin\AadLoginPage.xaml">
      <Generator>MSBuild:Compile</Generator>
      <SubType>Designer</SubType>
    </Page>
    <Page Include="SamplePages\FocusTracker\FocusTrackerPage.xaml">
      <Generator>MSBuild:Compile</Generator>
      <SubType>Designer</SubType>
    </Page>
    <Page Include="SamplePages\FrameworkElementExtensions\FrameworkElementExtensionsPage.xaml">
      <Generator>MSBuild:Compile</Generator>
      <SubType>Designer</SubType>
    </Page>
    <Page Include="SamplePages\GazeInteraction\GazeInteractionPage.xaml">
      <Generator>MSBuild:Compile</Generator>
      <SubType>Designer</SubType>
    </Page>
    <Page Include="SamplePages\GazeTracing\GazeTracingPage.xaml">
      <SubType>Designer</SubType>
      <Generator>MSBuild:Compile</Generator>
    </Page>
    <Page Include="SamplePages\HeaderedContentControl\HeaderedContentControlPage.xaml">
      <SubType>Designer</SubType>
      <Generator>MSBuild:Compile</Generator>
    </Page>
    <Page Include="SamplePages\HeaderedItemsControl\HeaderedItemsControlPage.xaml">
      <SubType>Designer</SubType>
      <Generator>MSBuild:Compile</Generator>
    </Page>
    <Page Include="SamplePages\ImageBlendBrush\ImageBlendBrushPage.xaml">
      <Generator>MSBuild:Compile</Generator>
      <SubType>Designer</SubType>
    </Page>
    <Page Include="SamplePages\Implicit Animations\ImplicitAnimationsPage.xaml">
      <SubType>Designer</SubType>
      <Generator>MSBuild:Compile</Generator>
    </Page>
    <Page Include="SamplePages\InAppNotification\InAppNotificationPage.xaml">
      <SubType>Designer</SubType>
      <Generator>MSBuild:Compile</Generator>
    </Page>
    <Page Include="SamplePages\LayoutTransformControl\LayoutTransformControlPage.xaml">
      <SubType>Designer</SubType>
      <Generator>MSBuild:Compile</Generator>
    </Page>
    <Page Include="SamplePages\InfiniteCanvas\InfiniteCanvasPage.xaml">
      <SubType>Designer</SubType>
      <Generator>MSBuild:Compile</Generator>
    </Page>
    <Page Include="SamplePages\MarkdownParser\MarkdownParserPage.xaml">
      <SubType>Designer</SubType>
      <Generator>MSBuild:Compile</Generator>
    </Page>
    <Page Include="SamplePages\Mouse\MouseCursorPage.xaml">
      <Generator>MSBuild:Compile</Generator>
      <SubType>Designer</SubType>
    </Page>
    <Page Include="SamplePages\NavigationViewStyles\NavigationViewStylesPage.xaml">
      <Generator>MSBuild:Compile</Generator>
      <SubType>Designer</SubType>
    </Page>
    <Page Include="SamplePages\RadialGradientBrush\RadialGradientBrushPage.xaml">
      <Generator>MSBuild:Compile</Generator>
      <SubType>Designer</SubType>
    </Page>
    <Page Include="SamplePages\RssParser\RssParserPage.xaml">
      <SubType>Designer</SubType>
      <Generator>MSBuild:Compile</Generator>
    </Page>
    <Page Include="SamplePages\ScrollViewerExtensions\ScrollViewerExtensionsPage.xaml">
      <SubType>Designer</SubType>
      <Generator>MSBuild:Compile</Generator>
    </Page>
    <Page Include="SamplePages\SharePointFileList\SharePointFileListPage.xaml">
      <Generator>MSBuild:Compile</Generator>
      <SubType>Designer</SubType>
    </Page>
    <Page Include="SamplePages\StaggeredPanel\StaggeredPanelPage.xaml">
      <SubType>Designer</SubType>
      <Generator>MSBuild:Compile</Generator>
    </Page>
    <Page Include="SamplePages\StringExtensions\StringExtensionsPage.xaml">
      <SubType>Designer</SubType>
      <Generator>MSBuild:Compile</Generator>
    </Page>
    <Page Include="SamplePages\TextToolbar\TextToolbarPage.xaml">
      <Generator>MSBuild:Compile</Generator>
      <SubType>Designer</SubType>
    </Page>
    <Page Include="SamplePages\ListViewExtensions\ListViewExtensionsPage.xaml">
      <SubType>Designer</SubType>
      <Generator>MSBuild:Compile</Generator>
    </Page>
    <Page Include="SamplePages\Menu\MenuPage.xaml">
      <Generator>MSBuild:Compile</Generator>
      <SubType>Designer</SubType>
    </Page>
    <Page Include="SamplePages\OrbitView\OrbitViewPage.xaml">
      <SubType>Designer</SubType>
      <Generator>MSBuild:Compile</Generator>
    </Page>
    <Page Include="SamplePages\ThemeListener\ThemeListenerPage.xaml">
      <SubType>Designer</SubType>
      <Generator>MSBuild:Compile</Generator>
    </Page>
    <Page Include="SamplePages\ViewExtensions\ViewExtensionsPage.xaml">
      <Generator>MSBuild:Compile</Generator>
      <SubType>Designer</SubType>
    </Page>
    <Page Include="SamplePages\NetworkHelper\NetworkHelperPage.xaml">
      <Generator>MSBuild:Compile</Generator>
      <SubType>Designer</SubType>
    </Page>
    <Page Include="SamplePages\BackgroundTaskHelper\BackgroundTaskHelperPage.xaml">
      <SubType>Designer</SubType>
      <Generator>MSBuild:Compile</Generator>
    </Page>
    <Page Include="SamplePages\DispatcherHelper\DispatcherHelperPage.xaml">
      <SubType>Designer</SubType>
      <Generator>MSBuild:Compile</Generator>
    </Page>
    <Page Include="SamplePages\Bing Service\BingPage.xaml">
      <Generator>MSBuild:Compile</Generator>
      <SubType>Designer</SubType>
    </Page>
    <Page Include="SamplePages\BladeView\BladePage.xaml">
      <SubType>Designer</SubType>
      <Generator>MSBuild:Compile</Generator>
    </Page>
    <Page Include="SamplePages\Blur\BlurBehaviorPage.xaml">
      <Generator>MSBuild:Compile</Generator>
      <SubType>Designer</SubType>
    </Page>
    <Page Include="SamplePages\AlignmentGrid\AlignmentGridPage.xaml">
      <Generator>MSBuild:Compile</Generator>
      <SubType>Designer</SubType>
    </Page>
    <Page Include="SamplePages\MarkdownTextBlock\MarkdownTextBlockPage.xaml">
      <SubType>Designer</SubType>
      <Generator>MSBuild:Compile</Generator>
    </Page>
    <Page Include="SamplePages\Expander\ExpanderPage.xaml">
      <Generator>MSBuild:Compile</Generator>
      <SubType>Designer</SubType>
    </Page>
    <Page Include="SamplePages\Microsoft Translator Service\MicrosoftTranslatorPage.xaml">
      <Generator>MSBuild:Compile</Generator>
      <SubType>Designer</SubType>
    </Page>
    <Page Include="SamplePages\OneDrive Service\FoldersPickerControl.xaml">
      <Generator>MSBuild:Compile</Generator>
      <SubType>Designer</SubType>
    </Page>
    <Page Include="SamplePages\OneDrive Service\OneDrivePage.xaml">
      <Generator>MSBuild:Compile</Generator>
      <SubType>Designer</SubType>
    </Page>
    <Page Include="SamplePages\Saturation\SaturationBehaviorPage.xaml">
      <SubType>Designer</SubType>
      <Generator>MSBuild:Compile</Generator>
    </Page>
    <Page Include="SamplePages\TileControl\TileControlPage.xaml">
      <Generator>MSBuild:Compile</Generator>
      <SubType>Designer</SubType>
    </Page>
    <Page Include="SamplePages\RadialProgressBar\RadialProgressBarPage.xaml">
      <Generator>MSBuild:Compile</Generator>
      <SubType>Designer</SubType>
    </Page>
    <Page Include="SamplePages\ScrollHeader\ScrollHeaderPage.xaml">
      <Generator>MSBuild:Compile</Generator>
      <SubType>Designer</SubType>
    </Page>
    <Page Include="SamplePages\DropShadowPanel\DropShadowPanelPage.xaml">
      <SubType>Designer</SubType>
      <Generator>MSBuild:Compile</Generator>
    </Page>
    <Page Include="SamplePages\GridSplitter\GridSplitterPage.xaml">
      <SubType>Designer</SubType>
      <Generator>MSBuild:Compile</Generator>
    </Page>
    <Page Include="SamplePages\FadeHeader\FadeHeaderBehaviorPage.xaml">
      <Generator>MSBuild:Compile</Generator>
      <SubType>Designer</SubType>
    </Page>
    <Page Include="SamplePages\Incremental Loading Collection\IncrementalLoadingCollectionPage.xaml">
      <Generator>MSBuild:Compile</Generator>
      <SubType>Designer</SubType>
    </Page>
    <Page Include="SamplePages\Light\LightBehaviorPage.xaml">
      <SubType>Designer</SubType>
      <Generator>MSBuild:Compile</Generator>
    </Page>
    <Page Include="SamplePages\LinkedIn Service\LinkedInPage.xaml">
      <SubType>Designer</SubType>
      <Generator>MSBuild:Compile</Generator>
    </Page>
    <Page Include="SamplePages\Loading\LoadingPage.xaml">
      <Generator>MSBuild:Compile</Generator>
      <SubType>Designer</SubType>
    </Page>
    <Page Include="SamplePages\MasterDetailsView\MasterDetailsViewPage.xaml">
      <SubType>Designer</SubType>
      <Generator>MSBuild:Compile</Generator>
    </Page>
    <Page Include="SamplePages\Microsoft Graph Service\MicrosoftGraphPage.xaml">
      <Generator>MSBuild:Compile</Generator>
      <SubType>Designer</SubType>
    </Page>
    <Page Include="SamplePages\Microsoft Graph Service\SendMessageContentDialog.xaml">
      <Generator>MSBuild:Compile</Generator>
      <SubType>Designer</SubType>
    </Page>
    <Page Include="SamplePages\ImageCache\ImageCachePage.xaml">
      <Generator>MSBuild:Compile</Generator>
      <SubType>Designer</SubType>
    </Page>
    <Page Include="SamplePages\ParallaxService\ParallaxPage.xaml">
      <SubType>Designer</SubType>
      <Generator>MSBuild:Compile</Generator>
    </Page>
    <Page Include="SamplePages\PrintHelper\PrintHelperPage.xaml">
      <Generator>MSBuild:Compile</Generator>
      <SubType>Designer</SubType>
    </Page>
    <Page Include="SamplePages\ReorderGridAnimation\ReorderGridPage.xaml">
      <SubType>Designer</SubType>
      <Generator>MSBuild:Compile</Generator>
    </Page>
    <Page Include="SamplePages\RotatorTile\RotatorTilePage.xaml">
      <Generator>MSBuild:Compile</Generator>
      <SubType>Designer</SubType>
    </Page>
    <Page Include="SamplePages\LiveTile\LiveTilePage.xaml">
      <Generator>MSBuild:Compile</Generator>
      <SubType>Designer</SubType>
    </Page>
    <Page Include="SamplePages\Offset\OffsetBehaviorPage.xaml">
      <SubType>Designer</SubType>
      <Generator>MSBuild:Compile</Generator>
    </Page>
    <Page Include="SamplePages\Fade\FadeBehaviorPage.xaml">
      <SubType>Designer</SubType>
      <Generator>MSBuild:Compile</Generator>
    </Page>
    <Page Include="SamplePages\Object Storage\ObjectStoragePage.xaml">
      <SubType>Designer</SubType>
      <Generator>MSBuild:Compile</Generator>
    </Page>
    <Page Include="SamplePages\SurfaceDialTextbox\SurfaceDialTextboxPage.xaml">
      <SubType>Designer</SubType>
      <Generator>MSBuild:Compile</Generator>
    </Page>
    <Page Include="SamplePages\SystemInformation\SystemInformationPage.xaml">
      <Generator>MSBuild:Compile</Generator>
      <SubType>Designer</SubType>
    </Page>
    <Page Include="SamplePages\TextBoxMask\TextBoxMaskPage.xaml">
      <Generator>MSBuild:Compile</Generator>
      <SubType>Designer</SubType>
    </Page>
    <Page Include="SamplePages\TextBoxRegex\TextBoxRegexPage.xaml">
      <SubType>Designer</SubType>
      <Generator>MSBuild:Compile</Generator>
    </Page>
    <Page Include="SamplePages\Toast\ToastPage.xaml">
      <Generator>MSBuild:Compile</Generator>
      <SubType>Designer</SubType>
    </Page>
    <Page Include="SamplePages\Twitter Service\TwitterPage.xaml">
      <Generator>MSBuild:Compile</Generator>
      <SubType>Designer</SubType>
    </Page>
    <Page Include="SamplePages\Facebook Service\FacebookPage.xaml">
      <Generator>MSBuild:Compile</Generator>
      <SubType>Designer</SubType>
    </Page>
    <Page Include="SamplePages\HamburgerMenu\HamburgerMenuPage.xaml">
      <Generator>MSBuild:Compile</Generator>
      <SubType>Designer</SubType>
    </Page>
    <Page Include="SamplePages\HeaderedTextBlock\HeaderedTextBlockPage.xaml">
      <SubType>Designer</SubType>
      <Generator>MSBuild:Compile</Generator>
    </Page>
    <Page Include="SamplePages\ImageEx\ImageExPage.xaml">
      <Generator>MSBuild:Compile</Generator>
      <SubType>Designer</SubType>
    </Page>
    <Page Include="SamplePages\Visual Extensions\VisualExtensionsPage.xaml">
      <SubType>Designer</SubType>
      <Generator>MSBuild:Compile</Generator>
    </Page>
    <Page Include="SamplePages\WeatherLiveTileAndToast\WeatherLiveTileAndToastPage.xaml">
      <SubType>Designer</SubType>
      <Generator>MSBuild:Compile</Generator>
    </Page>
    <Page Include="SamplePages\PullToRefreshListView\PullToRefreshListViewPage.xaml">
      <SubType>Designer</SubType>
      <Generator>MSBuild:Compile</Generator>
    </Page>
    <Page Include="SamplePages\RadialGauge\RadialGaugePage.xaml">
      <Generator>MSBuild:Compile</Generator>
      <SubType>Designer</SubType>
    </Page>
    <Page Include="SamplePages\RangeSelector\RangeSelectorPage.xaml">
      <Generator>MSBuild:Compile</Generator>
      <SubType>Designer</SubType>
    </Page>
    <Page Include="SamplePages\Rotate\RotateBehaviorPage.xaml">
      <SubType>Designer</SubType>
      <Generator>MSBuild:Compile</Generator>
    </Page>
    <Page Include="SamplePages\Scale\ScaleBehaviorPage.xaml">
      <SubType>Designer</SubType>
      <Generator>MSBuild:Compile</Generator>
    </Page>
    <Page Include="SamplePages\SlidableListItem\SlidableListItemPage.xaml">
      <SubType>Designer</SubType>
      <Generator>MSBuild:Compile</Generator>
    </Page>
    <Page Include="SamplePages\WrapPanel\WrapPanelPage.xaml">
      <Generator>MSBuild:Compile</Generator>
      <SubType>Designer</SubType>
    </Page>
    <Page Include="Shell.xaml">
      <Generator>MSBuild:Compile</Generator>
      <SubType>Designer</SubType>
    </Page>
    <Page Include="Pages\About.xaml">
      <SubType>Designer</SubType>
      <Generator>MSBuild:Compile</Generator>
    </Page>
    <Page Include="SamplePages\AdaptiveGridView\AdaptiveGridViewPage.xaml">
      <SubType>Designer</SubType>
      <Generator>MSBuild:Compile</Generator>
    </Page>
    <Page Include="Styles\Custom\PivotHeaderItemUnderlineStyle.xaml">
      <Generator>MSBuild:Compile</Generator>
      <SubType>Designer</SubType>
      <CopyToOutputDirectory>PreserveNewest</CopyToOutputDirectory>
    </Page>
    <Page Include="Styles\Generic.xaml">
      <SubType>Designer</SubType>
      <Generator>MSBuild:Compile</Generator>
      <CopyToOutputDirectory>PreserveNewest</CopyToOutputDirectory>
    </Page>
    <Page Include="Styles\Themes.xaml">
      <SubType>Designer</SubType>
      <Generator>MSBuild:Compile</Generator>
      <CopyToOutputDirectory>PreserveNewest</CopyToOutputDirectory>
    </Page>
  </ItemGroup>
  <ItemGroup>
    <ProjectReference Include="..\Microsoft.Toolkit.Parsers\Microsoft.Toolkit.Parsers.csproj">
      <Project>{42CA4935-54BE-42EA-AC19-992378C08DE6}</Project>
      <Name>Microsoft.Toolkit.Parsers</Name>
    </ProjectReference>
    <ProjectReference Include="..\Microsoft.Toolkit.Services\Microsoft.Toolkit.Services.csproj">
      <Project>{34398053-fc70-4243-84f9-f355defff66d}</Project>
      <Name>Microsoft.Toolkit.Services</Name>
    </ProjectReference>
    <ProjectReference Include="..\Microsoft.Toolkit.Uwp.Connectivity\Microsoft.Toolkit.Uwp.Connectivity.csproj">
      <Project>{b1e850ff-dde6-44d5-a830-34250e97a687}</Project>
      <Name>Microsoft.Toolkit.Uwp.Connectivity</Name>
    </ProjectReference>
    <ProjectReference Include="..\Microsoft.Toolkit.UWP.Input.GazeInteraction\Microsoft.Toolkit.Uwp.Input.GazeInteraction.vcxproj">
      <Project>{a5e98964-45b1-442d-a07a-298a3221d81e}</Project>
      <Name>Microsoft.Toolkit.Uwp.Input.GazeInteraction</Name>
    </ProjectReference>
    <ProjectReference Include="..\Microsoft.Toolkit.Uwp.DeveloperTools\Microsoft.Toolkit.Uwp.DeveloperTools.csproj">
      <Project>{e7697922-9555-4cfb-aee0-c5f4d657e559}</Project>
      <Name>Microsoft.Toolkit.Uwp.DeveloperTools</Name>
    </ProjectReference>
    <ProjectReference Include="..\Microsoft.Toolkit.Uwp.Notifications\Microsoft.Toolkit.Uwp.Notifications.csproj">
      <Project>{97ee849b-403c-490e-80ed-d19d7cc153fd}</Project>
      <Name>Microsoft.Toolkit.Uwp.Notifications</Name>
    </ProjectReference>
    <ProjectReference Include="..\Microsoft.Toolkit.Uwp.Samples.BackgroundTasks\Microsoft.Toolkit.Uwp.Samples.BackgroundTasks.csproj">
      <Project>{1ae2cb5c-58a0-4f12-8e6f-2cd4aaadb34c}</Project>
      <Name>Microsoft.Toolkit.Uwp.Samples.BackgroundTasks</Name>
    </ProjectReference>
    <ProjectReference Include="..\Microsoft.Toolkit.Uwp.Services\Microsoft.Toolkit.Uwp.Services.csproj">
      <Project>{7189a42d-6f1a-4fa3-8e00-e2c14fdf167a}</Project>
      <Name>Microsoft.Toolkit.Uwp.Services</Name>
    </ProjectReference>
    <ProjectReference Include="..\Microsoft.Toolkit.Uwp.UI.Controls.Graph\Microsoft.Toolkit.Uwp.UI.Controls.Graph.csproj">
      <Project>{d4d78cba-b238-4794-89a0-4f1a2d8fea97}</Project>
      <Name>Microsoft.Toolkit.Uwp.UI.Controls.Graph</Name>
    </ProjectReference>
    <ProjectReference Include="..\Microsoft.Toolkit.Uwp.UI.Controls\Microsoft.Toolkit.Uwp.UI.Controls.csproj">
      <Project>{e9faabfb-d726-42c1-83c1-cb46a29fea81}</Project>
      <Name>Microsoft.Toolkit.Uwp.UI.Controls</Name>
    </ProjectReference>
    <ProjectReference Include="..\Microsoft.Toolkit.Uwp.UI.Controls.DataGrid\Microsoft.Toolkit.Uwp.UI.Controls.DataGrid.csproj">
      <Project>{daeb9cec-c817-33b2-74b2-bc379380db72}</Project>
      <Name>Microsoft.Toolkit.Uwp.UI.Controls.DataGrid</Name>
    </ProjectReference>
    <ProjectReference Include="..\Microsoft.Toolkit\Microsoft.Toolkit.csproj">
      <Project>{6fe128a8-cefa-4a61-a987-ec92de6b538e}</Project>
      <Name>Microsoft.Toolkit</Name>
    </ProjectReference>
    <ProjectReference Include="..\Microsoft.Toolkit.Uwp.UI.Animations\Microsoft.Toolkit.Uwp.UI.Animations.csproj">
      <Project>{b24a296c-b3eb-4e06-a64e-74ac2d1acc91}</Project>
      <Name>Microsoft.Toolkit.Uwp.UI.Animations</Name>
    </ProjectReference>
    <ProjectReference Include="..\Microsoft.Toolkit.Uwp.UI\Microsoft.Toolkit.Uwp.UI.csproj">
      <Project>{3dd8aa7c-3569-4e51-992f-0c2257e8878e}</Project>
      <Name>Microsoft.Toolkit.Uwp.UI</Name>
    </ProjectReference>
    <ProjectReference Include="..\Microsoft.Toolkit.Uwp\Microsoft.Toolkit.Uwp.csproj">
      <Project>{805F80DF-75C6-4C2F-8FD9-B47F6D0DF5A3}</Project>
      <Name>Microsoft.Toolkit.Uwp</Name>
    </ProjectReference>
  </ItemGroup>
  <ItemGroup>
    <SDKReference Include="Microsoft.Services.Store.Engagement, Version=10.0">
      <Name>Microsoft Engagement Framework</Name>
    </SDKReference>
    <SDKReference Include="Microsoft.VCLibs, Version=14.0">
      <Name>Visual C++ 2015 Runtime for Universal Windows Platform Apps</Name>
    </SDKReference>
  </ItemGroup>
  <PropertyGroup Condition=" '$(VisualStudioVersion)' == '' or '$(VisualStudioVersion)' &lt; '14.0' ">
    <VisualStudioVersion>14.0</VisualStudioVersion>
  </PropertyGroup>
  <Import Project="$(MSBuildExtensionsPath)\Microsoft\WindowsXaml\v$(VisualStudioVersion)\Microsoft.Windows.UI.Xaml.CSharp.targets" />
  <PropertyGroup Condition="'$(Configuration)' == 'Debug'">
    <_GenerateAppxManifestDependsOn>
      ModifyAppXPackageDebug;
      $(_GenerateAppxManifestDependsOn)
    </_GenerateAppxManifestDependsOn>
  </PropertyGroup>
  <PropertyGroup Condition="'$(Configuration)' == 'Release'">
    <_GenerateAppxManifestDependsOn>
      ModifyAppXPackageRelease;
      $(_GenerateAppxManifestDependsOn)
    </_GenerateAppxManifestDependsOn>
  </PropertyGroup>
  <Target Name="ModifyAppXPackageDebug" Condition="'$(BuildingProject)' == 'true'">
    <ItemGroup>
      <toolkit_docs Include="$(SolutionDir)docs\**\*" />
    </ItemGroup>
    <ItemGroup>
      <AppxPackagePayload Include="@(toolkit_docs)">
        <TargetPath>docs/%(RecursiveDir)%(FileName)%(Extension)</TargetPath>
      </AppxPackagePayload>
    </ItemGroup>
  </Target>
  <Target Name="ModifyAppXPackageRelease" Condition="'$(BuildingProject)' == 'true'">
    <ItemGroup>
      <toolkit_docs Include="$(SolutionDir)docs\**\*.md" />
    </ItemGroup>
    <ItemGroup>
      <AppxPackagePayload Include="@(toolkit_docs)">
        <TargetPath>docs/%(RecursiveDir)%(FileName)%(Extension)</TargetPath>
      </AppxPackagePayload>
    </ItemGroup>
  </Target>
  <!-- https://weblogs.asp.net/rweigelt/disable-warnings-in-generated-c-files-of-uwp-app -->
  <Target Name="PragmaWarningDisablePrefixer" AfterTargets="MarkupCompilePass2">
    <ItemGroup>
      <GeneratedCSFiles Include="**\*.g.cs;**\*.g.i.cs" />
    </ItemGroup>
    <Message Text="CSFiles: @(GeneratedCSFiles->'&quot;%(Identity)&quot;')" />
    <Exec Command="for %%f in (@(GeneratedCSFiles->'&quot;%(Identity)&quot;')) do echo #pragma warning disable &gt; %%f.temp &amp;&amp; type %%f | findstr /v /b &quot;#pragma&quot; &gt;&gt; %%f.temp &amp;&amp; move /y %%f.temp %%f &gt; NUL" />
  </Target>
</Project><|MERGE_RESOLUTION|>--- conflicted
+++ resolved
@@ -553,14 +553,11 @@
     </Compile>
     <Compile Include="Controls\ExtendedHamburgerMenu.cs" />
     <Compile Include="Controls\SampleAppMarkdownRenderer.cs" />
-<<<<<<< HEAD
     <Compile Include="Controls\XamlCodeEditor.xaml.cs">
       <DependentUpon>XamlCodeEditor.xaml</DependentUpon>
     </Compile>
-=======
     <Compile Include="Data\DataGridDataItem.cs" />
     <Compile Include="Data\DataGridDataSource.cs" />
->>>>>>> 530e1c9c
     <Compile Include="Data\GitHub.cs" />
     <Compile Include="Controls\XamlExceptionRange.cs" />
     <Compile Include="Controls\XamlRenderService.cs" />
