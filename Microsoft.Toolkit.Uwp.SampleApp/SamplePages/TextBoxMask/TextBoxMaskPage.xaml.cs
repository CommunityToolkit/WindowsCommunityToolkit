--- conflicted
+++ resolved
@@ -2,15 +2,9 @@
 // The .NET Foundation licenses this file to you under the MIT license.
 // See the LICENSE file in the project root for more information.
 
-<<<<<<< HEAD
-using Microsoft.Toolkit.Uwp.UI.Extensions;
+using Microsoft.Toolkit.Uwp.UI;
 using Microsoft.UI.Xaml;
 using Microsoft.UI.Xaml.Controls;
-=======
-using Microsoft.Toolkit.Uwp.UI;
-using Windows.UI.Xaml;
-using Windows.UI.Xaml.Controls;
->>>>>>> 14880e31
 
 namespace Microsoft.Toolkit.Uwp.SampleApp.SamplePages
 {
