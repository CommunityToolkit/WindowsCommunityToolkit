﻿// Licensed to the .NET Foundation under one or more agreements.
// The .NET Foundation licenses this file to you under the MIT license.
// See the LICENSE file in the project root for more information.

using System;
using System.Collections.Generic;
using System.Linq;
using System.Text;
using Microsoft.System;

//using Microsoft.Graphics.Canvas.Geometry;
//using Microsoft.Graphics.Canvas.UI.Xaml;
using Microsoft.Toolkit.Uwp.UI;
using Microsoft.Toolkit.Uwp.UI.Media.Geometry;
using Microsoft.UI;
using Microsoft.UI.Xaml;
using Microsoft.UI.Xaml.Controls;
using Microsoft.UI.Xaml.Controls.Primitives;
using Microsoft.UI.Xaml.Media;
using Windows.UI;

namespace Microsoft.Toolkit.Uwp.SampleApp.SamplePages
{
    /// <summary>
    /// An empty page that can be used on its own or navigated to within a Frame.
    /// </summary>
    public sealed partial class CanvasPathGeometryPage : Page
    {
        private const string Sample1 =
            "F0 M 656.500,400.500 C 656.500,350.637 598.572,307.493 514.292,286.708 C 493.507,202.428 450.363,144.500 400.500,144.500 C 350.637,144.500 307.493,202.428 286.708,286.708 C 202.428,307.493 144.500,350.637 144.500,400.500 C 144.500,450.363 202.428,493.507 286.708,514.292 C 307.493,598.572 350.637,656.500 400.500,656.500 C 450.363,656.500 493.507,598.572 514.292,514.292 C 598.572,493.507 656.500,450.363 656.500,400.500 ZM 581.519,219.481 C 546.261,184.222 474.793,194.676 400.500,239.574 C 326.207,194.676 254.739,184.222 219.481,219.481 C 184.222,254.739 194.676,326.207 239.574,400.500 C 194.676,474.792 184.222,546.261 219.481,581.519 C 254.739,616.778 326.207,606.324 400.500,561.426 C 474.793,606.324 546.261,616.778 581.519,581.519 C 616.778,546.261 606.324,474.792 561.426,400.500 C 606.324,326.207 616.778,254.739 581.519,219.481 ZU 112.5 112.5 570 570 36 36";

        private const string Sample2 =
            "F1 M 331.341,81.975 L 398.766,218.593 L 549.533,240.500 L 440.437,346.842 L 466.191,497.000 L 331.341,426.105 L 196.491,497.000 L 222.245,346.842 L 113.150,240.500 L 263.916,218.593 L 331.341,81.975 Z";

        private const string Sample3 =
            "F1 M 545.497,397.058 C 454.492,512.882 286.824,533.003 171.000,441.998 C 78.340,369.194 62.244,235.059 135.048,142.400 C 193.291,68.272 300.599,55.395 374.726,113.639 C 434.028,160.233 444.330,246.079 397.736,305.381 C 360.460,352.823 291.783,361.064 244.341,323.788 C 206.388,293.968 199.795,239.026 229.616,201.073 C 253.472,170.711 297.425,165.436 327.788,189.293 C 352.078,208.378 356.297,243.540 337.212,267.830 C 321.944,287.262 293.814,290.638 274.382,275.370 C 258.836,263.155 256.136,240.651 268.350,225.106 C 278.122,212.669 296.125,210.509 308.562,220.280 C 318.511,228.098 320.239,242.500 312.422,252.449";

        private const string Sample4 =
            "F1 M 311.717,332.110 C 285.669,332.110 264.552,310.994 264.552,284.945 C 264.552,258.897 285.669,237.781 311.717,237.781 C 337.765,237.781 358.881,258.897 358.881,284.945 C 358.881,310.994 337.765,332.110 311.717,332.110 Z M 505.712,232.846 C 634.939,203.833 411.705,171.395 371.772,213.383 C 411.705,171.395 311.872,-30.889 311.872,92.013 C 311.872,-30.889 212.038,171.395 251.972,213.383 C 212.038,171.395 -11.196,203.833 118.031,232.846 C -11.196,203.833 150.338,361.289 214.951,327.320 C 150.338,361.289 112.205,583.622 192.072,460.719 C 112.205,583.622 311.872,478.651 311.872,397.737 C 311.872,478.651 511.538,583.622 431.672,460.719 C 511.538,583.622 473.405,361.289 408.792,327.320 C 473.405,361.289 634.939,203.833 505.712,232.846 Z";

        private const string Sample5 =
            "F1 M 391.853,348.284 C 391.853,357.113 384.696,364.271 375.867,364.271 L 301.927,364.271 C 293.098,364.271 285.940,357.113 285.940,348.284 L 285.940,274.345 C 285.940,265.515 293.098,258.358 301.927,258.358 L 375.867,258.358 C 384.696,258.358 391.853,265.515 391.853,274.345 L 391.853,348.284 Z M 544.748,282.990 L 485.488,267.081 C 472.521,263.600 466.301,248.839 472.866,237.128 L 502.867,183.604 C 512.642,166.166 494.336,146.433 476.214,154.872 L 420.592,180.776 C 408.421,186.445 394.169,179.136 391.670,165.944 L 380.248,105.658 C 376.526,86.017 349.819,82.667 341.362,100.780 L 315.403,156.378 C 309.723,168.543 294.107,172.105 283.714,163.607 L 236.213,124.767 C 220.737,112.113 198.125,126.714 203.289,146.025 L 219.141,205.301 C 222.610,218.271 212.937,231.038 199.512,231.208 L 138.159,231.988 C 118.170,232.242 110.233,257.962 126.602,269.436 L 176.847,304.655 C 187.841,312.361 188.638,328.358 178.464,337.118 L 131.965,377.153 C 116.816,390.196 127.269,415.001 147.184,413.268 L 208.312,407.950 C 221.687,406.786 232.580,418.529 230.417,431.779 L 220.531,492.336 C 217.310,512.066 241.261,524.348 255.403,510.220 L 298.811,466.854 C 308.310,457.365 324.202,459.358 331.062,470.899 L 362.415,523.643 C 372.629,540.827 398.872,534.840 400.624,514.927 L 406.001,453.804 C 407.178,440.430 420.634,431.742 433.307,436.173 L 491.227,456.425 C 510.098,463.022 526.353,441.568 514.895,425.187 L 479.725,374.908 C 472.030,363.906 476.753,348.601 489.310,343.850 L 546.697,322.133 C 565.393,315.057 564.054,288.173 544.748,282.990 Z";

        private const string ErrorString =
            "F1 M 19.648,24.605 L 19.648,30.220 L 29.404,30.220 L 29.404,28.149 C 29.404,27.229 29.581,26.573 29.936,26.181 C 30.290,25.790 30.753,25.594 31.325,25.594 C 31.885,25.594 " +
            "32.342,25.790 32.696,26.181 C 33.051,26.573 33.228,27.229 33.228,28.149 L 33.228,34.044 L 15.227,34.044 C 14.307,34.044 13.651,33.867 13.259,33.512 C 12.867,33.158 12.672,32.695 " +
            "12.672,32.122 C 12.672,31.563 12.870,31.106 13.268,30.751 C 13.666,30.397 14.319,30.220 15.227,30.220 L 15.824,30.220 L 15.824,15.260 L 15.227,15.260 C 14.307,15.260 13.651,15.082 " +
            "13.259,14.728 C 12.867,14.373 12.672,13.910 12.672,13.338 C 12.672,12.766 12.867,12.303 13.259,11.948 C 13.651,11.594 14.307,11.417 15.227,11.417 L 32.388,11.436 L 32.388,17.255 C " +
            "32.388,18.163 32.214,18.813 31.866,19.205 C 31.518,19.596 31.058,19.792 30.486,19.792 C 29.914,19.792 29.451,19.600 29.096,19.214 C 28.742,18.829 28.564,18.176 28.564,17.255 L " +
            "28.564,15.260 L 19.648,15.260 L 19.648,20.781 L 23.006,20.781 C 23.006,19.786 23.099,19.146 23.285,18.860 C 23.671,18.250 24.218,17.946 24.927,17.946 C 25.487,17.946 25.944,18.142 " +
            "26.298,18.533 C 26.652,18.925 26.830,19.581 26.830,20.501 L 26.830,24.903 C 26.830,25.737 26.730,26.297 26.531,26.582 C 26.133,27.167 25.599,27.459 24.927,27.459 C 24.218,27.459 " +
            "23.671,27.155 23.285,26.545 C 23.099,26.259 23.006,25.612 23.006,24.605 L 19.648,24.605 ZM 45.707,17.106 L 45.707,19.494 C 47.311,18.337 48.577,17.567 49.503,17.181 C 50.430,16.795 " +
            "51.297,16.603 52.105,16.603 C 53.349,16.603 54.555,17.063 55.724,17.983 C 56.520,18.605 56.918,19.239 56.918,19.886 C 56.918,20.433 56.728,20.896 56.349,21.275 C 55.970,21.655 " +
            "55.513,21.844 54.978,21.844 C 54.505,21.844 54.008,21.608 53.486,21.135 C 52.963,20.663 52.497,20.427 52.087,20.427 C 51.552,20.427 50.753,20.762 49.690,21.434 C 48.626,22.105 " +
            "47.299,23.113 45.707,24.456 L 45.707,30.220 L 51.154,30.220 C 52.074,30.220 52.730,30.397 53.122,30.751 C 53.514,31.106 53.710,31.569 53.710,32.141 C 53.710,32.701 53.514,33.158 " +
            "53.122,33.512 C 52.730,33.867 52.074,34.044 51.154,34.044 L 39.607,34.044 C 38.687,34.044 38.031,33.867 37.639,33.512 C 37.248,33.158 37.052,32.695 37.052,32.122 C 37.052,31.563 " +
            "37.248,31.106 37.639,30.751 C 38.031,30.397 38.687,30.220 39.607,30.220 L 41.883,30.220 L 41.883,20.930 L 40.503,20.930 C 39.582,20.930 38.927,20.753 38.535,20.399 C 38.143,20.044 " +
            "37.947,19.581 37.947,19.009 C 37.947,18.449 38.143,17.992 38.535,17.638 C 38.927,17.283 39.582,17.106 40.503,17.106 L 45.707,17.106 ZM 68.633,17.106 L 68.633,19.494 C 70.237,18.337 " +
            "71.502,17.567 72.429,17.181 C 73.355,16.795 74.222,16.603 75.031,16.603 C 76.274,16.603 77.480,17.063 78.650,17.983 C 79.445,18.605 79.843,19.239 79.843,19.886 C 79.843,20.433 " +
            "79.654,20.896 79.274,21.275 C 78.895,21.655 78.438,21.844 77.903,21.844 C 77.431,21.844 76.933,21.608 76.411,21.135 C 75.889,20.663 75.423,20.427 75.012,20.427 C 74.477,20.427 " +
            "73.678,20.762 72.615,21.434 C 71.552,22.105 70.224,23.113 68.633,24.456 L 68.633,30.220 L 74.079,30.220 C 74.999,30.220 75.656,30.397 76.047,30.751 C 76.439,31.106 76.635,31.569 " +
            "76.635,32.141 C 76.635,32.701 76.439,33.158 76.047,33.512 C 75.656,33.867 74.999,34.044 74.079,34.044 L 62.533,34.044 C 61.612,34.044 60.957,33.867 60.565,33.512 C 60.173,33.158 " +
            "59.977,32.695 59.977,32.122 C 59.977,31.563 60.173,31.106 60.565,30.751 C 60.957,30.397 61.612,30.220 62.533,30.220 L 64.809,30.220 L 64.809,20.930 L 63.428,20.930 C 62.508,20.930 " +
            "61.852,20.753 61.460,20.399 C 61.069,20.044 60.873,19.581 60.873,19.009 C 60.873,18.449 61.069,17.992 61.460,17.638 C 61.852,17.283 62.508,17.106 63.428,17.106 L 68.633,17.106 ZM " +
            "98.460,25.911 C 98.460,24.680 98.018,23.548 97.135,22.516 C 95.929,21.123 94.343,20.427 92.379,20.427 C 90.650,20.427 89.208,20.980 88.051,22.087 C 86.895,23.194 86.316,24.474 " +
            "86.316,25.929 C 86.316,27.123 86.901,28.239 88.070,29.278 C 89.239,30.316 90.675,30.835 92.379,30.835 C 94.095,30.835 95.537,30.316 96.706,29.278 C 97.875,28.239 98.460,27.117 " +
            "98.460,25.911 Z M 102.284,25.892 C 102.284,27.360 101.876,28.780 101.062,30.154 C 100.247,31.529 99.035,32.623 97.425,33.438 C 95.814,34.252 94.132,34.659 92.379,34.659 C " +
            "90.638,34.659 88.971,34.258 87.380,33.456 C 85.788,32.654 84.575,31.563 83.742,30.182 C 82.909,28.802 82.492,27.360 82.492,25.855 C 82.492,24.325 82.915,22.824 83.761,21.350 C " +
            "84.606,19.876 85.822,18.717 87.408,17.871 C 88.993,17.026 90.650,16.603 92.379,16.603 C 94.119,16.603 95.795,17.035 97.406,17.899 C 99.016,18.763 100.232,19.926 101.053,21.387 C " +
            "101.873,22.849 102.284,24.350 102.284,25.892 ZM 114.483,17.106 L 114.483,19.494 C 116.088,18.337 117.353,17.567 118.279,17.181 C 119.206,16.795 120.073,16.603 120.882,16.603 C " +
            "122.125,16.603 123.331,17.063 124.500,17.983 C 125.296,18.605 125.694,19.239 125.694,19.886 C 125.694,20.433 125.504,20.896 125.125,21.275 C 124.746,21.655 124.289,21.844 " +
            "123.754,21.844 C 123.282,21.844 122.784,21.608 122.262,21.135 C 121.740,20.663 121.273,20.427 120.863,20.427 C 120.328,20.427 119.529,20.762 118.466,21.434 C 117.403,22.105 " +
            "116.075,23.113 114.483,24.456 L 114.483,30.220 L 119.930,30.220 C 120.850,30.220 121.506,30.397 121.898,30.751 C 122.290,31.106 122.486,31.569 122.486,32.141 C 122.486,32.701 " +
            "122.290,33.158 121.898,33.512 C 121.506,33.867 120.850,34.044 119.930,34.044 L 108.384,34.044 C 107.463,34.044 106.807,33.867 106.416,33.512 C 106.024,33.158 105.828,32.695 " +
            "105.828,32.122 C 105.828,31.563 106.024,31.106 106.416,30.751 C 106.807,30.397 107.463,30.220 108.384,30.220 L 110.659,30.220 L 110.659,20.930 L 109.279,20.930 C 108.359,20.930 " +
            "107.703,20.753 107.311,20.399 C 106.919,20.044 106.723,19.581 106.723,19.009 C 106.723,18.449 106.919,17.992 107.311,17.638 C 107.703,17.283 108.359,17.106 109.279,17.106 L " +
            "114.483,17.106 ZM 140.431,32.645 C 140.431,33.192 140.225,33.655 139.815,34.034 C 139.405,34.414 138.838,34.603 138.118,34.603 C 137.396,34.603 136.830,34.414 136.420,34.034 C " +
            "136.010,33.655 135.804,33.192 135.804,32.645 C 135.804,32.110 136.006,31.653 136.411,31.274 C 136.815,30.895 137.384,30.705 138.118,30.705 C 138.851,30.705 139.420,30.891 " +
            "139.824,31.264 C 140.228,31.637 140.431,32.098 140.431,32.645 Z M 141.046,13.655 L 139.983,25.183 C 139.933,25.780 139.734,26.244 139.386,26.573 C 139.038,26.903 138.603,27.067 " +
            "138.080,27.067 C 137.558,27.067 137.123,26.903 136.774,26.573 C 136.426,26.244 136.227,25.780 136.178,25.183 L 135.096,13.655 C 135.046,13.071 135.021,12.685 135.021,12.499 C " +
            "135.021,11.529 135.313,10.749 135.898,10.158 C 136.482,9.567 137.210,9.272 138.080,9.272 C 138.938,9.272 139.662,9.570 140.253,10.167 C 140.844,10.764 141.139,11.516 141.139,12.424 " +
            "C 141.139,12.611 141.108,13.021 141.046,13.655 Z";

        private const string ParseError1 = "Parameter \"(pathData matches.Count == 0)\" must be false, was true: ";
        private const string ParseError2 = "Parameter \"(pathData matches.Count > 1)\" must be false, was true: ";
        private const string ParseError3 = "PATH_ERR003";

        private DispatcherQueueTimer _typeTimer = DispatcherQueue.GetForCurrentThread().CreateTimer();

        private List<Color> _colors;
        private List<string> _samples;

        private string _data = string.Empty;
        private StringBuilder _logger;

        private float _strokeThickness;
        private Color _strokeColor;
        private Color _fillColor;
        private bool _selectionChanged = false;

        //private CanvasGeometry _errorGeometry;
        //private GeometryStreamReader _reader;

        private SolidColorBrush _commandBrush;
        private SolidColorBrush _commandErrorBrush;

        public string InputText { get; set; }

        public CanvasPathGeometryPage()
        {
            this.InitializeComponent();
            //_reader = new GeometryStreamReader();
            _logger = new StringBuilder();
            _colors = new List<Color>()
            {
                Colors.Transparent,
                Colors.Black,
                Colors.White,
                Colors.Crimson,
                CanvasPathGeometry.CreateColor("#bf5af2"),
                CanvasPathGeometry.CreateColor("#0a84ff"),
                CanvasPathGeometry.CreateColor("#32d74b"),
                CanvasPathGeometry.CreateColor("#ff9500"),
                CanvasPathGeometry.CreateColor("#ffd60a")
            };

            _commandBrush = new SolidColorBrush(Colors.White);
            _commandErrorBrush = new SolidColorBrush(Colors.Red);

            var colorList = new List<string>()
            {
                "Transparent",
                "Black",
                "White",
                "Crimson",
                "Purple",
                "LightBlue",
                "LightGreen",
                "Orange",
                "Yellow"
            };

            this._samples = new List<string>()
            {
                string.Empty,
                Sample1,
                Sample2,
                Sample3,
                Sample4,
                Sample5
            };

            var sampleList = new List<string>()
            {
                "None",
                "Sample 1",
                "Sample 2",
                "Sample 3",
                "Sample 4",
                "Sample 5",
            };

            StrokeList.ItemsSource = colorList;
            FillList.ItemsSource = colorList;

            StrokeThickness.Value = 1;
            StrokeList.SelectedIndex = 1;
            FillList.SelectedIndex = 0;

            _selectionChanged = false;
        }

        private void ParseData()
        {
            _data = InputData.Text;
<<<<<<< HEAD
            _isParsing = true;
            //RenderCanvas.Invalidate();
            _isParsing = false;
=======
            RenderCanvas.Invalidate();
>>>>>>> 4a594a12
        }

        /*
        private void OnCanvasDraw(CanvasControl sender, CanvasDrawEventArgs args)
        {
            if (string.IsNullOrWhiteSpace(_data))
            {
                CommandsList.Text = string.Empty;
                return;
            }

            this._errorGeometry ??= CanvasPathGeometry.CreateGeometry(sender, ErrorString);

            _logger?.Clear();
            CommandsList.Text = string.Empty;

            try
            {
                _logger?.AppendLine("// The following commands represent the CanvasPathBuilder command(s) needed");
                _logger?.AppendLine("// to create the CanvasGeometry from the specified Win2d Path Mini Language.");
                var geometry = CanvasPathGeometry.CreateGeometry(sender, _data);
                _reader.StartLogging();
                geometry.SendPathTo(_reader);
                _logger?.AppendLine(_reader.EndLogging());
                CommandsList.Text = _logger?.ToString() ?? string.Empty;

                args.DrawingSession.FillGeometry(geometry, _fillColor);
                args.DrawingSession.DrawGeometry(geometry, _strokeColor, _strokeThickness);
                RootPivot.SelectedIndex = 0;
                CommandsList.Foreground = _commandBrush;
            }
            catch (ArgumentException argEx)
            {
                var message = argEx.Message;
                var errorCode = message.Substring(0, 11);
                var parseError = string.Empty;
                if (message.StartsWith(ParseError1))
                {
                    parseError = "Parse Error: No matching data!";
                }
                else if (message.StartsWith(ParseError2))
                {
                    parseError = "Parse Error: Multiple FillRule elements present in Path Data!";
                }
                else if (message.StartsWith(ParseError3))
                {
                    var tokens = message.Split('\n', StringSplitOptions.RemoveEmptyEntries);
                    if (tokens.Length == 3)
                    {
                        parseError = $"Parse Error at {tokens[1]}. Cannot parse '{tokens[2]}'.";
                    }
                }
                else
                {
                    parseError = "Parsing error! Invalid input data!";
                }

                args.DrawingSession.FillGeometry(_errorGeometry, Colors.Black);
                CommandsList.Text = parseError;
                RootPivot.SelectedIndex = 1;
                CommandsList.Foreground = _commandErrorBrush;
            }
            catch (Exception)
            {
                args.DrawingSession.FillGeometry(_errorGeometry, Colors.Black);
                CommandsList.Text = "Parsing error! Invalid input data!";
                RootPivot.SelectedIndex = 1;
                CommandsList.Foreground = _commandErrorBrush;
            }
        }
        */

        private void OnStrokeThicknessChanged(object sender, RangeBaseValueChangedEventArgs e)
        {
            _strokeThickness = (float)StrokeThickness.Value;
            _selectionChanged = true;
            //RenderCanvas.Invalidate();
        }

        private void OnStrokeColorChanged(object sender, SelectionChangedEventArgs e)
        {
            if (StrokeList.SelectedIndex > -1)
            {
                _strokeColor = _colors[StrokeList.SelectedIndex];
                _selectionChanged = true;
            }

            //RenderCanvas.Invalidate();
        }

        private void OnFillColorChanged(object sender, SelectionChangedEventArgs e)
        {
            if (FillList.SelectedIndex > -1)
            {
                _fillColor = _colors[FillList.SelectedIndex];
                _selectionChanged = true;
            }

            //RenderCanvas.Invalidate();
        }

        private void ShowSample(int index)
        {
            InputData.Text = _samples.ElementAt(index);

            if (!_selectionChanged)
            {
                StrokeThickness.Value = 4;
                StrokeList.SelectedIndex = 1;
                FillList.SelectedIndex = 5;
                _selectionChanged = false;
            }

            _data = InputData.Text;
            //RenderCanvas.Invalidate();
        }

        private void OnClearCanvas(object sender, RoutedEventArgs e)
        {
            InputData.Text = string.Empty;
            ParseData();
        }

        private void OnShowRoundedStarSample(object sender, RoutedEventArgs e)
        {
            ShowSample(1);
        }

        private void OnShowStarSample(object sender, RoutedEventArgs e)
        {
            ShowSample(2);
        }

        private void OnShowSpiralSample(object sender, RoutedEventArgs e)
        {
            ShowSample(3);
        }

        private void OnShowFlowerSample(object sender, RoutedEventArgs e)
        {
            ShowSample(4);
        }

        private void OnShowGearSample(object sender, RoutedEventArgs e)
        {
            ShowSample(5);
        }

        public void OnInputTextChanged(object sender, RoutedEventArgs e)
        {
            // Call the ParseData method only after 0.3 seconds have elapsed since last trigger.
            _typeTimer.Debounce(ParseData, TimeSpan.FromSeconds(0.3));
        }
    }
}<|MERGE_RESOLUTION|>--- conflicted
+++ resolved
@@ -173,13 +173,7 @@
         private void ParseData()
         {
             _data = InputData.Text;
-<<<<<<< HEAD
-            _isParsing = true;
-            //RenderCanvas.Invalidate();
-            _isParsing = false;
-=======
-            RenderCanvas.Invalidate();
->>>>>>> 4a594a12
+            //RenderCanvas.Invalidate();
         }
 
         /*
