﻿<Project Sdk="Microsoft.NET.Sdk">

  <PropertyGroup>
    <TargetFrameworks>net5.0-windows10.0.18362.0</TargetFrameworks>
    <LangVersion>8.0</LangVersion>
    <Title>Windows Community Toolkit UI</Title>
    <Description>
      This library provides UI components, such as XAML extensions, helpers, converters and more. It is part of the Windows Community Toolkit.

      AdvancedCollectionView: It's a collection view implementation that support filtering, sorting and incremental loading. It's meant to be used in a viewmodel.
      
      CacheBase: Provides methods and tools to cache files in a folder.
      
      Converters: Commonly used converters that allow the data to be modified as it passes through the binding engine.
      
      Extensions:
      - ApplicationViewExtensions: Provides attached properties for interacting with the ApplicationView on a window (app view).
      - FrameworkElementExtensions: Provides attached dependency properties for the FrameworkElement.
      - ListViewExtensions: Provides attached dependency properties for the ListViewBase
      - LogicalTree: Defines a collection of extensions methods for UI.
      - MatrixExtensions: Provides a set of extensions to the Matrix struct.
      - MatrixHelperEx: Static helper methods for Matrix.
      - Mouse: Helper class for easily changing the mouseover cursor type.
      - NullableBool: Custom MarkupExtension which can provide nullable bool values.
      - RotateTransformExtensions: Extension methods for RotateTransform.
      - ScaleTransformExtensions: Extension methods for ScaleTransform.
      - ScrollViewerExtensions: Provides attached dependency properties for the ListViewBase
      - SkewTransformExtensions: Extension methods for SkewTransform.
      - SurfaceDialTextbox: Helper class that provides attached properties to enable any TextBox with the Surface Dial.
      - TextBoxMask: TextBox mask property allows a user to more easily enter fixed width text in TextBox control.
      - TextBoxRegex: TextBoxRegex allows text validation using a regular expression.
      - TitleBarExtensions: Provides attached dependency properties for interacting with the ApplicationViewTitleBar on a window (app view).
      - TranslateTransformExtensions: Extension methods for TranslateTransform.
      - VisualExtensions: Extension methods and attached properties for Visual objects
      - VisualTree: Defines a collection of extensions methods for UI.

      Helpers:
      - BindableValueHolder: Holds the value. Can be used to change several objects' properties at a time.
      - DependencyPropertyWatcher: Used to Track Changes of a Dependency Property
      - ThemeListener: Class which listens for changes to Application Theme or High Contrast Modes and Signals an Event when they occur.
      </Description>
    <PackageTags>UWP Toolkit Windows UI Converters XAML extensions helpers</PackageTags>
<<<<<<< HEAD
=======
    <UseWindowsDesktopSdk>true</UseWindowsDesktopSdk>
    <AllowUnsafeBlocks>true</AllowUnsafeBlocks>
>>>>>>> 1ba23218
  </PropertyGroup>
  
  <ItemGroup>
    <ProjectReference Include="..\Microsoft.Toolkit.Uwp\Microsoft.Toolkit.Uwp.csproj" />
  </ItemGroup>

</Project><|MERGE_RESOLUTION|>--- conflicted
+++ resolved
@@ -40,11 +40,7 @@
       - ThemeListener: Class which listens for changes to Application Theme or High Contrast Modes and Signals an Event when they occur.
       </Description>
     <PackageTags>UWP Toolkit Windows UI Converters XAML extensions helpers</PackageTags>
-<<<<<<< HEAD
-=======
-    <UseWindowsDesktopSdk>true</UseWindowsDesktopSdk>
     <AllowUnsafeBlocks>true</AllowUnsafeBlocks>
->>>>>>> 1ba23218
   </PropertyGroup>
   
   <ItemGroup>
