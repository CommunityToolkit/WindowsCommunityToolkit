--- conflicted
+++ resolved
@@ -2,16 +2,7 @@
   <Choose>
     <When Condition="'$(ShouldAddWinUI)' == 'true' and '$(TargetFramework)' == 'netcoreapp5.0'">
       <PropertyGroup>
-<<<<<<< HEAD
         <AssetTargetFallback>uap10.0.$(DefaultTargetPlatformMinVersion)</AssetTargetFallback>
-=======
-        <TargetPlatformVersion>10.0.$(DefaultTargetPlatformVersion).0</TargetPlatformVersion>
-        <TargetPlatformMinVersion>10.0.$(DefaultTargetPlatformMinVersion).0</TargetPlatformMinVersion>
-      </PropertyGroup>
-
-      <PropertyGroup Condition="'$(DebugType)' == ''">
-        <DebugType>Portable</DebugType>
->>>>>>> a8dba804
       </PropertyGroup>
       <ItemGroup>
         <PackageReference Include="Microsoft.Windows.CsWinRT" Version="$(MicrosoftCsWinrtVersion)" />
@@ -40,6 +31,10 @@
       </PropertyGroup>
     </When>
   </Choose>
+
+  <PropertyGroup Condition="'$(DebugType)' == ''">
+    <DebugType>Portable</DebugType>
+  </PropertyGroup>
   
   <Choose>
     <!-- Small fix for wrong TFM in final nuget -->
