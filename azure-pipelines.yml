--- conflicted
+++ resolved
@@ -47,28 +47,19 @@
 
   - powershell: .\build\build.ps1 -target=Test
     displayName: Test
-<<<<<<< HEAD
-=======
     timeoutInMinutes: 15
->>>>>>> 8315ffb1
 
   - powershell: .\build\build.ps1 -target=Package
     displayName: Package
 
-<<<<<<< HEAD
   - powershell: .\build\build.ps1 -target=SmokeTest
     displayName: SmokeTest
 
-=======
->>>>>>> 8315ffb1
   - task: PublishTestResults@2
     inputs:
       testResultsFormat: 'VSTest'
       testResultsFiles: '**/VsTestResults*.trx'
     displayName: Publish Test Results
-<<<<<<< HEAD
-    condition: succeededOrFailed()
-=======
     condition: always()
 
   - task: PublishPipelineArtifact@1
@@ -84,7 +75,6 @@
       targetPath: .\build\WexLogFileOutput
       artifactName: WexErrorLogFileOutput
     condition: failed()
->>>>>>> 8315ffb1
 
   - task: PowerShell@2
     displayName: Authenticode Sign Packages
@@ -101,7 +91,6 @@
     inputs:
       pathToPublish: .\bin\nupkg
       artifactType: container
-<<<<<<< HEAD
       artifactName: Packages
 
   - task: CopyFiles@2
@@ -115,7 +104,4 @@
     inputs:
       pathToPublish: $(build.artifactstagingdirectory)\SmokeTestBundles
       artifactType: container
-      artifactName: SmokeTestBundles
-=======
-      artifactName: Packages
->>>>>>> 8315ffb1
+      artifactName: SmokeTestBundles