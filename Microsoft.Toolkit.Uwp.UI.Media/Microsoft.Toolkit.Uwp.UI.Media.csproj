--- conflicted
+++ resolved
@@ -1,13 +1,8 @@
 ﻿<Project Sdk="Microsoft.NET.Sdk">
 
   <PropertyGroup>
-<<<<<<< HEAD
     <TargetFramework>net5.0-windows10.0.18362.0</TargetFramework>
-    <LangVersion>8.0</LangVersion>
-=======
-    <TargetFramework>uap10.0.17763</TargetFramework>
     <LangVersion>9.0</LangVersion>
->>>>>>> f2301cf1
     <Title>Windows Community Toolkit UI Media</Title>
     <Description>
       This library provides UI brushes. It is part of the Windows Community Toolkit.
