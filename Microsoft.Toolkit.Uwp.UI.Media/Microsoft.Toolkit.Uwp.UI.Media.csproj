﻿<Project Sdk="Microsoft.NET.Sdk">

  <PropertyGroup>
<<<<<<< HEAD
    <TargetFramework>netcoreapp5.0</TargetFramework>
=======
    <TargetFramework>uap10.0.16299</TargetFramework>
    <LangVersion>8.0</LangVersion>
>>>>>>> 2cfad9c9
    <Title>Windows Community Toolkit UI Media</Title>
    <Description>
      This library provides UI brushes. It is part of the Windows Community Toolkit.

      Media:
      - AcrylicBrush: A custom Brush that that implements an acrylic effect with full control over all parameters.
      - BackdropBlurBrush: The BackdropBlurBrush is a Brush that blurs whatever is behind it in the application.
      - BackdropGammaTransferBrush: A brush which alters the colors of whatever is behind it in the application by applying a per-channel gamma transfer function.
      - BackdropInvertBrush: The BackdropInvertBrush is a Brush which inverts whatever is behind it in the application.
      - BackdropSaturationBrush: Brush which applies a SaturationEffect to the Backdrop.
      - BackdropSepiaBrush: Brush which applies a SepiaEffect to the Backdrop.
      - CanvasBrushBase: Helper Brush class to interop with Win2D Canvas calls.
      - ImageBlendBrush: A Brush which blends a BitmapImage to the Backdrop in a given mode.
      - PipelineBrush: A Brush that renders a customizable Composition/Win2D effects pipeline
      - RadialGradientBrush: This GradientBrush defines its Gradient as an interpolation within an Ellipse.
      - TilesBrush: A Brush that displays a tiled image, wrapping at the edges and endlessly repeating.

      Effects:
      - AcrylicEffect: A custom acrylic effect that can be inserted into a pipeline.
      - BackdropEffect: A backdrop effect that can sample from a specified source.
      - BlendEffect: A blend effect that merges the current pipeline with an input one.
      - BlurEffect: A gaussian blur effect.
      - ImageEffect: An effect which displays an image loaded as a Win2D surface.
      - ShadeEffect: An effect that overlays a color layer over the current pipeline, with a specified intensity.
      - SolidColorEffect: An effect that renders a standard 8bit SDR color on the available surface.
      - TileEffect: An effect that loads an image and replicates it to cover all the available surface area.
      - ExposureEffect, GrayscaleEffect, HueRotationEffect and more, mapping to Win2D effects.

      Helpers:
      - SurfaceLoader: A class that can load and draw images and other objects to Win2D surfaces and brushes.

      PipelineBuilder: A class that allows to build custom effects pipelines and create CompositionBrush instances from them.
    </Description>
    <PackageTags>UWP Toolkit Windows UI XAML brushes blur</PackageTags>
  </PropertyGroup>

  <ItemGroup>
<<<<<<< HEAD
    <!--<PackageReference Include="Win2D.uwp" Version="1.25.0" />-->
=======
    <PackageReference Include="System.Threading.Tasks.Extensions" Version="4.5.3" />
    <PackageReference Include="Win2D.uwp" Version="1.25.0" />
>>>>>>> 2cfad9c9
  </ItemGroup>
</Project><|MERGE_RESOLUTION|>--- conflicted
+++ resolved
@@ -1,12 +1,8 @@
 ﻿<Project Sdk="Microsoft.NET.Sdk">
 
   <PropertyGroup>
-<<<<<<< HEAD
     <TargetFramework>netcoreapp5.0</TargetFramework>
-=======
-    <TargetFramework>uap10.0.16299</TargetFramework>
     <LangVersion>8.0</LangVersion>
->>>>>>> 2cfad9c9
     <Title>Windows Community Toolkit UI Media</Title>
     <Description>
       This library provides UI brushes. It is part of the Windows Community Toolkit.
@@ -44,11 +40,7 @@
   </PropertyGroup>
 
   <ItemGroup>
-<<<<<<< HEAD
+    <PackageReference Include="System.Threading.Tasks.Extensions" Version="4.5.3" />
     <!--<PackageReference Include="Win2D.uwp" Version="1.25.0" />-->
-=======
-    <PackageReference Include="System.Threading.Tasks.Extensions" Version="4.5.3" />
-    <PackageReference Include="Win2D.uwp" Version="1.25.0" />
->>>>>>> 2cfad9c9
   </ItemGroup>
 </Project>