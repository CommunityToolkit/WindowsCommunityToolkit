--- conflicted
+++ resolved
@@ -64,9 +64,6 @@
             InitializeComponent();
         }
 
-<<<<<<< HEAD
-        private ICollection<Email> Emails { get; set; }
-=======
         protected override void OnNavigatedTo(NavigationEventArgs e)
         {
             Window.Current.SizeChanged += Current_SizeChanged;
@@ -103,6 +100,5 @@
             // Transfer Data Context so we can access Emails Collection.
             control.DataContext = this;
         }
->>>>>>> b8ceff12
     }
 }