--- conflicted
+++ resolved
@@ -422,14 +422,11 @@
     <Content Include="SamplePages\Carousel\CarouselCode.bind" />
     <Content Include="SamplePages\AlignmentGrid\AlignmentGridXaml.bind" />
     <Content Include="SamplePages\FocusTracker\FocusTrackerXaml.bind" />
-<<<<<<< HEAD
     <Content Include="SamplePages\AppBarBadgeButton\AppBarBadgeButton.bind" />
-=======
     <Content Include="SamplePages\BluetoothLEHelper\BluetoothLEHelperCode.bind" />
     <Content Include="SamplePages\OrbitView\OrbitViewXaml.bind" />
     <Content Include="SamplePages\Menu\Menu.bind" />
     <Content Include="SamplePages\ListViewBase\ListViewBaseCode.bind" />
->>>>>>> 0fe2ba01
   </ItemGroup>
   <ItemGroup>
     <Compile Include="App.xaml.cs">
@@ -447,10 +444,8 @@
     <Compile Include="SamplePages\AdvancedCollectionView\AdvancedCollectionViewPage.xaml.cs">
       <DependentUpon>AdvancedCollectionViewPage.xaml</DependentUpon>
     </Compile>
-<<<<<<< HEAD
     <Compile Include="SamplePages\AppBarBadgeButton\AppBarBadgeButtonPage.xaml.cs">
       <DependentUpon>AppBarBadgeButtonPage.xaml</DependentUpon>
-=======
     <Compile Include="SamplePages\BluetoothLEHelper\BluetoothLEHelperPage.xaml.cs">
       <DependentUpon>BluetoothLEHelperPage.xaml</DependentUpon>
     </Compile>
@@ -460,7 +455,6 @@
     <Compile Include="SamplePages\Menu\Commands\VsCommands.cs" />
     <Compile Include="SamplePages\Menu\MenuPage.xaml.cs">
       <DependentUpon>MenuPage.xaml</DependentUpon>
->>>>>>> 0fe2ba01
     </Compile>
     <Compile Include="SamplePages\NetworkHelper\NetworkHelperPage.xaml.cs">
       <DependentUpon>NetworkHelperPage.xaml</DependentUpon>
