// Licensed to the .NET Foundation under one or more agreements.
// The .NET Foundation licenses this file to you under the MIT license.
// See the LICENSE file in the project root for more information.

using System;
using System.Collections.Generic;
using System.Linq;
using System.Numerics;
using System.Threading;
using System.Threading.Tasks;
using Microsoft.Toolkit.Uwp.Helpers;
using Microsoft.Toolkit.Uwp.SampleApp.Pages;
using Microsoft.Toolkit.Uwp.UI.Animations;
using Microsoft.Toolkit.Uwp.UI.Controls;
using Microsoft.Toolkit.Uwp.UI.Extensions;
using Windows.Foundation.Metadata;
using Windows.UI.Xaml;
using Windows.UI.Xaml.Controls;
using Windows.UI.Xaml.Data;
using Windows.UI.Xaml.Media.Animation;

#if HAS_UNO
using NavigationView = Windows.UI.Xaml.Controls.NavigationView;
using NavigationViewItemInvokedEventArgs = Windows.UI.Xaml.Controls.NavigationViewItemInvokedEventArgs;
#else
using NavigationView = Microsoft.UI.Xaml.Controls.NavigationView;
using NavigationViewItemInvokedEventArgs = Microsoft.UI.Xaml.Controls.NavigationViewItemInvokedEventArgs;
#endif

namespace Microsoft.Toolkit.Uwp.SampleApp
{
    public sealed partial class Shell
    {
        private Sample _currentSample;
        private SampleCategory _selectedCategory;

        public CollectionViewSource SampleView { get; } = new CollectionViewSource();

        private Sample CurrentSample
        {
            get
            {
                return _currentSample;
            }

            set
            {
                _currentSample = value;
                _ = SetNavViewSelectionAsync();
            }
        }

        private async Task SetNavViewSelectionAsync()
        {
            if (_currentSample != null)
            {
                var category = await Samples.GetCategoryBySample(_currentSample);

                if ((NavView.MenuItemsSource as IEnumerable<SampleCategory>).Contains(category))
                {
                    NavView.SelectedItem = category;
                }
            }
            else
            {
                NavView.SelectedItem = null;
            }
        }

        private void HideSamplePicker()
        {
            SamplePickerGrid.Visibility = Visibility.Collapsed;
            _selectedCategory = null;

            _ = SetNavViewSelectionAsync();
        }

        private async void ShowSamplePicker(Sample[] samples = null, bool group = false)
        {
            // UNO TODO
            // force materialization
            FindName("SamplePickerGrid");

            if (samples == null && _currentSample != null)
            {
                var category = await Samples.GetCategoryBySample(_currentSample);
                if (category != null)
                {
                    samples = category.Samples;
                }
            }

            if (samples == null)
            {
                samples = (await Samples.GetCategoriesAsync()).FirstOrDefault()?.Samples;
            }

            if (samples == null)
            {
                return;
            }

            if (SamplePickerGrid.Visibility == Windows.UI.Xaml.Visibility.Visible &&
                SamplePickerGridView.ItemsSource is Sample[] currentSamples &&
                currentSamples.Count() == samples.Count() &&
                currentSamples.Except(samples).Count() == 0)
            {
                return;
            }

            SamplePickerGridView.ItemsSource = samples;

            var groups = samples.GroupBy(sample => sample.Subcategory);

            if (group && groups.Count() > 1)
            {
                SampleView.IsSourceGrouped = true;
                SampleView.Source = groups.OrderBy(g => g.Key);
            }
            else
            {
                SampleView.IsSourceGrouped = false;
                SampleView.Source = samples;
            }

            SamplePickerGridView.ItemsSource = SampleView.View;

            if (_currentSample != null && samples.Contains(_currentSample))
            {
                SamplePickerGridView.SelectedItem = _currentSample;
            }
            else
            {
                SamplePickerGridView.SelectedItem = null;
            }

            SamplePickerGrid.Visibility = Windows.UI.Xaml.Visibility.Visible;
        }

        private void NavView_ItemInvoked(NavigationView sender, NavigationViewItemInvokedEventArgs args)
        {
<<<<<<< HEAD
            // force materialization
            FindName("SamplePickerGrid");

            if (args.InvokedItem is SampleCategory category)
=======
            //// Temp Workaround for WinUI Bug https://github.com/microsoft/microsoft-ui-xaml/issues/2520
            var invokedItem = args.InvokedItem;
            if (invokedItem is FrameworkElement fe && fe.DataContext is SampleCategory cat2)
            {
                invokedItem = cat2;
            }
            //// End Workaround - args.InvokedItem

            if (invokedItem is SampleCategory category)
>>>>>>> 6dc0314b
            {
                if (SamplePickerGrid.Visibility != Visibility.Collapsed && _selectedCategory == category)
                {
                    // The NavView fires this event twice when the current selected item is clicked
                    // This makes sure the event get's processed correctly
                    var nop = Dispatcher.RunAsync(Windows.UI.Core.CoreDispatcherPriority.Normal, () => HideSamplePicker());
                }
                else
                {
                    _selectedCategory = category;
                    ShowSamplePicker(category.Samples, true);

                    // Then Focus on Picker
                    DispatcherHelper.ExecuteOnUIThreadAsync(() => SamplePickerGridView.Focus(FocusState.Keyboard));
                }
            }
            else if (args.IsSettingsInvoked)
            {
                HideSamplePicker();
                if (NavigationFrame.CurrentSourcePageType != typeof(About))
                {
                    NavigateToSample(null);
                }
            }
        }

        private void ContentShadow_Tapped(object sender, Windows.UI.Xaml.Input.TappedRoutedEventArgs e)
        {
            HideSamplePicker();
        }

        private void MoreInfoCanvas_Tapped(object sender, Windows.UI.Xaml.Input.TappedRoutedEventArgs e)
        {
            HideMoreInfo();
        }

        private void SamplePickerGridView_ChoosingItemContainer(ListViewBase sender, ChoosingItemContainerEventArgs args)
        {
            if (args.ItemContainer != null)
            {
                return;
            }

            GridViewItem container = (GridViewItem)args.ItemContainer ?? new GridViewItem();

            container.Loaded -= ContainerItem_Loaded;
            container.PointerEntered -= ItemContainer_PointerEntered;
            container.PointerExited -= ItemContainer_PointerExited;

            container.Loaded += ContainerItem_Loaded;
            container.PointerEntered += ItemContainer_PointerEntered;
            container.PointerExited += ItemContainer_PointerExited;

            args.ItemContainer = container;
        }

        private void ContainerItem_Loaded(object sender, RoutedEventArgs e)
        {
            var itemsPanel = (ItemsWrapGrid)SamplePickerGridView.ItemsPanelRoot;
            var itemContainer = (GridViewItem)sender;
            itemContainer.Loaded -= this.ContainerItem_Loaded;

            var button = itemContainer.FindDescendant<Button>();
            if (button != null)
            {
                button.Click -= MoreInfoClicked;
                button.LostFocus -= MoreInfoLostFocus;
                button.Click += MoreInfoClicked;
                button.LostFocus += MoreInfoLostFocus;
            }

            var itemIndex = SamplePickerGridView.IndexFromContainer(itemContainer);

            var referenceIndex = itemsPanel.FirstVisibleIndex;

            if (SamplePickerGridView.SelectedIndex >= 0)
            {
                referenceIndex = SamplePickerGridView.SelectedIndex;
            }

            var relativeIndex = Math.Abs(itemIndex - referenceIndex);

            if (itemContainer.Content != CurrentSample && itemIndex >= 0 && itemIndex >= itemsPanel.FirstVisibleIndex && itemIndex <= itemsPanel.LastVisibleIndex)
            {
                var staggerDelay = TimeSpan.FromMilliseconds(relativeIndex * 30);

                var animationCollection = new AnimationCollection()
                {
                    new OpacityAnimation() { From = 0, To = 1, Duration = TimeSpan.FromMilliseconds(400), Delay = staggerDelay, SetInitialValueBeforeDelay = true },
                    new ScaleAnimation() { From = "0.9", To = "1", Duration = TimeSpan.FromMilliseconds(400), Delay = staggerDelay }
                };

                VisualExtensions.SetNormalizedCenterPoint(itemContainer, "0.5");

                animationCollection.StartAnimation(itemContainer);
            }
        }

        private void ItemContainer_PointerExited(object sender, Windows.UI.Xaml.Input.PointerRoutedEventArgs e)
        {
            var panel = (sender as FrameworkElement).FindDescendant<DropShadowPanel>();
            if (panel != null)
            {
                var animation = new OpacityAnimation() { To = 0, Duration = TimeSpan.FromMilliseconds(1200) };
                animation.StartAnimation(panel);

                var parentAnimation = new ScaleAnimation() { To = "1", Duration = TimeSpan.FromMilliseconds(1200) };
                parentAnimation.StartAnimation(panel.Parent as UIElement);
            }
        }

        private void ItemContainer_PointerEntered(object sender, Windows.UI.Xaml.Input.PointerRoutedEventArgs e)
        {
            if (e.Pointer.PointerDeviceType == Windows.Devices.Input.PointerDeviceType.Mouse)
            {
                var panel = (sender as FrameworkElement).FindDescendant<DropShadowPanel>();
                if (panel != null)
                {
                    panel.Visibility = Visibility.Visible;
                    var animation = new OpacityAnimation() { To = 1, Duration = TimeSpan.FromMilliseconds(600) };
                    animation.StartAnimation(panel);

                    var parentAnimation = new ScaleAnimation() { To = "1.1", Duration = TimeSpan.FromMilliseconds(600) };
                    parentAnimation.StartAnimation(panel.Parent as UIElement);
                }
            }
        }

        private void MoreInfoClicked(object sender, RoutedEventArgs e)
        {
            var button = (Button)sender;
            var sampleData = button.DataContext as Sample;

            var container = button.FindAscendant<GridViewItem>();
            if (container == null)
            {
                return;
            }

            InitMoreInfoContentContainer(container);
            MoreInfoContent.DataContext = sampleData;

            if (MoreInfoCanvas.Visibility == Visibility.Visible)
            {
                HideMoreInfo();
            }
            else
            {
                MoreInfoCanvas.Visibility = Visibility.Visible;
            }
        }

        private void MoreInfoLostFocus(object sender, RoutedEventArgs e)
        {
            HideMoreInfo();
        }

        private void InitMoreInfoContentContainer(GridViewItem container)
        {
            if (MoreInfoContent == null)
            {
                return;
            }

            var point = container.TransformToVisual(this).TransformPoint(new Windows.Foundation.Point(0, 0));
            var x = point.X - ((MoreInfoContent.Width - container.ActualWidth) / 2);
            var y = point.Y - ((MoreInfoContent.Height - container.ActualHeight) / 2);

            x = Math.Max(x, 10);
            x = Math.Min(x, ActualWidth - MoreInfoContent.Width - 10);

            y = Math.Max(y, 10);
            y = Math.Min(y, ActualHeight - MoreInfoContent.Height - 10);

            Canvas.SetLeft(MoreInfoContent, x);
            Canvas.SetTop(MoreInfoContent, y);

            var centerX = (point.X + (container.ActualWidth / 2)) - x;
            var centerY = (point.Y + (container.ActualHeight / 2)) - y;

            VisualExtensions.SetCenterPoint(MoreInfoContent, new Vector3((float)centerX, (float)centerY, 0).ToString());
        }

        private void HideMoreInfo()
        {
#if !HAS_UNO
            if (MoreInfoImage != null && MoreInfoContent.DataContext != null)
            {
                ConnectedAnimationService.GetForCurrentView().PrepareToAnimate("sample_icon", MoreInfoImage);
            }
#endif

            MoreInfoCanvas.Visibility = Visibility.Collapsed;

            if (MoreInfoImage != null && MoreInfoContent.DataContext != null)
            {
                var animation = ConnectedAnimationService.GetForCurrentView().GetAnimation("sample_icon");
                if (ApiInformation.IsTypePresent("Windows.UI.Xaml.Media.Animation.DirectConnectedAnimationConfiguration"))
                {
                    animation.Configuration = new DirectConnectedAnimationConfiguration();
                }

                _ = SamplePickerGridView.TryStartConnectedAnimationAsync(animation, MoreInfoContent.DataContext, "SampleIcon");
            }

            MoreInfoContent.DataContext = null;
        }

        private void Page_SizeChanged(object sender, SizeChangedEventArgs e)
        {
            HideMoreInfo();
        }
    }
}<|MERGE_RESOLUTION|>--- conflicted
+++ resolved
@@ -139,12 +139,6 @@
 
         private void NavView_ItemInvoked(NavigationView sender, NavigationViewItemInvokedEventArgs args)
         {
-<<<<<<< HEAD
-            // force materialization
-            FindName("SamplePickerGrid");
-
-            if (args.InvokedItem is SampleCategory category)
-=======
             //// Temp Workaround for WinUI Bug https://github.com/microsoft/microsoft-ui-xaml/issues/2520
             var invokedItem = args.InvokedItem;
             if (invokedItem is FrameworkElement fe && fe.DataContext is SampleCategory cat2)
@@ -153,8 +147,11 @@
             }
             //// End Workaround - args.InvokedItem
 
+            // UNO TODO
+            // force materialization
+            FindName("SamplePickerGrid");
+
             if (invokedItem is SampleCategory category)
->>>>>>> 6dc0314b
             {
                 if (SamplePickerGrid.Visibility != Visibility.Collapsed && _selectedCategory == category)
                 {
