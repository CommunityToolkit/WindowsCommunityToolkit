--- conflicted
+++ resolved
@@ -374,12 +374,9 @@
     <Content Include="SamplePages\ViewExtensions\ViewExtensionsCode.bind">
       <SubType>Designer</SubType>
     </Content>
-<<<<<<< HEAD
     <Content Include="SamplePages\Carousel\CarouselCode.bind" />
-=======
     <Content Include="SamplePages\AlignmentGrid\AlignmentGridXaml.bind" />
     <Content Include="SamplePages\FocusTracker\FocusTrackerXaml.bind" />
->>>>>>> fd0fa0d4
   </ItemGroup>
   <ItemGroup>
     <Compile Include="App.xaml.cs">
@@ -625,15 +622,11 @@
       <SubType>Designer</SubType>
       <Generator>MSBuild:Compile</Generator>
     </Page>
-<<<<<<< HEAD
     <Page Include="SamplePages\Carousel\CarouselPage.xaml">
       <Generator>MSBuild:Compile</Generator>
       <SubType>Designer</SubType>
     </Page>
-    <Page Include="Controls\FocusTracker.xaml">
-=======
     <Page Include="SamplePages\AdvancedCollectionView\AdvancedCollectionViewPage.xaml">
->>>>>>> fd0fa0d4
       <SubType>Designer</SubType>
       <Generator>MSBuild:Compile</Generator>
     </Page>
