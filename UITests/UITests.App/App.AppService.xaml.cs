// Licensed to the .NET Foundation under one or more agreements.
// The .NET Foundation licenses this file to you under the MIT license.
// See the LICENSE file in the project root for more information.

using System;
<<<<<<< HEAD
using System.Collections.Concurrent;
using System.Threading.Tasks;
using CommunityToolkit.Mvvm.Messaging;
using Grpc.Core;
using Microsoft.AspNetCore.Hosting;
using Microsoft.Extensions.Hosting;
=======
using System.Threading.Tasks;
using Microsoft.Toolkit.Mvvm.Messaging;
>>>>>>> fe30893e
using UITests.App.Pages;
using UITests.App.Protos;

namespace UITests.App
{
    /// <summary>
    /// This file contains part of the app related to the AppService for communication between this test host and the test harness processes.
    /// </summary>
    public sealed partial class App
    {
<<<<<<< HEAD
        private Task _host;
=======
        private static readonly ValueSet BadResult = new() { { "Status", "BAD" } };
        private static readonly ValueSet OkResult = new() { { "Status", "OK" } };

        private AppServiceConnection _appServiceConnection;
        private BackgroundTaskDeferral _appServiceDeferral;
>>>>>>> fe30893e

        private async void InitAppService()
        {
            var builder = Host.CreateDefaultBuilder()
                .ConfigureWebHostDefaults(webBuilder =>
                {
                    webBuilder.UseStartup<Startup>();
                });
            _host = builder.Build().RunAsync();
            await _host;
        }

        public class AppServiceServer : AppService.AppServiceBase
        {
<<<<<<< HEAD
            internal static BlockingCollection<LogUpdate> LogUpdates;

            public AppServiceServer(BlockingCollection<LogUpdate> logUpdates)
            {
                LogUpdates = logUpdates;
            }
=======
            var messageDeferral = args.GetDeferral();
            var message = args.Request.Message;
            if(!TryGetValueAndLog(message, "Command", out var cmd))
            {
                await args.Request.SendResponseAsync(BadResult);
                messageDeferral.Complete();
                return;
            }

            switch (cmd)
            {
                case "OpenPage":
                    if (!TryGetValueAndLog(message, "Page", out var pageName))
                    {
                        await args.Request.SendResponseAsync(BadResult);
                        break;
                    }
>>>>>>> fe30893e

            public override async Task<StartReply> Start(StartRequest request, ServerCallContext context)
            {
                Log.Comment("Received request for Page: {0}", request.PageName);

<<<<<<< HEAD
                // We await the OpenPage method to ensure the navigation has finished.
                if (await WeakReferenceMessenger.Default.Send(new RequestPageMessage(request.PageName)))
                {
                    return new StartReply { Status = "OK" };
                }
                else
                {
                    return new StartReply { Status = "BAD" };
                }
            }

            public override async Task SubscribeLog(SubscribeLogRequest request, IServerStreamWriter<LogUpdate> responseStream, ServerCallContext context)
            {
                while (!context.CancellationToken.IsCancellationRequested)
                {
                    var message = LogUpdates.Take(context.CancellationToken);

                    try
                    {
                        await responseStream.WriteAsync(message);
                    }
                    catch (Exception ex)
                    {
                        // TODO: do we care if we have a problem here?
                        System.Diagnostics.Debug.WriteLine(ex);
                    }
                }
            }
=======
                    // We await the OpenPage method to ensure the navigation has finished.
                    var pageResponse = await WeakReferenceMessenger.Default.Send(new RequestPageMessage(pageName));

                    await args.Request.SendResponseAsync(pageResponse ? OkResult : BadResult);

                    break;
                default:
                    break;
            }

            // Complete the deferral so that the platform knows that we're done responding to the app service call.
            // Note: for error handling: this must be called even if SendResponseAsync() throws an exception.
            messageDeferral.Complete();
        }

        private void OnAppServicesCanceled(IBackgroundTaskInstance sender, BackgroundTaskCancellationReason reason)
        {
            _appServiceDeferral.Complete();
>>>>>>> fe30893e
        }

        public void SendLogMessage(string level, string msg)
        {
<<<<<<< HEAD
            AppServiceServer.LogUpdates.Add(new LogUpdate
            {
                Level = level,
                Message = msg
            });
=======
            _appServiceDeferral.Complete();
        }

        public async Task SendLogMessage(string level, string msg)
        {
            var message = new ValueSet
            {
                { "Command", "Log" },
                { "Level", level },
                { "Message", msg }
            };

            await _appServiceConnection.SendMessageAsync(message);

            // TODO: do we care if we have a problem here?
>>>>>>> fe30893e
        }

        private static bool TryGetValueAndLog(ValueSet message, string key, out string value)
        {
            value = null;
            if (!message.TryGetValue(key, out var o))
            {
                Log.Error($"Could not find the key \"{key}\" in the message.");
                return false;
            }

            if (o is not string s)
            {
                Log.Error($"{key}'s value is not a string");
                return false;
            }

            value = s;

            return true;
        }
    }
}<|MERGE_RESOLUTION|>--- conflicted
+++ resolved
@@ -3,17 +3,12 @@
 // See the LICENSE file in the project root for more information.
 
 using System;
-<<<<<<< HEAD
 using System.Collections.Concurrent;
 using System.Threading.Tasks;
 using CommunityToolkit.Mvvm.Messaging;
 using Grpc.Core;
 using Microsoft.AspNetCore.Hosting;
 using Microsoft.Extensions.Hosting;
-=======
-using System.Threading.Tasks;
-using Microsoft.Toolkit.Mvvm.Messaging;
->>>>>>> fe30893e
 using UITests.App.Pages;
 using UITests.App.Protos;
 
@@ -24,15 +19,10 @@
     /// </summary>
     public sealed partial class App
     {
-<<<<<<< HEAD
+        private static readonly OpenPageReply BadResult = new() { Status = "BAD" };
+        private static readonly OpenPageReply OkResult = new() { Status = "OK" };
+
         private Task _host;
-=======
-        private static readonly ValueSet BadResult = new() { { "Status", "BAD" } };
-        private static readonly ValueSet OkResult = new() { { "Status", "OK" } };
-
-        private AppServiceConnection _appServiceConnection;
-        private BackgroundTaskDeferral _appServiceDeferral;
->>>>>>> fe30893e
 
         private async void InitAppService()
         {
@@ -47,47 +37,21 @@
 
         public class AppServiceServer : AppService.AppServiceBase
         {
-<<<<<<< HEAD
-            internal static BlockingCollection<LogUpdate> LogUpdates;
+            internal static BlockingCollection<LogUpdate> LogUpdates { get; private set; }
 
             public AppServiceServer(BlockingCollection<LogUpdate> logUpdates)
             {
                 LogUpdates = logUpdates;
             }
-=======
-            var messageDeferral = args.GetDeferral();
-            var message = args.Request.Message;
-            if(!TryGetValueAndLog(message, "Command", out var cmd))
-            {
-                await args.Request.SendResponseAsync(BadResult);
-                messageDeferral.Complete();
-                return;
-            }
 
-            switch (cmd)
-            {
-                case "OpenPage":
-                    if (!TryGetValueAndLog(message, "Page", out var pageName))
-                    {
-                        await args.Request.SendResponseAsync(BadResult);
-                        break;
-                    }
->>>>>>> fe30893e
-
-            public override async Task<StartReply> Start(StartRequest request, ServerCallContext context)
+            public override async Task<OpenPageReply> OpenPage(OpenPageRequest request, ServerCallContext context)
             {
                 Log.Comment("Received request for Page: {0}", request.PageName);
 
-<<<<<<< HEAD
                 // We await the OpenPage method to ensure the navigation has finished.
-                if (await WeakReferenceMessenger.Default.Send(new RequestPageMessage(request.PageName)))
-                {
-                    return new StartReply { Status = "OK" };
-                }
-                else
-                {
-                    return new StartReply { Status = "BAD" };
-                }
+                var pageResponse = await WeakReferenceMessenger.Default.Send(new RequestPageMessage(request.PageName));
+
+                return pageResponse ? OkResult : BadResult;
             }
 
             public override async Task SubscribeLog(SubscribeLogRequest request, IServerStreamWriter<LogUpdate> responseStream, ServerCallContext context)
@@ -107,73 +71,15 @@
                     }
                 }
             }
-=======
-                    // We await the OpenPage method to ensure the navigation has finished.
-                    var pageResponse = await WeakReferenceMessenger.Default.Send(new RequestPageMessage(pageName));
-
-                    await args.Request.SendResponseAsync(pageResponse ? OkResult : BadResult);
-
-                    break;
-                default:
-                    break;
-            }
-
-            // Complete the deferral so that the platform knows that we're done responding to the app service call.
-            // Note: for error handling: this must be called even if SendResponseAsync() throws an exception.
-            messageDeferral.Complete();
-        }
-
-        private void OnAppServicesCanceled(IBackgroundTaskInstance sender, BackgroundTaskCancellationReason reason)
-        {
-            _appServiceDeferral.Complete();
->>>>>>> fe30893e
         }
 
         public void SendLogMessage(string level, string msg)
         {
-<<<<<<< HEAD
             AppServiceServer.LogUpdates.Add(new LogUpdate
             {
                 Level = level,
                 Message = msg
             });
-=======
-            _appServiceDeferral.Complete();
-        }
-
-        public async Task SendLogMessage(string level, string msg)
-        {
-            var message = new ValueSet
-            {
-                { "Command", "Log" },
-                { "Level", level },
-                { "Message", msg }
-            };
-
-            await _appServiceConnection.SendMessageAsync(message);
-
-            // TODO: do we care if we have a problem here?
->>>>>>> fe30893e
-        }
-
-        private static bool TryGetValueAndLog(ValueSet message, string key, out string value)
-        {
-            value = null;
-            if (!message.TryGetValue(key, out var o))
-            {
-                Log.Error($"Could not find the key \"{key}\" in the message.");
-                return false;
-            }
-
-            if (o is not string s)
-            {
-                Log.Error($"{key}'s value is not a string");
-                return false;
-            }
-
-            value = s;
-
-            return true;
         }
     }
 }