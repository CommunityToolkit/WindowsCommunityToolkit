--- conflicted
+++ resolved
@@ -27,11 +27,6 @@
   </ItemGroup>
 
   <ItemGroup>
-<<<<<<< HEAD
-    <PackageReference Include="Newtonsoft.Json" Version="12.0.3" />
-=======
-    <PackageReference Include="System.Text.Json" Version="4.7.2" />
->>>>>>> 0e2d49ff
     <PackageReference Include="System.Net.Http" Version="4.3.4" />
   </ItemGroup>
 
