// Licensed to the .NET Foundation under one or more agreements.
// The .NET Foundation licenses this file to you under the MIT license.
// See the LICENSE file in the project root for more information.

using Microsoft.UI.Xaml.Tests.MUXControls.InteractionTests.Common;
using Microsoft.UI.Xaml.Tests.MUXControls.InteractionTests.Infra;
using Microsoft.Windows.Apps.Test.Foundation.Controls;

#if USING_TAEF
using WEX.Logging.Interop;
using WEX.TestExecution;
using WEX.TestExecution.Markup;
#else
using Microsoft.VisualStudio.TestTools.UnitTesting;
#endif

namespace UITests.Tests
{
    [TestClass]
    public class SimpleTest : UITestBase
    {
        [ClassInitialize]
        [TestProperty("RunAs", "User")]
        [TestProperty("Classification", "ScenarioTestSuite")]
        [TestProperty("Platform", "Any")]
        public static void ClassInitialize(TestContext testContext)
        {
            TestEnvironment.Initialize(testContext, UITestsAppSampleApp);
        }

<<<<<<< HEAD
        [ClassCleanup]
        public static void ClassCleanup()
        {
            TestEnvironment.AssemblyCleanupWorker(UITestsAppSampleApp);
        }

=======
>>>>>>> fe30893e
        [TestMethod]
        [TestPage("SimpleTestPage")]
        public void SimpleTestMethod()
        {
            var button = new Button(FindElement.ByName("Click Me"));
            var textBlock = new TextBlock(FindElement.ById("textBlock"));

            Verify.IsNotNull(button);

            Verify.AreEqual(string.Empty, textBlock.GetText());

            button.Click();

            Wait.ForIdle();

            Verify.AreEqual("Clicked", textBlock.GetText());
        }
    }
}<|MERGE_RESOLUTION|>--- conflicted
+++ resolved
@@ -28,15 +28,6 @@
             TestEnvironment.Initialize(testContext, UITestsAppSampleApp);
         }
 
-<<<<<<< HEAD
-        [ClassCleanup]
-        public static void ClassCleanup()
-        {
-            TestEnvironment.AssemblyCleanupWorker(UITestsAppSampleApp);
-        }
-
-=======
->>>>>>> fe30893e
         [TestMethod]
         [TestPage("SimpleTestPage")]
         public void SimpleTestMethod()
