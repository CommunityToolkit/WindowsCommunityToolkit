// Licensed to the .NET Foundation under one or more agreements.
// The .NET Foundation licenses this file to you under the MIT license.
// See the LICENSE file in the project root for more information.

using System;
using System.Collections;
using System.Collections.Generic;
using System.Collections.ObjectModel;
using System.Collections.Specialized;
using System.ComponentModel;
using System.ComponentModel.DataAnnotations;
using System.Diagnostics;
using System.Security;
using System.Text;
using Microsoft.Toolkit.Uwp.UI.Automation.Peers;
using Microsoft.Toolkit.Uwp.UI.Controls.DataGridInternals;
using Microsoft.Toolkit.Uwp.UI.Controls.Primitives;
using Microsoft.Toolkit.Uwp.UI.Controls.Utilities;
using Microsoft.Toolkit.Uwp.UI.Data.Utilities;
using Microsoft.Toolkit.Uwp.UI.Utilities;
using Microsoft.Toolkit.Uwp.Utilities;
using Windows.ApplicationModel.DataTransfer;
using Windows.Devices.Input;
using Windows.Foundation;
using Windows.Foundation.Collections;
using Windows.System;
using Windows.UI.Input;
using Windows.UI.Xaml;
using Windows.UI.Xaml.Automation.Peers;
using Windows.UI.Xaml.Controls;
using Windows.UI.Xaml.Controls.Primitives;
using Windows.UI.Xaml.Data;
using Windows.UI.Xaml.Input;
using Windows.UI.Xaml.Media;
using Windows.UI.Xaml.Media.Animation;

namespace Microsoft.Toolkit.Uwp.UI.Controls
{
    /// <summary>
    /// Control to represent data in columns and rows.
    /// </summary>
#if FEATURE_VALIDATION_SUMMARY
    [TemplatePart(Name = DataGrid.DATAGRID_elementValidationSummary, Type = typeof(ValidationSummary))]
#endif
    [TemplatePart(Name = DataGrid.DATAGRID_elementRowsPresenterName, Type = typeof(DataGridRowsPresenter))]
    [TemplatePart(Name = DataGrid.DATAGRID_elementColumnHeadersPresenterName, Type = typeof(DataGridColumnHeadersPresenter))]
    [TemplatePart(Name = DataGrid.DATAGRID_elementFrozenColumnScrollBarSpacerName, Type = typeof(FrameworkElement))]
    [TemplatePart(Name = DataGrid.DATAGRID_elementHorizontalScrollBarName, Type = typeof(ScrollBar))]
    [TemplatePart(Name = DataGrid.DATAGRID_elementVerticalScrollBarName, Type = typeof(ScrollBar))]
    [TemplateVisualState(Name = VisualStates.StateDisabled, GroupName = VisualStates.GroupCommon)]
    [TemplateVisualState(Name = VisualStates.StateNormal, GroupName = VisualStates.GroupCommon)]
    [TemplateVisualState(Name = VisualStates.StateTouchIndicator, GroupName = VisualStates.GroupScrollBars)]
    [TemplateVisualState(Name = VisualStates.StateMouseIndicator, GroupName = VisualStates.GroupScrollBars)]
    [TemplateVisualState(Name = VisualStates.StateMouseIndicatorFull, GroupName = VisualStates.GroupScrollBars)]
    [TemplateVisualState(Name = VisualStates.StateNoIndicator, GroupName = VisualStates.GroupScrollBars)]
    [TemplateVisualState(Name = VisualStates.StateSeparatorExpanded, GroupName = VisualStates.GroupScrollBarsSeparator)]
    [TemplateVisualState(Name = VisualStates.StateSeparatorCollapsed, GroupName = VisualStates.GroupScrollBarsSeparator)]
    [TemplateVisualState(Name = VisualStates.StateSeparatorExpandedWithoutAnimation, GroupName = VisualStates.GroupScrollBarsSeparator)]
    [TemplateVisualState(Name = VisualStates.StateSeparatorCollapsedWithoutAnimation, GroupName = VisualStates.GroupScrollBarsSeparator)]
    [TemplateVisualState(Name = VisualStates.StateInvalid, GroupName = VisualStates.GroupValidation)]
    [TemplateVisualState(Name = VisualStates.StateValid, GroupName = VisualStates.GroupValidation)]
    [StyleTypedProperty(Property = "CellStyle", StyleTargetType = typeof(DataGridCell))]
    [StyleTypedProperty(Property = "ColumnHeaderStyle", StyleTargetType = typeof(DataGridColumnHeader))]
    [StyleTypedProperty(Property = "DragIndicatorStyle", StyleTargetType = typeof(ContentControl))]
    [StyleTypedProperty(Property = "DropLocationIndicatorStyle", StyleTargetType = typeof(Control))]
    [StyleTypedProperty(Property = "RowHeaderStyle", StyleTargetType = typeof(DataGridRowHeader))]
    [StyleTypedProperty(Property = "RowStyle", StyleTargetType = typeof(DataGridRow))]
    public partial class DataGrid : Control
    {
        private enum ScrollBarVisualState
        {
            NoIndicator,
            TouchIndicator,
            MouseIndicator,
            MouseIndicatorFull
        }

        private enum ScrollBarsSeparatorVisualState
        {
            SeparatorCollapsed,
            SeparatorExpanded,
            SeparatorExpandedWithoutAnimation,
            SeparatorCollapsedWithoutAnimation
        }

#if FEATURE_VALIDATION_SUMMARY
        private const string DATAGRID_elementValidationSummary = "ValidationSummary";
#endif
        private const string DATAGRID_elementRootName = "Root";
        private const string DATAGRID_elementRowsPresenterName = "RowsPresenter";
        private const string DATAGRID_elementColumnHeadersPresenterName = "ColumnHeadersPresenter";
        private const string DATAGRID_elementFrozenColumnScrollBarSpacerName = "FrozenColumnScrollBarSpacer";
        private const string DATAGRID_elementHorizontalScrollBarName = "HorizontalScrollBar";
        private const string DATAGRID_elementRowHeadersPresenterName = "RowHeadersPresenter";
        private const string DATAGRID_elementTopLeftCornerHeaderName = "TopLeftCornerHeader";
        private const string DATAGRID_elementTopRightCornerHeaderName = "TopRightCornerHeader";
        private const string DATAGRID_elementBottomRightCornerHeaderName = "BottomRightCorner";
        private const string DATAGRID_elementVerticalScrollBarName = "VerticalScrollBar";

        private const bool DATAGRID_defaultAutoGenerateColumns = true;
        private const bool DATAGRID_defaultCanUserReorderColumns = true;
        private const bool DATAGRID_defaultCanUserResizeColumns = true;
        private const bool DATAGRID_defaultCanUserSortColumns = true;
        private const DataGridGridLinesVisibility DATAGRID_defaultGridLinesVisibility = DataGridGridLinesVisibility.None;
        private const DataGridHeadersVisibility DATAGRID_defaultHeadersVisibility = DataGridHeadersVisibility.Column;
        private const DataGridRowDetailsVisibilityMode DATAGRID_defaultRowDetailsVisibility = DataGridRowDetailsVisibilityMode.VisibleWhenSelected;
        private const DataGridSelectionMode DATAGRID_defaultSelectionMode = DataGridSelectionMode.Extended;
        private const ScrollBarVisibility DATAGRID_defaultScrollBarVisibility = ScrollBarVisibility.Auto;

        /// <summary>
        /// The default order to use for columns when there is no <see cref="DisplayAttribute.Order"/>
        /// value available for the property.
        /// </summary>
        /// <remarks>
        /// The value of 10,000 comes from the DataAnnotations spec, allowing
        /// some properties to be ordered at the beginning and some at the end.
        /// </remarks>
        private const int DATAGRID_defaultColumnDisplayOrder = 10000;

        private const double DATAGRID_horizontalGridLinesThickness = 1;
        private const double DATAGRID_minimumRowHeaderWidth = 4;
        private const double DATAGRID_minimumColumnHeaderHeight = 4;
        internal const double DATAGRID_maximumStarColumnWidth = 10000;
        internal const double DATAGRID_minimumStarColumnWidth = 0.001;
        private const double DATAGRID_mouseWheelDeltaDivider = 4.0;
        private const double DATAGRID_maxHeadersThickness = 32768;

        private const double DATAGRID_defaultRowHeight = 22;
        internal const double DATAGRID_defaultRowGroupSublevelIndent = 20;
        private const double DATAGRID_defaultMinColumnWidth = 20;
        private const double DATAGRID_defaultMaxColumnWidth = double.PositiveInfinity;

        private const double DATAGRID_defaultIncrementalLoadingThreshold = 3.0;
        private const double DATAGRID_defaultDataFetchSize = 3.0;

        // 2 seconds delay used to hide the scroll bars for example when OS animations are turned off.
        private const int DATAGRID_noScrollBarCountdownMs = 2000;

        // Used to work around double arithmetic rounding.
        private const double DATAGRID_roundingDelta = 0.0001;

        // DataGrid Template Parts
#if FEATURE_VALIDATION_SUMMARY
        private ValidationSummary _validationSummary;
#endif
        private UIElement _bottomRightCorner;
        private DataGridColumnHeadersPresenter _columnHeadersPresenter;
        private ScrollBar _hScrollBar;
        private DataGridRowsPresenter _rowsPresenter;
        private ScrollBar _vScrollBar;

        private byte _autoGeneratingColumnOperationCount;
        private bool _autoSizingColumns;
        private List<ValidationResult> _bindingValidationResults;
        private ContentControl _clipboardContentControl;
        private IndexToValueTable<Visibility> _collapsedSlotsTable;
        private bool _columnHeaderHasFocus;
        private DataGridCellCoordinates _currentCellCoordinates;

        // used to store the current column during a Reset
        private int _desiredCurrentColumnIndex;
        private int _editingColumnIndex;
        private RoutedEventArgs _editingEventArgs;
        private bool _executingLostFocusActions;
        private bool _flushCurrentCellChanged;
        private bool _focusEditingControl;
        private FocusInputDeviceKind _focusInputDevice;
        private DependencyObject _focusedObject;
        private DataGridRow _focusedRow;
        private FrameworkElement _frozenColumnScrollBarSpacer;
        private bool _hasNoIndicatorStateStoryboardCompletedHandler;
        private DispatcherTimer _hideScrollBarsTimer;

        // the sum of the widths in pixels of the scrolling columns preceding
        // the first displayed scrolling column
        private double _horizontalOffset;
        private byte _horizontalScrollChangesIgnored;
        private bool _ignoreNextScrollBarsLayout;
        private List<ValidationResult> _indeiValidationResults;
        private bool _initializingNewItem;

        private bool _isHorizontalScrollBarInteracting;
        private bool _isVerticalScrollBarInteracting;

        // Set to True when the pointer is over the optional scroll bars.
        private bool _isPointerOverHorizontalScrollBar;
        private bool _isPointerOverVerticalScrollBar;

        // Set to True to prevent the normal fade-out of the scroll bars.
        private bool _keepScrollBarsShowing;

        // Nth row of rows 0..N that make up the RowHeightEstimate
        private int _lastEstimatedRow;
        private List<DataGridRow> _loadedRows;

        // prevents reentry into the VerticalScroll event handler
        private Queue<Action> _lostFocusActions;
        private bool _makeFirstDisplayedCellCurrentCellPending;
        private bool _measured;

        // the number of pixels of the firstDisplayedScrollingCol which are not displayed
        private double _negHorizontalOffset;

        // the number of pixels of DisplayData.FirstDisplayedScrollingRow which are not displayed
        private int _noCurrentCellChangeCount;
        private int _noFocusedColumnChangeCount;
        private int _noSelectionChangeCount;

        private double _oldEdgedRowsHeightCalculated = 0.0;

        // Set to True to favor mouse indicators over panning indicators for the scroll bars.
        private bool _preferMouseIndicators;

        private DataGridCellCoordinates _previousAutomationFocusCoordinates;
        private DataGridColumn _previousCurrentColumn;
        private object _previousCurrentItem;
        private List<ValidationResult> _propertyValidationResults;
        private ScrollBarVisualState _proposedScrollBarsState;
        private ScrollBarsSeparatorVisualState _proposedScrollBarsSeparatorState;
        private string _rowGroupHeaderPropertyNameAlternative;
        private ObservableCollection<Style> _rowGroupHeaderStyles;

        // To figure out what the old RowGroupHeaderStyle was for each level, we need to keep a copy
        // of the list.  The old style important so we don't blow away styles set directly on the RowGroupHeader
        private List<Style> _rowGroupHeaderStylesOld;
        private double[] _rowGroupHeightsByLevel;
        private double _rowHeaderDesiredWidth;
        private Size? _rowsPresenterAvailableSize;
        private bool _scrollingByHeight;
        private DataGridSelectedItemsCollection _selectedItems;
        private IndexToValueTable<Visibility> _showDetailsTable;

        // Set to True when the mouse scroll bars are currently showing.
        private bool _showingMouseIndicators;
        private bool _successfullyUpdatedSelection;
        private bool _temporarilyResetCurrentCell;
        private bool _isUserSorting; // True if we're currently in a user invoked sorting operation
        private ContentControl _topLeftCornerHeader;
        private ContentControl _topRightCornerHeader;
        private object _uneditedValue; // Represents the original current cell value at the time it enters editing mode.
        private string _updateSourcePath;
        private Dictionary<INotifyDataErrorInfo, string> _validationItems;
        private List<ValidationResult> _validationResults;
        private byte _verticalScrollChangesIgnored;
#if FEATURE_ICOLLECTIONVIEW_GROUP
        private INotifyCollectionChanged _topLevelGroup;
#else
        private IObservableVector<object> _topLevelGroup;
#endif
#if FEATURE_VALIDATION_SUMMARY
        private ValidationSummaryItem _selectedValidationSummaryItem;
#endif

        // An approximation of the sum of the heights in pixels of the scrolling rows preceding
        // the first displayed scrolling row.  Since the scrolled off rows are discarded, the grid
        // does not know their actual height. The heights used for the approximation are the ones
        // set as the rows were scrolled off.
        private double _verticalOffset;

#if FEATURE_ICOLLECTIONVIEW_GROUP
        // Cache event listeners for PropertyChanged and CollectionChanged events from CollectionViewGroups
        private Dictionary<INotifyPropertyChanged, WeakEventListener<DataGrid, object, PropertyChangedEventArgs>> _groupsPropertyChangedListenersTable = new Dictionary<INotifyPropertyChanged, WeakEventListener<DataGrid, object, PropertyChangedEventArgs>>();
        private Dictionary<INotifyCollectionChanged, WeakEventListener<DataGrid, object, NotifyCollectionChangedEventArgs>> _groupsCollectionChangedListenersTable = new Dictionary<INotifyCollectionChanged, WeakEventListener<DataGrid, object, NotifyCollectionChangedEventArgs>>();
#else
        // Cache event listeners for VectorChanged events from ICollectionViewGroup's GroupItems
        private Dictionary<IObservableVector<object>, WeakEventListener<DataGrid, object, IVectorChangedEventArgs>> _groupsVectorChangedListenersTable = new Dictionary<IObservableVector<object>, WeakEventListener<DataGrid, object, IVectorChangedEventArgs>>();
#endif

        /// <summary>
        /// Occurs one time for each public, non-static property in the bound data type when the
        /// <see cref="ItemsSource"/> property is changed and the
        /// <see cref="AutoGenerateColumns"/> property is true.
        /// </summary>
        public event EventHandler<DataGridAutoGeneratingColumnEventArgs> AutoGeneratingColumn;

        /// <summary>
        /// Occurs before a cell or row enters editing mode.
        /// </summary>
        public event EventHandler<DataGridBeginningEditEventArgs> BeginningEdit;

        /// <summary>
        /// Occurs after cell editing has ended.
        /// </summary>
        public event EventHandler<DataGridCellEditEndedEventArgs> CellEditEnded;

        /// <summary>
        /// Occurs immediately before cell editing has ended.
        /// </summary>
        public event EventHandler<DataGridCellEditEndingEventArgs> CellEditEnding;

        /// <summary>
        /// Occurs when the <see cref="Microsoft.Toolkit.Uwp.UI.Controls.DataGridColumn.DisplayIndex"/>
        /// property of a column changes.
        /// </summary>
        public event EventHandler<DataGridColumnEventArgs> ColumnDisplayIndexChanged;

        /// <summary>
        /// Occurs when the user drops a column header that was being dragged using the mouse.
        /// </summary>
        public event EventHandler<DragCompletedEventArgs> ColumnHeaderDragCompleted;

        /// <summary>
        /// Occurs one or more times while the user drags a column header using the mouse.
        /// </summary>
        public event EventHandler<DragDeltaEventArgs> ColumnHeaderDragDelta;

        /// <summary>
        /// Occurs when the user begins dragging a column header using the mouse.
        /// </summary>
        public event EventHandler<DragStartedEventArgs> ColumnHeaderDragStarted;

        /// <summary>
        /// Raised when column reordering ends, to allow subscribers to clean up.
        /// </summary>
        public event EventHandler<DataGridColumnEventArgs> ColumnReordered;

        /// <summary>
        /// Raised when starting a column reordering action.  Subscribers to this event can
        /// set tooltip and caret UIElements, constrain tooltip position, indicate that
        /// a preview should be shown, or cancel reordering.
        /// </summary>
        public event EventHandler<DataGridColumnReorderingEventArgs> ColumnReordering;

        /// <summary>
        /// This event is raised by OnCopyingRowClipboardContent method after the default row content is prepared.
        /// Event listeners can modify or add to the row clipboard content.
        /// </summary>
        public event EventHandler<DataGridRowClipboardEventArgs> CopyingRowClipboardContent;

        /// <summary>
        /// Occurs when a different cell becomes the current cell.
        /// </summary>
        public event EventHandler<EventArgs> CurrentCellChanged;

        /// <summary>
        /// Occurs after a <see cref="DataGridRow"/>
        /// is instantiated, so that you can customize it before it is used.
        /// </summary>
        public event EventHandler<DataGridRowEventArgs> LoadingRow;

        /// <summary>
        /// Occurs when a new row details template is applied to a row, so that you can customize
        /// the details section before it is used.
        /// </summary>
        public event EventHandler<DataGridRowDetailsEventArgs> LoadingRowDetails;

        /// <summary>
        /// Occurs before a DataGridRowGroupHeader header is used.
        /// </summary>
        public event EventHandler<DataGridRowGroupHeaderEventArgs> LoadingRowGroup;

        /// <summary>
        /// Occurs when a cell in a <see cref="DataGridTemplateColumn"/> enters editing mode.
        /// </summary>
        public event EventHandler<DataGridPreparingCellForEditEventArgs> PreparingCellForEdit;

        /// <summary>
        /// Occurs when the <see cref="RowDetailsVisibilityMode"/>
        /// property value changes.
        /// </summary>
        public event EventHandler<DataGridRowDetailsEventArgs> RowDetailsVisibilityChanged;

        /// <summary>
        /// Occurs when the row has been successfully committed or cancelled.
        /// </summary>
        public event EventHandler<DataGridRowEditEndedEventArgs> RowEditEnded;

        /// <summary>
        /// Occurs immediately before the row has been successfully committed or cancelled.
        /// </summary>
        public event EventHandler<DataGridRowEditEndingEventArgs> RowEditEnding;

        /// <summary>
        /// Occurs when the <see cref="SelectedItem"/> or
        /// <see cref="SelectedItems"/> property value changes.
        /// </summary>
        public event SelectionChangedEventHandler SelectionChanged;

        /// <summary>
        /// Occurs when the <see cref="Microsoft.Toolkit.Uwp.UI.Controls.DataGridColumn"/> sorting request is triggered.
        /// </summary>
        public event EventHandler<DataGridColumnEventArgs> Sorting;

        /// <summary>
        /// Occurs when a <see cref="DataGridRow"/>
        /// object becomes available for reuse.
        /// </summary>
        public event EventHandler<DataGridRowEventArgs> UnloadingRow;

        /// <summary>
        /// Occurs when the DataGridRowGroupHeader is available for reuse.
        /// </summary>
        public event EventHandler<DataGridRowGroupHeaderEventArgs> UnloadingRowGroup;

        /// <summary>
        /// Occurs when a row details element becomes available for reuse.
        /// </summary>
        public event EventHandler<DataGridRowDetailsEventArgs> UnloadingRowDetails;

        /// <summary>
        /// Initializes a new instance of the <see cref="DataGrid"/> class.
        /// </summary>
        public DataGrid()
        {
            this.TabNavigation = KeyboardNavigationMode.Once;

            _loadedRows = new List<DataGridRow>();
            _lostFocusActions = new Queue<Action>();
            _selectedItems = new DataGridSelectedItemsCollection(this);
            _rowGroupHeaderPropertyNameAlternative = Controls.DG.Properties.Resources.DefaultRowGroupHeaderPropertyNameAlternative;
            _rowGroupHeaderStyles = new ObservableCollection<Style>();
            _rowGroupHeaderStyles.CollectionChanged += RowGroupHeaderStyles_CollectionChanged;
            _rowGroupHeaderStylesOld = new List<Style>();
            this.RowGroupHeadersTable = new IndexToValueTable<DataGridRowGroupInfo>();

            _collapsedSlotsTable = new IndexToValueTable<Visibility>();
            _validationItems = new Dictionary<INotifyDataErrorInfo, string>();
            _validationResults = new List<ValidationResult>();
            _bindingValidationResults = new List<ValidationResult>();
            _propertyValidationResults = new List<ValidationResult>();
            _indeiValidationResults = new List<ValidationResult>();

            this.ColumnHeaderInteractionInfo = new DataGridColumnHeaderInteractionInfo();
            this.DisplayData = new DataGridDisplayData(this);
            this.ColumnsInternal = CreateColumnsInstance();

            this.RowHeightEstimate = DATAGRID_defaultRowHeight;
            this.RowDetailsHeightEstimate = 0;
            _rowHeaderDesiredWidth = 0;

            this.DataConnection = new DataGridDataConnection(this);
            _showDetailsTable = new IndexToValueTable<Visibility>();

            _focusInputDevice = FocusInputDeviceKind.None;
            _proposedScrollBarsState = ScrollBarVisualState.NoIndicator;
            _proposedScrollBarsSeparatorState = ScrollBarsSeparatorVisualState.SeparatorCollapsed;

            this.AnchorSlot = -1;
            _lastEstimatedRow = -1;
            _editingColumnIndex = -1;
            this.CurrentCellCoordinates = new DataGridCellCoordinates(-1, -1);

            this.RowGroupHeaderHeightEstimate = DATAGRID_defaultRowHeight;

            this.LastHandledKeyDown = VirtualKey.None;

            this.DefaultStyleKey = typeof(DataGrid);

            HookDataGridEvents();
        }

        /// <summary>
        /// Gets or sets the <see cref="T:System.Windows.Media.Brush"/> that is used to paint the background of odd-numbered rows.
        /// </summary>
        /// <returns>
        /// The brush that is used to paint the background of odd-numbered rows.
        /// </returns>
        public Brush AlternatingRowBackground
        {
            get { return GetValue(AlternatingRowBackgroundProperty) as Brush; }
            set { SetValue(AlternatingRowBackgroundProperty, value); }
        }

        /// <summary>
        /// Identifies the <see cref="AlternatingRowBackground"/>
        /// dependency property.
        /// </summary>
        /// <returns>
        /// The identifier for the <see cref="AlternatingRowBackground"/>
        /// dependency property.
        /// </returns>
        public static readonly DependencyProperty AlternatingRowBackgroundProperty =
            DependencyProperty.Register(
                "AlternatingRowBackground",
                typeof(Brush),
                typeof(DataGrid),
                new PropertyMetadata(null, OnAlternatingRowBackgroundPropertyChanged));

        private static void OnAlternatingRowBackgroundPropertyChanged(DependencyObject d, DependencyPropertyChangedEventArgs e)
        {
            DataGrid dataGrid = d as DataGrid;
            foreach (DataGridRow row in dataGrid.GetAllRows())
            {
                row.EnsureBackground();
            }
        }

        /// <summary>
        /// Gets or sets the <see cref="T:System.Windows.Media.Brush"/> that is used to paint the foreground of odd-numbered rows.
        /// </summary>
        /// <returns>
        /// The brush that is used to paint the foreground of odd-numbered rows.
        /// </returns>
        public Brush AlternatingRowForeground
        {
            get { return GetValue(AlternatingRowForegroundProperty) as Brush; }
            set { SetValue(AlternatingRowForegroundProperty, value); }
        }

        /// <summary>
        /// Identifies the <see cref="AlternatingRowForeground"/>
        /// dependency property.
        /// </summary>
        /// <returns>
        /// The identifier for the <see cref="AlternatingRowForeground"/>
        /// dependency property.
        /// </returns>
        public static readonly DependencyProperty AlternatingRowForegroundProperty =
            DependencyProperty.Register(
                "AlternatingRowForeground",
                typeof(Brush),
                typeof(DataGrid),
                new PropertyMetadata(null, OnAlternatingRowForegroundPropertyChanged));

        private static void OnAlternatingRowForegroundPropertyChanged(DependencyObject d, DependencyPropertyChangedEventArgs e)
        {
            DataGrid dataGrid = d as DataGrid;
            foreach (DataGridRow row in dataGrid.GetAllRows())
            {
                row.EnsureForeground();
            }
        }

        /// <summary>
        /// Gets or sets a value indicating whether the row details sections remain
        /// fixed at the width of the display area or can scroll horizontally.
        /// </summary>
        public bool AreRowDetailsFrozen
        {
            get { return (bool)GetValue(AreRowDetailsFrozenProperty); }
            set { SetValue(AreRowDetailsFrozenProperty, value); }
        }

        /// <summary>
        /// Identifies the AreRowDetailsFrozen dependency property.
        /// </summary>
        public static readonly DependencyProperty AreRowDetailsFrozenProperty =
            DependencyProperty.Register(
                "AreRowDetailsFrozen",
                typeof(bool),
                typeof(DataGrid),
                null);

        /// <summary>
        /// Gets or sets a value indicating whether the row group header sections
        /// remain fixed at the width of the display area or can scroll horizontally.
        /// </summary>
        public bool AreRowGroupHeadersFrozen
        {
            get { return (bool)GetValue(AreRowGroupHeadersFrozenProperty); }
            set { SetValue(AreRowGroupHeadersFrozenProperty, value); }
        }

        /// <summary>
        /// Identifies the AreRowDetailsFrozen dependency property.
        /// </summary>
        public static readonly DependencyProperty AreRowGroupHeadersFrozenProperty =
            DependencyProperty.Register(
                "AreRowGroupHeadersFrozen",
                typeof(bool),
                typeof(DataGrid),
                new PropertyMetadata(true, OnAreRowGroupHeadersFrozenPropertyChanged));

        private static void OnAreRowGroupHeadersFrozenPropertyChanged(DependencyObject d, DependencyPropertyChangedEventArgs e)
        {
            DataGrid dataGrid = d as DataGrid;
            ProcessFrozenColumnCount(dataGrid);

            // Update elements in the RowGroupHeader that were previously frozen.
            if ((bool)e.NewValue)
            {
                if (dataGrid._rowsPresenter != null)
                {
                    foreach (UIElement element in dataGrid._rowsPresenter.Children)
                    {
                        DataGridRowGroupHeader groupHeader = element as DataGridRowGroupHeader;
                        if (groupHeader != null)
                        {
                            groupHeader.ClearFrozenStates();
                        }
                    }
                }
            }
        }

        /// <summary>
        /// Gets or sets a value indicating whether columns are created
        /// automatically when the <see cref="ItemsSource"/> property is set.
        /// </summary>
        public bool AutoGenerateColumns
        {
            get { return (bool)GetValue(AutoGenerateColumnsProperty); }
            set { SetValue(AutoGenerateColumnsProperty, value); }
        }

        /// <summary>
        /// Identifies the AutoGenerateColumns dependency property.
        /// </summary>
        public static readonly DependencyProperty AutoGenerateColumnsProperty =
            DependencyProperty.Register(
                "AutoGenerateColumns",
                typeof(bool),
                typeof(DataGrid),
                new PropertyMetadata(DATAGRID_defaultAutoGenerateColumns, OnAutoGenerateColumnsPropertyChanged));

        private static void OnAutoGenerateColumnsPropertyChanged(DependencyObject d, DependencyPropertyChangedEventArgs e)
        {
            DataGrid dataGrid = d as DataGrid;
            bool value = (bool)e.NewValue;
            if (value)
            {
                dataGrid.InitializeElements(false /*recycleRows*/);
            }
            else
            {
                dataGrid.RemoveAutoGeneratedColumns();
            }
        }

        /// <summary>
        /// Gets or sets a value indicating whether the user can change
        /// the column display order by dragging column headers with the mouse.
        /// </summary>
        public bool CanUserReorderColumns
        {
            get { return (bool)GetValue(CanUserReorderColumnsProperty); }
            set { SetValue(CanUserReorderColumnsProperty, value); }
        }

        /// <summary>
        /// Identifies the CanUserReorderColumns dependency property.
        /// </summary>
        public static readonly DependencyProperty CanUserReorderColumnsProperty =
            DependencyProperty.Register(
                "CanUserReorderColumns",
                typeof(bool),
                typeof(DataGrid),
                new PropertyMetadata(DATAGRID_defaultCanUserReorderColumns));

        /// <summary>
        /// Gets or sets a value indicating whether the user can adjust column widths using the mouse.
        /// </summary>
        public bool CanUserResizeColumns
        {
            get { return (bool)GetValue(CanUserResizeColumnsProperty); }
            set { SetValue(CanUserResizeColumnsProperty, value); }
        }

        /// <summary>
        /// Identifies the CanUserResizeColumns dependency property.
        /// </summary>
        public static readonly DependencyProperty CanUserResizeColumnsProperty =
            DependencyProperty.Register(
                "CanUserResizeColumns",
                typeof(bool),
                typeof(DataGrid),
                new PropertyMetadata(DATAGRID_defaultCanUserResizeColumns, OnCanUserResizeColumnsPropertyChanged));

        /// <summary>
        /// CanUserResizeColumns property changed handler.
        /// </summary>
        /// <param name="d">DataGrid that changed its CanUserResizeColumns.</param>
        /// <param name="e">DependencyPropertyChangedEventArgs.</param>
        private static void OnCanUserResizeColumnsPropertyChanged(DependencyObject d, DependencyPropertyChangedEventArgs e)
        {
            DataGrid dataGrid = d as DataGrid;
            dataGrid.EnsureHorizontalLayout();
        }

        /// <summary>
        /// Gets or sets a value indicating whether the user can sort columns by clicking the column header.
        /// </summary>
        public bool CanUserSortColumns
        {
            get { return (bool)GetValue(CanUserSortColumnsProperty); }
            set { SetValue(CanUserSortColumnsProperty, value); }
        }

        /// <summary>
        /// Identifies the CanUserSortColumns dependency property.
        /// </summary>
        public static readonly DependencyProperty CanUserSortColumnsProperty =
            DependencyProperty.Register(
                "CanUserSortColumns",
                typeof(bool),
                typeof(DataGrid),
                new PropertyMetadata(DATAGRID_defaultCanUserSortColumns));

        /// <summary>
        /// Gets or sets the style that is used when rendering the data grid cells.
        /// </summary>
        public Style CellStyle
        {
            get { return GetValue(CellStyleProperty) as Style; }
            set { SetValue(CellStyleProperty, value); }
        }

        /// <summary>
        /// Identifies the <see cref="CellStyle"/> dependency property.
        /// </summary>
        public static readonly DependencyProperty CellStyleProperty =
            DependencyProperty.Register(
                "CellStyle",
                typeof(Style),
                typeof(DataGrid),
                new PropertyMetadata(null, OnCellStylePropertyChanged));

        private static void OnCellStylePropertyChanged(DependencyObject d, DependencyPropertyChangedEventArgs e)
        {
            DataGrid dataGrid = d as DataGrid;
            if (dataGrid != null)
            {
                Style previousStyle = e.OldValue as Style;
                foreach (DataGridRow row in dataGrid.GetAllRows())
                {
                    foreach (DataGridCell cell in row.Cells)
                    {
                        cell.EnsureStyle(previousStyle);
                    }

                    row.FillerCell.EnsureStyle(previousStyle);
                }

                dataGrid.InvalidateRowHeightEstimate();
            }
        }

        /// <summary>
        /// Gets or sets the property which determines how DataGrid content is copied to the Clipboard.
        /// </summary>
        public DataGridClipboardCopyMode ClipboardCopyMode
        {
            get { return (DataGridClipboardCopyMode)GetValue(ClipboardCopyModeProperty); }
            set { SetValue(ClipboardCopyModeProperty, value); }
        }

        /// <summary>
        /// Identifies the <see cref="ClipboardCopyMode"/> dependency property.
        /// </summary>
        public static readonly DependencyProperty ClipboardCopyModeProperty =
            DependencyProperty.Register(
                "ClipboardCopyMode",
                typeof(DataGridClipboardCopyMode),
                typeof(DataGrid),
                new PropertyMetadata(DataGridClipboardCopyMode.ExcludeHeader));

        /// <summary>
        /// Gets or sets the height of the column headers row.
        /// </summary>
        public double ColumnHeaderHeight
        {
            get { return (double)GetValue(ColumnHeaderHeightProperty); }
            set { SetValue(ColumnHeaderHeightProperty, value); }
        }

        /// <summary>
        /// Identifies the ColumnHeaderHeight dependency property.
        /// </summary>
        public static readonly DependencyProperty ColumnHeaderHeightProperty =
            DependencyProperty.Register(
                "ColumnHeaderHeight",
                typeof(double),
                typeof(DataGrid),
                new PropertyMetadata(double.NaN, OnColumnHeaderHeightPropertyChanged));

        /// <summary>
        /// ColumnHeaderHeightProperty property changed handler.
        /// </summary>
        /// <param name="d">DataGrid that changed its ColumnHeaderHeight.</param>
        /// <param name="e">DependencyPropertyChangedEventArgs.</param>
        private static void OnColumnHeaderHeightPropertyChanged(DependencyObject d, DependencyPropertyChangedEventArgs e)
        {
            DataGrid dataGrid = d as DataGrid;
            if (!dataGrid.IsHandlerSuspended(e.Property))
            {
                double value = (double)e.NewValue;
                if (value < DATAGRID_minimumColumnHeaderHeight)
                {
                    dataGrid.SetValueNoCallback(e.Property, e.OldValue);
                    throw DataGridError.DataGrid.ValueMustBeGreaterThanOrEqualTo("value", "ColumnHeaderHeight", DATAGRID_minimumColumnHeaderHeight);
                }

                if (value > DATAGRID_maxHeadersThickness)
                {
                    dataGrid.SetValueNoCallback(e.Property, e.OldValue);
                    throw DataGridError.DataGrid.ValueMustBeLessThanOrEqualTo("value", "ColumnHeaderHeight", DATAGRID_maxHeadersThickness);
                }

                dataGrid.InvalidateMeasure();
            }
        }

        /// <summary>
        /// Gets or sets the style that is used when rendering the column headers.
        /// </summary>
        public Style ColumnHeaderStyle
        {
            get { return GetValue(ColumnHeaderStyleProperty) as Style; }
            set { SetValue(ColumnHeaderStyleProperty, value); }
        }

        /// <summary>
        /// Identifies the ColumnHeaderStyle dependency property.
        /// </summary>
        public static readonly DependencyProperty ColumnHeaderStyleProperty =
            DependencyProperty.Register(
                "ColumnHeaderStyle",
                typeof(Style),
                typeof(DataGrid),
                new PropertyMetadata(null, OnColumnHeaderStylePropertyChanged));

        private static void OnColumnHeaderStylePropertyChanged(DependencyObject d, DependencyPropertyChangedEventArgs e)
        {
            // TODO: ColumnHeaderStyle should be applied to the TopLeftCorner and the TopRightCorner as well
            DataGrid dataGrid = d as DataGrid;
            if (dataGrid != null)
            {
                Style previousStyle = e.OldValue as Style;
                foreach (DataGridColumn column in dataGrid.Columns)
                {
                    column.HeaderCell.EnsureStyle(previousStyle);
                }

                if (dataGrid.ColumnsInternal.FillerColumn != null)
                {
                    dataGrid.ColumnsInternal.FillerColumn.HeaderCell.EnsureStyle(previousStyle);
                }
            }
        }

        /// <summary>
        /// Gets or sets the standard width or automatic sizing mode of columns in the control.
        /// </summary>
        public DataGridLength ColumnWidth
        {
            get { return (DataGridLength)GetValue(ColumnWidthProperty); }
            set { SetValue(ColumnWidthProperty, value); }
        }

        /// <summary>
        /// Identifies the ColumnWidth dependency property.
        /// </summary>
        public static readonly DependencyProperty ColumnWidthProperty =
            DependencyProperty.Register(
                "ColumnWidth",
                typeof(DataGridLength),
                typeof(DataGrid),
                new PropertyMetadata(DataGridLength.Auto, OnColumnWidthPropertyChanged));

        /// <summary>
        /// ColumnWidthProperty property changed handler.
        /// </summary>
        /// <param name="d">DataGrid that changed its ColumnWidth.</param>
        /// <param name="e">DependencyPropertyChangedEventArgs.</param>
        private static void OnColumnWidthPropertyChanged(DependencyObject d, DependencyPropertyChangedEventArgs e)
        {
            DataGrid dataGrid = d as DataGrid;

            foreach (DataGridColumn column in dataGrid.ColumnsInternal.GetDisplayedColumns())
            {
                if (column.InheritsWidth)
                {
                    column.SetWidthInternalNoCallback(dataGrid.ColumnWidth);
                }
            }

            dataGrid.EnsureHorizontalLayout();
        }

        /// <summary>
        /// Gets or sets the amount of data to fetch for virtualizing/prefetch operations.
        /// </summary>
        /// <returns>
        /// The amount of data to fetch per interval, in pages.
        /// </returns>
        public double DataFetchSize
        {
            get { return (double)GetValue(DataFetchSizeProperty); }
            set { SetValue(DataFetchSizeProperty, value); }
        }

        /// <summary>
        /// Identifies the <see cref="DataFetchSize"/> dependency property
        /// </summary>
        public static readonly DependencyProperty DataFetchSizeProperty =
            DependencyProperty.Register(
                nameof(DataFetchSize),
                typeof(double),
                typeof(DataGrid),
                new PropertyMetadata(DATAGRID_defaultDataFetchSize, OnDataFetchSizePropertyChanged));

        /// <summary>
        /// DataFetchSizeProperty property changed handler.
        /// </summary>
        /// <param name="d">DataGrid that changed its DataFetchSize.</param>
        /// <param name="e">DependencyPropertyChangedEventArgs.</param>
        private static void OnDataFetchSizePropertyChanged(DependencyObject d, DependencyPropertyChangedEventArgs e)
        {
            DataGrid dataGrid = d as DataGrid;
            if (!dataGrid.IsHandlerSuspended(e.Property))
            {
                double oldValue = (double)e.OldValue;
                double newValue = (double)e.NewValue;

                if (double.IsNaN(newValue))
                {
                    dataGrid.SetValueNoCallback(e.Property, oldValue);
                    throw DataGridError.DataGrid.ValueCannotBeSetToNAN(nameof(dataGrid.DataFetchSize));
                }

                if (newValue < 0)
                {
                    dataGrid.SetValueNoCallback(e.Property, oldValue);
                    throw DataGridError.DataGrid.ValueMustBeGreaterThanOrEqualTo("value", nameof(dataGrid.DataFetchSize), 0);
                }
            }
        }

        /// <summary>
        /// Gets or sets the style that is used when rendering the drag indicator
        /// that is displayed while dragging column headers.
        /// </summary>
        public Style DragIndicatorStyle
        {
            get { return GetValue(DragIndicatorStyleProperty) as Style; }
            set { SetValue(DragIndicatorStyleProperty, value); }
        }

        /// <summary>
        /// Identifies the <see cref="DragIndicatorStyle"/>
        /// dependency property.
        /// </summary>
        public static readonly DependencyProperty DragIndicatorStyleProperty =
            DependencyProperty.Register(
                "DragIndicatorStyle",
                typeof(Style),
                typeof(DataGrid),
                null);

        /// <summary>
        /// Gets or sets the style that is used when rendering the column headers.
        /// </summary>
        public Style DropLocationIndicatorStyle
        {
            get { return GetValue(DropLocationIndicatorStyleProperty) as Style; }
            set { SetValue(DropLocationIndicatorStyleProperty, value); }
        }

        /// <summary>
        /// Identifies the <see cref="DropLocationIndicatorStyle"/>
        /// dependency property.
        /// </summary>
        public static readonly DependencyProperty DropLocationIndicatorStyleProperty =
            DependencyProperty.Register(
                "DropLocationIndicatorStyle",
                typeof(Style),
                typeof(DataGrid),
                null);

        /// <summary>
        /// Gets or sets the number of columns that the user cannot scroll horizontally.
        /// </summary>
        public int FrozenColumnCount
        {
            get { return (int)GetValue(FrozenColumnCountProperty); }
            set { SetValue(FrozenColumnCountProperty, value); }
        }

        /// <summary>
        /// Identifies the <see cref="FrozenColumnCount"/>
        /// dependency property.
        /// </summary>
        public static readonly DependencyProperty FrozenColumnCountProperty =
            DependencyProperty.Register(
                "FrozenColumnCount",
                typeof(int),
                typeof(DataGrid),
                new PropertyMetadata(0, OnFrozenColumnCountPropertyChanged));

        private static void OnFrozenColumnCountPropertyChanged(DependencyObject d, DependencyPropertyChangedEventArgs e)
        {
            DataGrid dataGrid = d as DataGrid;
            if (!dataGrid.IsHandlerSuspended(e.Property))
            {
                if ((int)e.NewValue < 0)
                {
                    dataGrid.SetValueNoCallback(DataGrid.FrozenColumnCountProperty, e.OldValue);
                    throw DataGridError.DataGrid.ValueMustBeGreaterThanOrEqualTo("value", "FrozenColumnCount", 0);
                }

                ProcessFrozenColumnCount(dataGrid);
            }
        }

        private static void ProcessFrozenColumnCount(DataGrid dataGrid)
        {
            dataGrid.CorrectColumnFrozenStates();
            dataGrid.ComputeScrollBarsLayout();

            dataGrid.InvalidateColumnHeadersArrange();
            dataGrid.InvalidateCellsArrange();
        }

        /// <summary>
        /// Gets or sets a value indicating which grid lines separating inner cells are shown.
        /// </summary>
        public DataGridGridLinesVisibility GridLinesVisibility
        {
            get { return (DataGridGridLinesVisibility)GetValue(GridLinesVisibilityProperty); }
            set { SetValue(GridLinesVisibilityProperty, value); }
        }

        /// <summary>
        /// Identifies the GridLinesVisibility dependency property.
        /// </summary>
        public static readonly DependencyProperty GridLinesVisibilityProperty =
            DependencyProperty.Register(
                "GridLinesVisibility",
                typeof(DataGridGridLinesVisibility),
                typeof(DataGrid),
                new PropertyMetadata(DATAGRID_defaultGridLinesVisibility, OnGridLinesVisibilityPropertyChanged));

        /// <summary>
        /// GridLinesProperty property changed handler.
        /// </summary>
        /// <param name="d">DataGrid that changed its GridLines.</param>
        /// <param name="e">DependencyPropertyChangedEventArgs.</param>
        private static void OnGridLinesVisibilityPropertyChanged(DependencyObject d, DependencyPropertyChangedEventArgs e)
        {
            DataGrid dataGrid = d as DataGrid;
            foreach (DataGridRow row in dataGrid.GetAllRows())
            {
                row.EnsureGridLines();
                row.InvalidateHorizontalArrange();
            }

            foreach (DataGridRowGroupHeader rowGroupHeader in dataGrid.GetAllRowGroupHeaders())
            {
                rowGroupHeader.EnsureGridLine();
            }
        }

        /// <summary>
        /// Gets or sets a value indicating the visibility of row and column headers.
        /// </summary>
        public DataGridHeadersVisibility HeadersVisibility
        {
            get { return (DataGridHeadersVisibility)GetValue(HeadersVisibilityProperty); }
            set { SetValue(HeadersVisibilityProperty, value); }
        }

        /// <summary>
        /// Identifies the HeadersVisibility dependency property.
        /// </summary>
        public static readonly DependencyProperty HeadersVisibilityProperty =
            DependencyProperty.Register(
                "HeadersVisibility",
                typeof(DataGridHeadersVisibility),
                typeof(DataGrid),
                new PropertyMetadata(DATAGRID_defaultHeadersVisibility, OnHeadersVisibilityPropertyChanged));

        /// <summary>
        /// HeadersVisibilityProperty property changed handler.
        /// </summary>
        /// <param name="d">DataGrid that changed its HeadersVisibility.</param>
        /// <param name="e">DependencyPropertyChangedEventArgs.</param>
        private static void OnHeadersVisibilityPropertyChanged(DependencyObject d, DependencyPropertyChangedEventArgs e)
        {
            DataGrid dataGrid = d as DataGrid;
            DataGridHeadersVisibility newValue = (DataGridHeadersVisibility)e.NewValue;
            DataGridHeadersVisibility oldValue = (DataGridHeadersVisibility)e.OldValue;

            Func<DataGridHeadersVisibility, DataGridHeadersVisibility, bool> hasFlags = (DataGridHeadersVisibility value, DataGridHeadersVisibility flags) => ((value & flags) == flags);

            bool newValueCols = hasFlags(newValue, DataGridHeadersVisibility.Column);
            bool newValueRows = hasFlags(newValue, DataGridHeadersVisibility.Row);
            bool oldValueCols = hasFlags(oldValue, DataGridHeadersVisibility.Column);
            bool oldValueRows = hasFlags(oldValue, DataGridHeadersVisibility.Row);

            // Columns
            if (newValueCols != oldValueCols)
            {
                if (dataGrid._columnHeadersPresenter != null)
                {
                    dataGrid.EnsureColumnHeadersVisibility();
                    if (!newValueCols)
                    {
                        dataGrid._columnHeadersPresenter.Measure(new Size(0.0, 0.0));
                    }
                    else
                    {
                        dataGrid.EnsureVerticalGridLines();
                    }

                    dataGrid.InvalidateMeasure();
                }
            }

            // Rows
            if (newValueRows != oldValueRows && dataGrid._rowsPresenter != null)
            {
                foreach (FrameworkElement element in dataGrid._rowsPresenter.Children)
                {
                    DataGridRow row = element as DataGridRow;
                    if (row != null)
                    {
                        row.EnsureHeaderStyleAndVisibility(null);
                        if (newValueRows)
                        {
                            row.ApplyState(false /*animate*/);
                            row.EnsureHeaderVisibility();
                        }
                    }
                    else
                    {
                        DataGridRowGroupHeader rowGroupHeader = element as DataGridRowGroupHeader;
                        if (rowGroupHeader != null)
                        {
                            rowGroupHeader.EnsureHeaderStyleAndVisibility(null);
                        }
                    }
                }

                dataGrid.InvalidateRowHeightEstimate();
                dataGrid.InvalidateRowsMeasure(true /*invalidateIndividualElements*/);
            }

            // TODO: This isn't necessary if the TopLeftCorner and the TopRightCorner Autosize to 0.
            // See if their templates can be changed to do that.
            if (dataGrid._topLeftCornerHeader != null)
            {
                dataGrid._topLeftCornerHeader.Visibility = (newValueRows && newValueCols) ? Visibility.Visible : Visibility.Collapsed;
                if (dataGrid._topLeftCornerHeader.Visibility == Visibility.Collapsed)
                {
                    dataGrid._topLeftCornerHeader.Measure(new Size(0.0, 0.0));
                }
            }
        }

        /// <summary>
        /// Gets or sets the <see cref="T:System.Windows.Media.Brush"/> that is used to paint grid lines separating rows.
        /// </summary>
        public Brush HorizontalGridLinesBrush
        {
            get { return GetValue(HorizontalGridLinesBrushProperty) as Brush; }
            set { SetValue(HorizontalGridLinesBrushProperty, value); }
        }

        /// <summary>
        /// Identifies the HorizontalGridLinesBrush dependency property.
        /// </summary>
        public static readonly DependencyProperty HorizontalGridLinesBrushProperty =
            DependencyProperty.Register(
                "HorizontalGridLinesBrush",
                typeof(Brush),
                typeof(DataGrid),
                new PropertyMetadata(null, OnHorizontalGridLinesBrushPropertyChanged));

        /// <summary>
        /// HorizontalGridLinesBrushProperty property changed handler.
        /// </summary>
        /// <param name="d">DataGrid that changed its HorizontalGridLinesBrush.</param>
        /// <param name="e">DependencyPropertyChangedEventArgs.</param>
        private static void OnHorizontalGridLinesBrushPropertyChanged(DependencyObject d, DependencyPropertyChangedEventArgs e)
        {
            DataGrid dataGrid = d as DataGrid;
            if (!dataGrid.IsHandlerSuspended(e.Property) && dataGrid._rowsPresenter != null)
            {
                foreach (DataGridRow row in dataGrid.GetAllRows())
                {
                    row.EnsureGridLines();
                }

                foreach (DataGridRowGroupHeader rowGroupHeader in dataGrid.GetAllRowGroupHeaders())
                {
                    rowGroupHeader.EnsureGridLine();
                }
            }
        }

        /// <summary>
        /// Gets or sets a value indicating how the horizontal scroll bar is displayed.
        /// </summary>
        public ScrollBarVisibility HorizontalScrollBarVisibility
        {
            get { return (ScrollBarVisibility)GetValue(HorizontalScrollBarVisibilityProperty); }
            set { SetValue(HorizontalScrollBarVisibilityProperty, value); }
        }

        /// <summary>
        /// Identifies the HorizontalScrollBarVisibility dependency property.
        /// </summary>
        public static readonly DependencyProperty HorizontalScrollBarVisibilityProperty =
            DependencyProperty.Register(
                "HorizontalScrollBarVisibility",
                typeof(ScrollBarVisibility),
                typeof(DataGrid),
                new PropertyMetadata(DATAGRID_defaultScrollBarVisibility, OnHorizontalScrollBarVisibilityPropertyChanged));

        /// <summary>
        /// HorizontalScrollBarVisibilityProperty property changed handler.
        /// </summary>
        /// <param name="d">DataGrid that changed its HorizontalScrollBarVisibility.</param>
        /// <param name="e">DependencyPropertyChangedEventArgs.</param>
        private static void OnHorizontalScrollBarVisibilityPropertyChanged(DependencyObject d, DependencyPropertyChangedEventArgs e)
        {
            DataGrid dataGrid = d as DataGrid;
            if (!dataGrid.IsHandlerSuspended(e.Property) && (ScrollBarVisibility)e.NewValue != (ScrollBarVisibility)e.OldValue)
            {
                dataGrid.UpdateRowsPresenterManipulationMode(true /*horizontalMode*/, false /*verticalMode*/);

                if (dataGrid._hScrollBar != null)
                {
                    if (dataGrid.IsHorizontalScrollBarOverCells)
                    {
                        dataGrid.ComputeScrollBarsLayout();
                    }
                    else
                    {
                        dataGrid.InvalidateMeasure();
                    }
                }
            }
        }

        /// <summary>
        /// Gets or sets a value indicating whether the user can edit the values in the control.
        /// </summary>
        public bool IsReadOnly
        {
            get { return (bool)GetValue(IsReadOnlyProperty); }
            set { SetValue(IsReadOnlyProperty, value); }
        }

        /// <summary>
        /// Identifies the IsReadOnly dependency property.
        /// </summary>
        public static readonly DependencyProperty IsReadOnlyProperty =
            DependencyProperty.Register(
                "IsReadOnly",
                typeof(bool),
                typeof(DataGrid),
                new PropertyMetadata(false, OnIsReadOnlyPropertyChanged));

        /// <summary>
        /// IsReadOnlyProperty property changed handler.
        /// </summary>
        /// <param name="d">DataGrid that changed its IsReadOnly.</param>
        /// <param name="e">DependencyPropertyChangedEventArgs.</param>
        private static void OnIsReadOnlyPropertyChanged(DependencyObject d, DependencyPropertyChangedEventArgs e)
        {
            DataGrid dataGrid = d as DataGrid;
            if (!dataGrid.IsHandlerSuspended(e.Property))
            {
                bool value = (bool)e.NewValue;
                if (value && !dataGrid.CommitEdit(DataGridEditingUnit.Row, true /*exitEditing*/))
                {
                    dataGrid.CancelEdit(DataGridEditingUnit.Row, false /*raiseEvents*/);
                }

#if FEATURE_IEDITABLECOLLECTIONVIEW
                dataGrid.UpdateNewItemPlaceholder();
#endif
            }
        }

        /// <summary>
        /// Gets a value indicating whether data in the grid is valid.
        /// </summary>
        public bool IsValid
        {
            get
            {
                return (bool)GetValue(IsValidProperty);
            }

            internal set
            {
                if (value != this.IsValid)
                {
                    if (value)
                    {
                        VisualStates.GoToState(this, true, VisualStates.StateValid);
                    }
                    else
                    {
                        VisualStates.GoToState(this, true, VisualStates.StateInvalid, VisualStates.StateValid);
                    }

                    this.SetValueNoCallback(DataGrid.IsValidProperty, value);
                }
            }
        }

        /// <summary>
        /// Identifies the IsValid dependency property.
        /// </summary>
        public static readonly DependencyProperty IsValidProperty =
            DependencyProperty.Register(
                "IsValid",
                typeof(bool),
                typeof(DataGrid),
                new PropertyMetadata(true, OnIsValidPropertyChanged));

        /// <summary>
        /// IsValidProperty property changed handler.
        /// </summary>
        /// <param name="d">DataGrid that changed its IsValid.</param>
        /// <param name="e">DependencyPropertyChangedEventArgs.</param>
        private static void OnIsValidPropertyChanged(DependencyObject d, DependencyPropertyChangedEventArgs e)
        {
            DataGrid dataGrid = d as DataGrid;
            if (!dataGrid.IsHandlerSuspended(e.Property))
            {
                dataGrid.SetValueNoCallback(DataGrid.IsValidProperty, e.OldValue);
                throw DataGridError.DataGrid.UnderlyingPropertyIsReadOnly("IsValid");
            }
        }

        /// <summary>
        /// Gets or sets the threshold range that governs when the DataGrid class will begin to prefetch more items.
        /// </summary>
        /// <returns>
        /// The loading threshold, in terms of pages.
        /// </returns>
        public double IncrementalLoadingThreshold
        {
            get { return (double)GetValue(IncrementalLoadingThresholdProperty); }
            set { SetValue(IncrementalLoadingThresholdProperty, value); }
        }

        /// <summary>
        /// Identifies the <see cref="IncrementalLoadingThreshold"/> dependency property
        /// </summary>
        public static readonly DependencyProperty IncrementalLoadingThresholdProperty =
            DependencyProperty.Register(
                nameof(IncrementalLoadingThreshold),
                typeof(double),
                typeof(DataGrid),
                new PropertyMetadata(DATAGRID_defaultIncrementalLoadingThreshold, OnIncrementalLoadingThresholdPropertyChanged));

        /// <summary>
        /// IncrementalLoadingThresholdProperty property changed handler.
        /// </summary>
        /// <param name="d">DataGrid that changed its IncrementalLoadingThreshold.</param>
        /// <param name="e">DependencyPropertyChangedEventArgs.</param>
        private static void OnIncrementalLoadingThresholdPropertyChanged(DependencyObject d, DependencyPropertyChangedEventArgs e)
        {
            DataGrid dataGrid = d as DataGrid;
            if (!dataGrid.IsHandlerSuspended(e.Property))
            {
                double oldValue = (double)e.OldValue;
                double newValue = (double)e.NewValue;

                if (double.IsNaN(newValue))
                {
                    dataGrid.SetValueNoCallback(e.Property, oldValue);
                    throw DataGridError.DataGrid.ValueCannotBeSetToNAN(nameof(dataGrid.IncrementalLoadingThreshold));
                }

                if (newValue < 0)
                {
                    dataGrid.SetValueNoCallback(e.Property, oldValue);
                    throw DataGridError.DataGrid.ValueMustBeGreaterThanOrEqualTo("value", nameof(dataGrid.IncrementalLoadingThreshold), 0);
                }

                if (newValue > oldValue)
                {
                    dataGrid.LoadMoreDataFromIncrementalItemsSource();
                }
            }
        }

        /// <summary>
        /// Gets or sets a value that indicates the conditions for prefetch operations by the DataGrid class.
        /// </summary>
        /// <returns>
        /// An enumeration value that indicates the conditions that trigger prefetch operations. The default is **Edge**.
        /// </returns>
        public IncrementalLoadingTrigger IncrementalLoadingTrigger
        {
            get { return (IncrementalLoadingTrigger)GetValue(IncrementalLoadingTriggerProperty); }
            set { SetValue(IncrementalLoadingTriggerProperty, value); }
        }

        /// <summary>
        /// Identifies the <see cref="IncrementalLoadingTrigger"/> dependency property
        /// </summary>
        public static readonly DependencyProperty IncrementalLoadingTriggerProperty =
            DependencyProperty.Register(
                nameof(IncrementalLoadingTrigger),
                typeof(IncrementalLoadingTrigger),
                typeof(DataGrid),
                new PropertyMetadata(IncrementalLoadingTrigger.Edge));

        /// <summary>
        /// Gets or sets a collection that is used to generate the content of the control.
        /// </summary>
        public IEnumerable ItemsSource
        {
            get { return GetValue(ItemsSourceProperty) as IEnumerable; }
            set { SetValue(ItemsSourceProperty, value); }
        }

        /// <summary>
        /// Identifies the <see cref="ItemsSource"/> dependency property.
        /// </summary>
        public static readonly DependencyProperty ItemsSourceProperty =
            DependencyProperty.Register(
                "ItemsSource",
                typeof(IEnumerable),
                typeof(DataGrid),
                new PropertyMetadata(null, OnItemsSourcePropertyChanged));

        /// <summary>
        /// ItemsSourceProperty property changed handler.
        /// </summary>
        /// <param name="d">DataGrid that changed its ItemsSource.</param>
        /// <param name="e">DependencyPropertyChangedEventArgs.</param>
        private static void OnItemsSourcePropertyChanged(DependencyObject d, DependencyPropertyChangedEventArgs e)
        {
            DataGrid dataGrid = d as DataGrid;
            if (!dataGrid.IsHandlerSuspended(e.Property))
            {
                System.Diagnostics.Debug.Assert(dataGrid.DataConnection != null, "Expected non-null DataConnection.");

                if (dataGrid.LoadingOrUnloadingRow)
                {
                    dataGrid.SetValueNoCallback(DataGrid.ItemsSourceProperty, e.OldValue);
                    throw DataGridError.DataGrid.CannotChangeItemsWhenLoadingRows();
                }

                // Try to commit edit on the old DataSource, but force a cancel if it fails.
                if (!dataGrid.CommitEdit())
                {
                    dataGrid.CancelEdit(DataGridEditingUnit.Row, false);
                }

                dataGrid.DataConnection.UnWireEvents(dataGrid.DataConnection.DataSource);
                dataGrid.DataConnection.ClearDataProperties();

                dataGrid.ClearRowGroupHeadersTable();

                // The old selected indexes are no longer relevant. There's a perf benefit from
                // updating the selected indexes with a null DataSource, because we know that all
                // of the previously selected indexes have been removed from selection.
                dataGrid.DataConnection.DataSource = null;
                dataGrid._selectedItems.UpdateIndexes();
                dataGrid.CoerceSelectedItem();

                // Wrap an IEnumerable in an ICollectionView if it's not already one.
                bool setDefaultSelection = false;
                IEnumerable newItemsSource = e.NewValue as IEnumerable;
                if (newItemsSource != null && !(newItemsSource is ICollectionView))
                {
                    dataGrid.DataConnection.DataSource = DataGridDataConnection.CreateView(newItemsSource);
                }
                else
                {
                    dataGrid.DataConnection.DataSource = newItemsSource;
                    setDefaultSelection = true;
                }

                if (dataGrid.DataConnection.DataSource != null)
                {
                    // Setup the column headers.
                    if (dataGrid.DataConnection.DataType != null)
                    {
                        foreach (DataGridBoundColumn boundColumn in dataGrid.ColumnsInternal.GetDisplayedColumns(column => column is DataGridBoundColumn))
                        {
                            boundColumn.SetHeaderFromBinding();
                        }
                    }

                    dataGrid.DataConnection.WireEvents(dataGrid.DataConnection.DataSource);
                }

                // Wait for the current cell to be set before we raise any SelectionChanged events.
                dataGrid._makeFirstDisplayedCellCurrentCellPending = true;

                // Clear out the old rows and remove the generated columns.
                dataGrid.ClearRows(false /*recycle*/);
                dataGrid.RemoveAutoGeneratedColumns();

                // Set the SlotCount (from the data count and number of row group headers) before we make the default selection.
                dataGrid.PopulateRowGroupHeadersTable();
                dataGrid.RefreshSlotCounts();

                dataGrid.SelectedItem = null;
                if (dataGrid.DataConnection.CollectionView != null && setDefaultSelection)
                {
                    dataGrid.SelectedItem = dataGrid.DataConnection.CollectionView.CurrentItem;
                }

                // Treat this like the DataGrid has never been measured because all calculations at
                // this point are invalid until the next layout cycle.  For instance, the ItemsSource
                // can be set when the DataGrid is not part of the visual tree.
                dataGrid._measured = false;
                dataGrid.InvalidateMeasure();
            }
        }

        /// <summary>
        /// Gets or sets the maximum width of columns in the <see cref="DataGrid"/>.
        /// </summary>
        public double MaxColumnWidth
        {
            get { return (double)GetValue(MaxColumnWidthProperty); }
            set { SetValue(MaxColumnWidthProperty, value); }
        }

        /// <summary>
        /// Identifies the MaxColumnWidth dependency property.
        /// </summary>
        public static readonly DependencyProperty MaxColumnWidthProperty =
            DependencyProperty.Register(
                "MaxColumnWidth",
                typeof(double),
                typeof(DataGrid),
                new PropertyMetadata(DATAGRID_defaultMaxColumnWidth, OnMaxColumnWidthPropertyChanged));

        /// <summary>
        /// MaxColumnWidthProperty property changed handler.
        /// </summary>
        /// <param name="d">DataGrid that changed its ColumnWidth.</param>
        /// <param name="e">DependencyPropertyChangedEventArgs.</param>
        private static void OnMaxColumnWidthPropertyChanged(DependencyObject d, DependencyPropertyChangedEventArgs e)
        {
            DataGrid dataGrid = d as DataGrid;
            if (!dataGrid.IsHandlerSuspended(e.Property))
            {
                double oldValue = (double)e.OldValue;
                double newValue = (double)e.NewValue;

                if (double.IsNaN(newValue))
                {
                    dataGrid.SetValueNoCallback(e.Property, e.OldValue);
                    throw DataGridError.DataGrid.ValueCannotBeSetToNAN("MaxColumnWidth");
                }

                if (newValue < 0)
                {
                    dataGrid.SetValueNoCallback(e.Property, e.OldValue);
                    throw DataGridError.DataGrid.ValueMustBeGreaterThanOrEqualTo("value", "MaxColumnWidth", 0);
                }

                if (dataGrid.MinColumnWidth > newValue)
                {
                    dataGrid.SetValueNoCallback(e.Property, e.OldValue);
                    throw DataGridError.DataGrid.ValueMustBeGreaterThanOrEqualTo("value", "MaxColumnWidth", "MinColumnWidth");
                }

                foreach (DataGridColumn column in dataGrid.ColumnsInternal.GetDisplayedColumns())
                {
                    dataGrid.OnColumnMaxWidthChanged(column, Math.Min(column.MaxWidth, oldValue));
                }
            }
        }

        /// <summary>
        /// Gets or sets the minimum width of columns in the <see cref="DataGrid"/>.
        /// </summary>
        public double MinColumnWidth
        {
            get { return (double)GetValue(MinColumnWidthProperty); }
            set { SetValue(MinColumnWidthProperty, value); }
        }

        /// <summary>
        /// Identifies the MinColumnWidth dependency property.
        /// </summary>
        public static readonly DependencyProperty MinColumnWidthProperty =
            DependencyProperty.Register(
                "MinColumnWidth",
                typeof(double),
                typeof(DataGrid),
                new PropertyMetadata(DATAGRID_defaultMinColumnWidth, OnMinColumnWidthPropertyChanged));

        /// <summary>
        /// MinColumnWidthProperty property changed handler.
        /// </summary>
        /// <param name="d">DataGrid that changed its ColumnWidth.</param>
        /// <param name="e">DependencyPropertyChangedEventArgs.</param>
        private static void OnMinColumnWidthPropertyChanged(DependencyObject d, DependencyPropertyChangedEventArgs e)
        {
            DataGrid dataGrid = d as DataGrid;
            if (!dataGrid.IsHandlerSuspended(e.Property))
            {
                double oldValue = (double)e.OldValue;
                double newValue = (double)e.NewValue;

                if (double.IsNaN(newValue))
                {
                    dataGrid.SetValueNoCallback(e.Property, e.OldValue);
                    throw DataGridError.DataGrid.ValueCannotBeSetToNAN("MinColumnWidth");
                }

                if (newValue < 0)
                {
                    dataGrid.SetValueNoCallback(e.Property, e.OldValue);
                    throw DataGridError.DataGrid.ValueMustBeGreaterThanOrEqualTo("value", "MinColumnWidth", 0);
                }

                if (double.IsPositiveInfinity(newValue))
                {
                    dataGrid.SetValueNoCallback(e.Property, e.OldValue);
                    throw DataGridError.DataGrid.ValueCannotBeSetToInfinity("MinColumnWidth");
                }

                if (dataGrid.MaxColumnWidth < newValue)
                {
                    dataGrid.SetValueNoCallback(e.Property, e.OldValue);
                    throw DataGridError.DataGrid.ValueMustBeLessThanOrEqualTo("value", "MinColumnWidth", "MaxColumnWidth");
                }

                foreach (DataGridColumn column in dataGrid.ColumnsInternal.GetDisplayedColumns())
                {
                    dataGrid.OnColumnMinWidthChanged(column, Math.Max(column.MinWidth, oldValue));
                }
            }
        }

        /// <summary>
        /// Gets or sets the <see cref="T:System.Windows.Media.Brush"/> that is used to paint row backgrounds.
        /// </summary>
        public Brush RowBackground
        {
            get { return GetValue(RowBackgroundProperty) as Brush; }
            set { SetValue(RowBackgroundProperty, value); }
        }

        /// <summary>
        /// Identifies the <see cref="RowBackground"/> dependency property.
        /// </summary>
        public static readonly DependencyProperty RowBackgroundProperty =
            DependencyProperty.Register(
                "RowBackground",
                typeof(Brush),
                typeof(DataGrid),
                new PropertyMetadata(null, OnRowBackgroundPropertyChanged));

        private static void OnRowBackgroundPropertyChanged(DependencyObject d, DependencyPropertyChangedEventArgs e)
        {
            DataGrid dataGrid = d as DataGrid;

            // Go through the Displayed rows and update the background
            foreach (DataGridRow row in dataGrid.GetAllRows())
            {
                row.EnsureBackground();
            }
        }

        /// <summary>
        /// Gets or sets the template that is used to display the content of the details section of rows.
        /// </summary>
        public DataTemplate RowDetailsTemplate
        {
            get { return GetValue(RowDetailsTemplateProperty) as DataTemplate; }
            set { SetValue(RowDetailsTemplateProperty, value); }
        }

        /// <summary>
        /// Identifies the RowDetailsTemplate dependency property.
        /// </summary>
        public static readonly DependencyProperty RowDetailsTemplateProperty =
            DependencyProperty.Register(
                "RowDetailsTemplate",
                typeof(DataTemplate),
                typeof(DataGrid),
                new PropertyMetadata(null, OnRowDetailsTemplatePropertyChanged));

        private static void OnRowDetailsTemplatePropertyChanged(DependencyObject d, DependencyPropertyChangedEventArgs e)
        {
            DataGrid dataGrid = d as DataGrid;

            // Update the RowDetails templates if necessary
            if (dataGrid._rowsPresenter != null)
            {
                foreach (DataGridRow row in dataGrid.GetAllRows())
                {
                    if (dataGrid.GetRowDetailsVisibility(row.Index) == Visibility.Visible)
                    {
                        // DetailsPreferredHeight is initialized when the DetailsElement's size changes.
                        row.ApplyDetailsTemplate(false /*initializeDetailsPreferredHeight*/);
                    }
                }
            }

            dataGrid.UpdateRowDetailsHeightEstimate();
            dataGrid.InvalidateMeasure();
        }

        /// <summary>
        /// Gets or sets a value indicating when the details sections of rows are displayed.
        /// </summary>
        public DataGridRowDetailsVisibilityMode RowDetailsVisibilityMode
        {
            get { return (DataGridRowDetailsVisibilityMode)GetValue(RowDetailsVisibilityModeProperty); }
            set { SetValue(RowDetailsVisibilityModeProperty, value); }
        }

        /// <summary>
        /// Identifies the RowDetailsVisibilityMode dependency property.
        /// </summary>
        public static readonly DependencyProperty RowDetailsVisibilityModeProperty =
            DependencyProperty.Register(
                "RowDetailsVisibilityMode",
                typeof(DataGridRowDetailsVisibilityMode),
                typeof(DataGrid),
                new PropertyMetadata(DATAGRID_defaultRowDetailsVisibility, OnRowDetailsVisibilityModePropertyChanged));

        /// <summary>
        /// RowDetailsVisibilityModeProperty property changed handler.
        /// </summary>
        /// <param name="d">DataGrid that changed its RowDetailsVisibilityMode.</param>
        /// <param name="e">DependencyPropertyChangedEventArgs.</param>
        private static void OnRowDetailsVisibilityModePropertyChanged(DependencyObject d, DependencyPropertyChangedEventArgs e)
        {
            DataGrid dataGrid = d as DataGrid;
            dataGrid.UpdateRowDetailsVisibilityMode((DataGridRowDetailsVisibilityMode)e.NewValue);
        }

        /// <summary>
        /// Gets or sets the <see cref="T:System.Windows.Media.Brush"/> that is used as the default cells foreground.
        /// </summary>
        public Brush RowForeground
        {
            get { return GetValue(RowForegroundProperty) as Brush; }
            set { SetValue(RowForegroundProperty, value); }
        }

        /// <summary>
        /// Identifies the <see cref="RowForeground"/> dependency property.
        /// </summary>
        public static readonly DependencyProperty RowForegroundProperty =
            DependencyProperty.Register(
                "RowForeground",
                typeof(Brush),
                typeof(DataGrid),
                new PropertyMetadata(null, OnRowForegroundPropertyChanged));

        private static void OnRowForegroundPropertyChanged(DependencyObject d, DependencyPropertyChangedEventArgs e)
        {
            DataGrid dataGrid = d as DataGrid;

            // Go through the Displayed rows and update the foreground
            foreach (DataGridRow row in dataGrid.GetAllRows())
            {
                row.EnsureForeground();
            }
        }

        /// <summary>
        /// Gets or sets the standard height of rows in the control.
        /// </summary>
        public double RowHeight
        {
            get { return (double)GetValue(RowHeightProperty); }
            set { SetValue(RowHeightProperty, value); }
        }

        /// <summary>
        /// Identifies the RowHeight dependency property.
        /// </summary>
        public static readonly DependencyProperty RowHeightProperty =
            DependencyProperty.Register(
                "RowHeight",
                typeof(double),
                typeof(DataGrid),
                new PropertyMetadata(double.NaN, OnRowHeightPropertyChanged));

        /// <summary>
        /// RowHeightProperty property changed handler.
        /// </summary>
        /// <param name="d">DataGrid that changed its RowHeight.</param>
        /// <param name="e">DependencyPropertyChangedEventArgs.</param>
        private static void OnRowHeightPropertyChanged(DependencyObject d, DependencyPropertyChangedEventArgs e)
        {
            DataGrid dataGrid = d as DataGrid;

            if (!dataGrid.IsHandlerSuspended(e.Property))
            {
                double value = (double)e.NewValue;

                if (value < DataGridRow.DATAGRIDROW_minimumHeight)
                {
                    dataGrid.SetValueNoCallback(e.Property, e.OldValue);
                    throw DataGridError.DataGrid.ValueMustBeGreaterThanOrEqualTo("value", "RowHeight", 0);
                }

                if (value > DataGridRow.DATAGRIDROW_maximumHeight)
                {
                    dataGrid.SetValueNoCallback(e.Property, e.OldValue);
                    throw DataGridError.DataGrid.ValueMustBeLessThanOrEqualTo("value", "RowHeight", DataGridRow.DATAGRIDROW_maximumHeight);
                }

                dataGrid.InvalidateRowHeightEstimate();

                // Re-measure all the rows due to the Height change
                dataGrid.InvalidateRowsMeasure(true);

                // DataGrid needs to update the layout information and the ScrollBars
                dataGrid.InvalidateMeasure();
            }
        }

        /// <summary>
        /// Gets or sets the width of the row header column.
        /// </summary>
        public double RowHeaderWidth
        {
            get { return (double)GetValue(RowHeaderWidthProperty); }
            set { SetValue(RowHeaderWidthProperty, value); }
        }

        /// <summary>
        /// Identifies the RowHeaderWidth dependency property.
        /// </summary>
        public static readonly DependencyProperty RowHeaderWidthProperty =
            DependencyProperty.Register(
                "RowHeaderWidth",
                typeof(double),
                typeof(DataGrid),
                new PropertyMetadata(double.NaN, OnRowHeaderWidthPropertyChanged));

        /// <summary>
        /// RowHeaderWidthProperty property changed handler.
        /// </summary>
        /// <param name="d">DataGrid that changed its RowHeaderWidth.</param>
        /// <param name="e">DependencyPropertyChangedEventArgs.</param>
        private static void OnRowHeaderWidthPropertyChanged(DependencyObject d, DependencyPropertyChangedEventArgs e)
        {
            DataGrid dataGrid = d as DataGrid;
            if (!dataGrid.IsHandlerSuspended(e.Property))
            {
                double value = (double)e.NewValue;

                if (value < DATAGRID_minimumRowHeaderWidth)
                {
                    dataGrid.SetValueNoCallback(e.Property, e.OldValue);
                    throw DataGridError.DataGrid.ValueMustBeGreaterThanOrEqualTo("value", "RowHeaderWidth", DATAGRID_minimumRowHeaderWidth);
                }

                if (value > DATAGRID_maxHeadersThickness)
                {
                    dataGrid.SetValueNoCallback(e.Property, e.OldValue);
                    throw DataGridError.DataGrid.ValueMustBeLessThanOrEqualTo("value", "RowHeaderWidth", DATAGRID_maxHeadersThickness);
                }

                dataGrid.EnsureRowHeaderWidth();
            }
        }

        /// <summary>
        /// Gets or sets the style that is used when rendering the row headers.
        /// </summary>
        public Style RowHeaderStyle
        {
            get { return GetValue(RowHeaderStyleProperty) as Style; }
            set { SetValue(RowHeaderStyleProperty, value); }
        }

        /// <summary>
        /// Identifies the <see cref="RowHeaderStyle"/> dependency property.
        /// </summary>
        public static readonly DependencyProperty RowHeaderStyleProperty =
            DependencyProperty.Register(
                "RowHeaderStyle",
                typeof(Style),
                typeof(DataGrid),
                new PropertyMetadata(null, OnRowHeaderStylePropertyChanged));

        private static void OnRowHeaderStylePropertyChanged(DependencyObject d, DependencyPropertyChangedEventArgs e)
        {
            DataGrid dataGrid = d as DataGrid;
            if (dataGrid != null && dataGrid._rowsPresenter != null)
            {
                // Set HeaderStyle for displayed rows
                Style previousStyle = e.OldValue as Style;
                foreach (UIElement element in dataGrid._rowsPresenter.Children)
                {
                    DataGridRow row = element as DataGridRow;
                    if (row != null)
                    {
                        row.EnsureHeaderStyleAndVisibility(previousStyle);
                    }
                    else
                    {
                        DataGridRowGroupHeader groupHeader = element as DataGridRowGroupHeader;
                        if (groupHeader != null)
                        {
                            groupHeader.EnsureHeaderStyleAndVisibility(previousStyle);
                        }
                    }
                }

                dataGrid.InvalidateRowHeightEstimate();
            }
        }

        /// <summary>
        /// Gets or sets the style that is used when rendering the rows.
        /// </summary>
        public Style RowStyle
        {
            get { return GetValue(RowStyleProperty) as Style; }
            set { SetValue(RowStyleProperty, value); }
        }

        /// <summary>
        /// Identifies the <see cref="RowStyle"/> dependency property.
        /// </summary>
        public static readonly DependencyProperty RowStyleProperty =
            DependencyProperty.Register(
                "RowStyle",
                typeof(Style),
                typeof(DataGrid),
                new PropertyMetadata(null, OnRowStylePropertyChanged));

        private static void OnRowStylePropertyChanged(DependencyObject d, DependencyPropertyChangedEventArgs e)
        {
            DataGrid dataGrid = d as DataGrid;
            if (dataGrid != null)
            {
                if (dataGrid._rowsPresenter != null)
                {
                    // Set the style for displayed rows if it has not already been set
                    foreach (DataGridRow row in dataGrid.GetAllRows())
                    {
                        EnsureElementStyle(row, e.OldValue as Style, e.NewValue as Style);
                    }
                }

                dataGrid.InvalidateRowHeightEstimate();
            }
        }

        /// <summary>
        /// Gets or sets the selection behavior of the data grid.
        /// </summary>
        public DataGridSelectionMode SelectionMode
        {
            get { return (DataGridSelectionMode)GetValue(SelectionModeProperty); }
            set { SetValue(SelectionModeProperty, value); }
        }

        /// <summary>
        /// Identifies the SelectionMode dependency property.
        /// </summary>
        public static readonly DependencyProperty SelectionModeProperty =
            DependencyProperty.Register(
                "SelectionMode",
                typeof(DataGridSelectionMode),
                typeof(DataGrid),
                new PropertyMetadata(DATAGRID_defaultSelectionMode, OnSelectionModePropertyChanged));

        /// <summary>
        /// SelectionModeProperty property changed handler.
        /// </summary>
        /// <param name="d">DataGrid that changed its SelectionMode.</param>
        /// <param name="e">DependencyPropertyChangedEventArgs.</param>
        private static void OnSelectionModePropertyChanged(DependencyObject d, DependencyPropertyChangedEventArgs e)
        {
            DataGrid dataGrid = d as DataGrid;
            if (!dataGrid.IsHandlerSuspended(e.Property))
            {
                dataGrid.ClearRowSelection(true /*resetAnchorSlot*/);
            }
        }

        /// <summary>
        /// Gets or sets the index of the current selection.
        /// </summary>
        /// <returns>The index of the current selection, or -1 if the selection is empty.</returns>
        public int SelectedIndex
        {
            get { return (int)GetValue(SelectedIndexProperty); }
            set { SetValue(SelectedIndexProperty, value); }
        }

        /// <summary>
        /// Identifies the SelectedIndex dependency property.
        /// </summary>
        public static readonly DependencyProperty SelectedIndexProperty =
            DependencyProperty.Register(
                "SelectedIndex",
                typeof(int),
                typeof(DataGrid),
                new PropertyMetadata(-1, OnSelectedIndexPropertyChanged));

        /// <summary>
        /// SelectedIndexProperty property changed handler.
        /// </summary>
        /// <param name="d">DataGrid that changed its SelectedIndex.</param>
        /// <param name="e">DependencyPropertyChangedEventArgs.</param>
        private static void OnSelectedIndexPropertyChanged(DependencyObject d, DependencyPropertyChangedEventArgs e)
        {
            DataGrid dataGrid = d as DataGrid;
            if (!dataGrid.IsHandlerSuspended(e.Property))
            {
                int index = (int)e.NewValue;

                // GetDataItem returns null if index is >= Count, we do not check newValue
                // against Count here to avoid enumerating through an Enumerable twice
                // Setting SelectedItem coerces the finally value of the SelectedIndex
                object newSelectedItem = (index < 0) ? null : dataGrid.DataConnection.GetDataItem(index);
                dataGrid.SelectedItem = newSelectedItem;
                if (dataGrid.SelectedItem != newSelectedItem)
                {
                    d.SetValueNoCallback(e.Property, e.OldValue);
                }
            }
        }

        /// <summary>
        /// Gets or sets the data item corresponding to the selected row.
        /// </summary>
        public object SelectedItem
        {
            get { return GetValue(SelectedItemProperty) as object; }
            set { SetValue(SelectedItemProperty, value); }
        }

        /// <summary>
        /// Identifies the SelectedItem dependency property.
        /// </summary>
        public static readonly DependencyProperty SelectedItemProperty =
            DependencyProperty.Register(
                "SelectedItem",
                typeof(object),
                typeof(DataGrid),
                new PropertyMetadata(null, OnSelectedItemPropertyChanged));

        /// <summary>
        /// SelectedItemProperty property changed handler.
        /// </summary>
        /// <param name="d">DataGrid that changed its SelectedItem.</param>
        /// <param name="e">DependencyPropertyChangedEventArgs.</param>
        private static void OnSelectedItemPropertyChanged(DependencyObject d, DependencyPropertyChangedEventArgs e)
        {
            DataGrid dataGrid = d as DataGrid;

            if (!dataGrid.IsHandlerSuspended(e.Property))
            {
                int rowIndex = (e.NewValue == null) ? -1 : dataGrid.DataConnection.IndexOf(e.NewValue);
                if (rowIndex == -1)
                {
                    // If the Item is null or it's not found, clear the Selection
                    if (!dataGrid.CommitEdit(DataGridEditingUnit.Row, true /*exitEditing*/))
                    {
                        // Edited value couldn't be committed or aborted
                        d.SetValueNoCallback(e.Property, e.OldValue);
                        return;
                    }

                    // Clear all row selections
                    dataGrid.ClearRowSelection(true /*resetAnchorSlot*/);
                }
                else
                {
                    int slot = dataGrid.SlotFromRowIndex(rowIndex);
                    if (slot != dataGrid.CurrentSlot)
                    {
                        if (!dataGrid.CommitEdit(DataGridEditingUnit.Row, true /*exitEditing*/))
                        {
                            // Edited value couldn't be committed or aborted
                            d.SetValueNoCallback(e.Property, e.OldValue);
                            return;
                        }

                        if (slot >= dataGrid.SlotCount || slot < -1)
                        {
                            if (dataGrid.DataConnection.CollectionView != null)
                            {
                                dataGrid.DataConnection.CollectionView.MoveCurrentToPosition(rowIndex);
                            }
                        }
                    }

                    int oldSelectedIndex = dataGrid.SelectedIndex;
                    if (oldSelectedIndex != rowIndex)
                    {
                        dataGrid.SetValueNoCallback(DataGrid.SelectedIndexProperty, rowIndex);
                    }

                    try
                    {
                        dataGrid._noSelectionChangeCount++;
                        int columnIndex = dataGrid.CurrentColumnIndex;

                        if (columnIndex == -1)
                        {
                            columnIndex = dataGrid.FirstDisplayedNonFillerColumnIndex;
                        }

                        if (dataGrid.IsSlotOutOfSelectionBounds(slot))
                        {
                            dataGrid.ClearRowSelection(slot /*slotException*/, true /*resetAnchorSlot*/);
                            return;
                        }

                        dataGrid.UpdateSelectionAndCurrency(columnIndex, slot, DataGridSelectionAction.SelectCurrent, false /*scrollIntoView*/);
                    }
                    finally
                    {
                        dataGrid.NoSelectionChangeCount--;
                    }

                    if (!dataGrid._successfullyUpdatedSelection)
                    {
                        dataGrid.SetValueNoCallback(DataGrid.SelectedIndexProperty, oldSelectedIndex);
                        d.SetValueNoCallback(e.Property, e.OldValue);
                    }
                }
            }
        }

        /// <summary>
        /// Gets or sets the <see cref="T:System.Windows.Media.Brush"/> that is used to paint grid lines separating columns.
        /// </summary>
        public Brush VerticalGridLinesBrush
        {
            get { return GetValue(VerticalGridLinesBrushProperty) as Brush; }
            set { SetValue(VerticalGridLinesBrushProperty, value); }
        }

        /// <summary>
        /// Identifies the VerticalGridLinesBrush dependency property.
        /// </summary>
        public static readonly DependencyProperty VerticalGridLinesBrushProperty =
            DependencyProperty.Register(
                "VerticalGridLinesBrush",
                typeof(Brush),
                typeof(DataGrid),
                new PropertyMetadata(null, OnVerticalGridLinesBrushPropertyChanged));

        /// <summary>
        /// VerticalGridLinesBrushProperty property changed handler.
        /// </summary>
        /// <param name="d">DataGrid that changed its VerticalGridLinesBrush.</param>
        /// <param name="e">DependencyPropertyChangedEventArgs.</param>
        private static void OnVerticalGridLinesBrushPropertyChanged(DependencyObject d, DependencyPropertyChangedEventArgs e)
        {
            DataGrid dataGrid = d as DataGrid;
            if (dataGrid._rowsPresenter != null)
            {
                foreach (DataGridRow row in dataGrid.GetAllRows())
                {
                    row.EnsureGridLines();
                }
            }
        }

        /// <summary>
        /// Gets or sets a value indicating how the vertical scroll bar is displayed.
        /// </summary>
        public ScrollBarVisibility VerticalScrollBarVisibility
        {
            get { return (ScrollBarVisibility)GetValue(VerticalScrollBarVisibilityProperty); }
            set { SetValue(VerticalScrollBarVisibilityProperty, value); }
        }

        /// <summary>
        /// Identifies the VerticalScrollBarVisibility dependency property.
        /// </summary>
        public static readonly DependencyProperty VerticalScrollBarVisibilityProperty =
            DependencyProperty.Register(
                "VerticalScrollBarVisibility",
                typeof(ScrollBarVisibility),
                typeof(DataGrid),
                new PropertyMetadata(DATAGRID_defaultScrollBarVisibility, OnVerticalScrollBarVisibilityPropertyChanged));

        /// <summary>
        /// VerticalScrollBarVisibilityProperty property changed handler.
        /// </summary>
        /// <param name="d">DataGrid that changed its VerticalScrollBarVisibility.</param>
        /// <param name="e">DependencyPropertyChangedEventArgs.</param>
        private static void OnVerticalScrollBarVisibilityPropertyChanged(DependencyObject d, DependencyPropertyChangedEventArgs e)
        {
            DataGrid dataGrid = d as DataGrid;
            if (!dataGrid.IsHandlerSuspended(e.Property) && (ScrollBarVisibility)e.NewValue != (ScrollBarVisibility)e.OldValue)
            {
                dataGrid.UpdateRowsPresenterManipulationMode(false /*horizontalMode*/, true /*verticalMode*/);

                if (dataGrid._vScrollBar != null)
                {
                    if (dataGrid.IsVerticalScrollBarOverCells)
                    {
                        dataGrid.ComputeScrollBarsLayout();
                    }
                    else
                    {
                        dataGrid.InvalidateMeasure();
                    }
                }
            }
        }

        /// <summary>
        /// Gets a collection that contains all the columns in the control.
        /// </summary>
        public ObservableCollection<DataGridColumn> Columns
        {
            get
            {
                // we use a backing field here because the field's type
                // is a subclass of the property's
                return this.ColumnsInternal;
            }
        }

        /// <summary>
        /// Gets or sets the column that contains the current cell.
        /// </summary>
        public DataGridColumn CurrentColumn
        {
            get
            {
                if (this.CurrentColumnIndex == -1)
                {
                    return null;
                }

                System.Diagnostics.Debug.Assert(this.CurrentColumnIndex < this.ColumnsItemsInternal.Count, "Expected CurrentColumnIndex smaller than ColumnsItemsInternal.Count.");
                return this.ColumnsItemsInternal[this.CurrentColumnIndex];
            }

            set
            {
                DataGridColumn dataGridColumn = value;
                if (dataGridColumn == null)
                {
                    throw DataGridError.DataGrid.ValueCannotBeSetToNull("value", "CurrentColumn");
                }

                if (this.CurrentColumn != dataGridColumn)
                {
                    if (dataGridColumn.OwningGrid != this)
                    {
                        // Provided column does not belong to this DataGrid
                        throw DataGridError.DataGrid.ColumnNotInThisDataGrid();
                    }

                    if (dataGridColumn.Visibility == Visibility.Collapsed)
                    {
                        // CurrentColumn cannot be set to an invisible column
                        throw DataGridError.DataGrid.ColumnCannotBeCollapsed();
                    }

                    if (this.CurrentSlot == -1)
                    {
                        // There is no current row so the current column cannot be set
                        throw DataGridError.DataGrid.NoCurrentRow();
                    }

                    bool beginEdit = _editingColumnIndex != -1;
                    if (!EndCellEdit(DataGridEditAction.Commit, true /*exitEditingMode*/, this.ContainsFocus /*keepFocus*/, true /*raiseEvents*/))
                    {
                        // Edited value couldn't be committed or aborted
                        return;
                    }

                    if (_noFocusedColumnChangeCount == 0)
                    {
                        this.ColumnHeaderHasFocus = false;
                    }

                    this.UpdateSelectionAndCurrency(dataGridColumn.Index, this.CurrentSlot, DataGridSelectionAction.None, false /*scrollIntoView*/);
                    System.Diagnostics.Debug.Assert(_successfullyUpdatedSelection, "Expected _successfullyUpdatedSelection is true.");
                    if (beginEdit &&
                        _editingColumnIndex == -1 &&
                        this.CurrentSlot != -1 &&
                        this.CurrentColumnIndex != -1 &&
                        this.CurrentColumnIndex == dataGridColumn.Index &&
                        dataGridColumn.OwningGrid == this &&
                        !GetColumnEffectiveReadOnlyState(dataGridColumn))
                    {
                        // Returning to editing mode since the grid was in that mode prior to the EndCellEdit call above.
                        BeginCellEdit(new RoutedEventArgs());
                    }
                }
            }
        }

        /// <summary>
        /// Gets or sets the label to display in a DataGridRowGroupHeader when its PropertyName is not set.
        /// </summary>
        public string RowGroupHeaderPropertyNameAlternative
        {
            get
            {
                return _rowGroupHeaderPropertyNameAlternative;
            }

            set
            {
                _rowGroupHeaderPropertyNameAlternative = value;
            }
        }

        /// <summary>
        /// Gets the style that is used when rendering the row group header.
        /// </summary>
        public ObservableCollection<Style> RowGroupHeaderStyles
        {
            get
            {
                return _rowGroupHeaderStyles;
            }
        }

        /// <summary>
        /// Gets a list that contains the data items corresponding to the selected rows.
        /// </summary>
        public IList SelectedItems
        {
            get { return _selectedItems as IList; }
        }

        /// <summary>
        /// Gets the data item bound to the row that contains the current cell.
        /// </summary>
        protected object CurrentItem
        {
            get
            {
                if (this.CurrentSlot == -1 ||
                    this.RowGroupHeadersTable.Contains(this.CurrentSlot) ||
                    this.ItemsSource /*this.DataConnection.DataSource*/ == null)
                {
                    return null;
                }

                return this.DataConnection.GetDataItem(RowIndexFromSlot(this.CurrentSlot));
            }
        }

        internal static double HorizontalGridLinesThickness
        {
            get
            {
                return DATAGRID_horizontalGridLinesThickness;
            }
        }

        internal int AnchorSlot
        {
            get;
            private set;
        }

        internal double ActualRowHeaderWidth
        {
            get
            {
                if (!this.AreRowHeadersVisible)
                {
                    return 0;
                }
                else
                {
                    return !double.IsNaN(this.RowHeaderWidth) ? this.RowHeaderWidth : this.RowHeadersDesiredWidth;
                }
            }
        }

        internal double ActualRowsPresenterHeight
        {
            get
            {
                if (_rowsPresenter != null)
                {
                    return _rowsPresenter.ActualHeight;
                }

                return 0;
            }
        }

        internal bool AllowsManipulation
        {
            get
            {
                return _rowsPresenter != null &&
                    (_rowsPresenter.ManipulationMode & (ManipulationModes.TranslateX | ManipulationModes.TranslateY)) != ManipulationModes.None;
            }
        }

        internal bool AreColumnHeadersVisible
        {
            get
            {
                return (this.HeadersVisibility & DataGridHeadersVisibility.Column) == DataGridHeadersVisibility.Column;
            }
        }

        internal bool AreRowHeadersVisible
        {
            get
            {
                return (this.HeadersVisibility & DataGridHeadersVisibility.Row) == DataGridHeadersVisibility.Row;
            }
        }

        /// <summary>
        /// Gets or sets a value indicating whether or not at least one auto-sizing column is waiting for all the rows
        /// to be measured before its final width is determined.
        /// </summary>
        internal bool AutoSizingColumns
        {
            get
            {
                return _autoSizingColumns;
            }

            set
            {
                if (_autoSizingColumns && value == false && this.ColumnsInternal != null)
                {
                    double adjustment = this.CellsWidth - this.ColumnsInternal.VisibleEdgedColumnsWidth;
                    this.AdjustColumnWidths(0, adjustment, false);
                    foreach (DataGridColumn column in this.ColumnsInternal.GetVisibleColumns())
                    {
                        column.IsInitialDesiredWidthDetermined = true;
                    }

                    this.ColumnsInternal.EnsureVisibleEdgedColumnsWidth();
                    this.ComputeScrollBarsLayout();
                    InvalidateColumnHeadersMeasure();
                    InvalidateRowsMeasure(true);
                }

                _autoSizingColumns = value;
            }
        }

        internal double AvailableSlotElementRoom
        {
            get;
            set;
        }

        // Height currently available for cells this value is smaller.  This height is reduced by the existence of ColumnHeaders
        // or a horizontal scrollbar.  Layout is asynchronous so changes to the ColumnHeaders or the horizontal scrollbar are
        // not reflected immediately.
        internal double CellsHeight
        {
            get
            {
                return this.RowsPresenterAvailableSize.HasValue ? this.RowsPresenterAvailableSize.Value.Height : 0;
            }
        }

        // Width currently available for cells this value is smaller.  This width is reduced by the existence of RowHeaders
        // or a vertical scrollbar.  Layout is asynchronous so changes to the RowHeaders or the vertical scrollbar are
        // not reflected immediately
        internal double CellsWidth
        {
            get
            {
                double rowsWidth = double.PositiveInfinity;
                if (this.RowsPresenterAvailableSize.HasValue)
                {
                    rowsWidth = Math.Max(0, this.RowsPresenterAvailableSize.Value.Width - this.ActualRowHeaderWidth);
                }

                return double.IsPositiveInfinity(rowsWidth) ? this.ColumnsInternal.VisibleEdgedColumnsWidth : rowsWidth;
            }
        }

        /// <summary>
        /// Gets an empty content control that's used during the DataGrid's copy procedure
        /// to determine the value of a ClipboardContentBinding for a particular column and item.
        /// </summary>
        internal ContentControl ClipboardContentControl
        {
            get
            {
                if (_clipboardContentControl == null)
                {
                    _clipboardContentControl = new ContentControl();
                }

                return _clipboardContentControl;
            }
        }

        internal bool ColumnHeaderHasFocus
        {
            get
            {
                return _columnHeaderHasFocus;
            }

            set
            {
                System.Diagnostics.Debug.Assert(!value || (this.ColumnHeaders != null && this.AreColumnHeadersVisible), "Expected value==False || (non-null ColumnHeaders and AreColumnHeadersVisible==True)");

                if (_columnHeaderHasFocus != value)
                {
                    _columnHeaderHasFocus = value;

                    if (this.CurrentColumn != null && this.IsSlotVisible(this.CurrentSlot))
                    {
                        UpdateCurrentState(this.DisplayData.GetDisplayedElement(this.CurrentSlot), this.CurrentColumnIndex, true /*applyCellState*/);
                    }

                    DataGridColumn oldFocusedColumn = this.FocusedColumn;
                    this.FocusedColumn = null;

                    if (_columnHeaderHasFocus)
                    {
                        this.FocusedColumn = this.CurrentColumn == null ? this.ColumnsInternal.FirstVisibleNonFillerColumn : this.CurrentColumn;
                    }

                    if (oldFocusedColumn != null && oldFocusedColumn.HasHeaderCell)
                    {
                        oldFocusedColumn.HeaderCell.ApplyState(true);
                    }

                    if (this.FocusedColumn != null && this.FocusedColumn.HasHeaderCell)
                    {
                        this.FocusedColumn.HeaderCell.ApplyState(true);
                        ScrollColumnIntoView(this.FocusedColumn.Index);
                    }
                }
            }
        }

        internal DataGridColumnHeaderInteractionInfo ColumnHeaderInteractionInfo
        {
            get;
            set;
        }

        internal DataGridColumnHeadersPresenter ColumnHeaders
        {
            get
            {
                return _columnHeadersPresenter;
            }
        }

        internal DataGridColumnCollection ColumnsInternal
        {
            get;
            private set;
        }

        internal List<DataGridColumn> ColumnsItemsInternal
        {
            get
            {
                return this.ColumnsInternal.ItemsInternal;
            }
        }

        internal bool ContainsFocus
        {
            get;
            private set;
        }

        internal int CurrentColumnIndex
        {
            get
            {
                return this.CurrentCellCoordinates.ColumnIndex;
            }

            private set
            {
                this.CurrentCellCoordinates.ColumnIndex = value;
            }
        }

        internal int CurrentSlot
        {
            get
            {
                return this.CurrentCellCoordinates.Slot;
            }

            private set
            {
                this.CurrentCellCoordinates.Slot = value;
            }
        }

        internal DataGridDataConnection DataConnection
        {
            get;
            private set;
        }

        internal DataGridDisplayData DisplayData
        {
            get;
            private set;
        }

        internal int EditingColumnIndex
        {
            get
            {
                return _editingColumnIndex;
            }
        }

        internal DataGridRow EditingRow
        {
            get;
            private set;
        }

        internal double FirstDisplayedScrollingColumnHiddenWidth
        {
            get
            {
                return _negHorizontalOffset;
            }
        }

        internal DataGridColumn FocusedColumn
        {
            get;
            set;
        }

        internal bool HasColumnUserInteraction
        {
            get
            {
                return this.ColumnHeaderInteractionInfo.HasUserInteraction;
            }
        }

        // When the RowsPresenter's width increases, the HorizontalOffset will be incorrect until
        // the scrollbar's layout is recalculated, which doesn't occur until after the cells are measured.
        // This property exists to account for this scenario, and avoid collapsing the incorrect cells.
        internal double HorizontalAdjustment
        {
            get;
            private set;
        }

        // the sum of the widths in pixels of the scrolling columns preceding
        // the first displayed scrolling column
        internal double HorizontalOffset
        {
            get
            {
                return _horizontalOffset;
            }

            set
            {
                if (value < 0)
                {
                    value = 0;
                }

                double widthNotVisible = Math.Max(0, this.ColumnsInternal.VisibleEdgedColumnsWidth - this.CellsWidth);
                if (value > widthNotVisible)
                {
                    value = widthNotVisible;
                }

                if (value == _horizontalOffset)
                {
                    return;
                }

                SetHorizontalOffset(value);

                _horizontalOffset = value;

                this.DisplayData.FirstDisplayedScrollingCol = ComputeFirstVisibleScrollingColumn();

                // update the lastTotallyDisplayedScrollingCol
                ComputeDisplayedColumns();
            }
        }

        internal ScrollBar HorizontalScrollBar
        {
            get
            {
                return _hScrollBar;
            }
        }

        internal bool LoadingOrUnloadingRow
        {
            get;
            private set;
        }

        internal bool InDisplayIndexAdjustments
        {
            get;
            set;
        }

        internal double NegVerticalOffset
        {
            get;
            private set;
        }

        internal int NoCurrentCellChangeCount
        {
            get
            {
                return _noCurrentCellChangeCount;
            }

            set
            {
                System.Diagnostics.Debug.Assert(value >= 0, "Expected positive NoCurrentCellChangeCount.");
                _noCurrentCellChangeCount = value;
                if (value == 0)
                {
                    FlushCurrentCellChanged();
                }
            }
        }

        internal double RowDetailsHeightEstimate
        {
            get;
            private set;
        }

        internal double RowHeadersDesiredWidth
        {
            get
            {
                return _rowHeaderDesiredWidth;
            }

            set
            {
                // We only auto grow
                if (_rowHeaderDesiredWidth < value)
                {
                    double oldActualRowHeaderWidth = this.ActualRowHeaderWidth;
                    _rowHeaderDesiredWidth = value;
                    if (oldActualRowHeaderWidth != this.ActualRowHeaderWidth)
                    {
                        bool invalidated = EnsureRowHeaderWidth();

                        // If we didn't invalidate in Ensure and we have star columns, force the column widths to be recomputed here.
                        if (!invalidated && this.ColumnsInternal.VisibleStarColumnCount > 0)
                        {
                            this.ColumnsInternal.EnsureVisibleEdgedColumnsWidth();
                            InvalidateMeasure();
                        }
                    }
                }
            }
        }

        internal double RowGroupHeaderHeightEstimate
        {
            get;
            private set;
        }

        internal IndexToValueTable<DataGridRowGroupInfo> RowGroupHeadersTable
        {
            get;
            private set;
        }

        internal double[] RowGroupSublevelIndents
        {
            get;
            private set;
        }

        internal double RowHeightEstimate
        {
            get;
            private set;
        }

        internal Size? RowsPresenterAvailableSize
        {
            get
            {
                return _rowsPresenterAvailableSize;
            }

            set
            {
                if (_rowsPresenterAvailableSize.HasValue && value.HasValue && value.Value.Width > this.RowsPresenterAvailableSize.Value.Width)
                {
                    // When the available cells width increases, the horizontal offset can be incorrect.
                    // Store away an adjustment to use during the CellsPresenter's measure, so that the
                    // ShouldDisplayCell method correctly determines if a cell will be in view.
                    //
                    //     |   h. offset   |       new available cells width          |
                    //     |-------------->|----------------------------------------->|
                    //      __________________________________________________        |
                    //     |           |           |             |            |       |
                    //     |  column0  |  column1  |   column2   |  column3   |<----->|
                    //     |           |           |             |            |  adj. |
                    double adjustment = (_horizontalOffset + value.Value.Width) - this.ColumnsInternal.VisibleEdgedColumnsWidth;
                    this.HorizontalAdjustment = Math.Min(this.HorizontalOffset, Math.Max(0, adjustment));
                }
                else
                {
                    this.HorizontalAdjustment = 0;
                }

                bool loadMoreDataFromIncrementalItemsSource = _rowsPresenterAvailableSize.HasValue && value.HasValue && value.Value.Height > _rowsPresenterAvailableSize.Value.Height;

                _rowsPresenterAvailableSize = value;

                if (loadMoreDataFromIncrementalItemsSource)
                {
                    LoadMoreDataFromIncrementalItemsSource();
                }
            }
        }

        // This flag indicates whether selection has actually changed during a selection operation,
        // and exists to ensure that FlushSelectionChanged doesn't unnecessarily raise SelectionChanged.
        internal bool SelectionHasChanged
        {
            get;
            set;
        }

        internal int SlotCount
        {
            get;
            private set;
        }

        internal bool UpdatedStateOnTapped
        {
            get;
            set;
        }

        /// <summary>
        /// Gets a value indicating whether or not to use star-sizing logic.  If the DataGrid has infinite available space,
        /// then star sizing doesn't make sense.  In this case, all star columns grow to a predefined size of
        /// 10,000 pixels in order to show the developer that star columns shouldn't be used.
        /// </summary>
        internal bool UsesStarSizing
        {
            get
            {
                if (this.ColumnsInternal != null)
                {
                    return this.ColumnsInternal.VisibleStarColumnCount > 0 &&
                        (!this.RowsPresenterAvailableSize.HasValue || !double.IsPositiveInfinity(this.RowsPresenterAvailableSize.Value.Width));
                }

                return false;
            }
        }

        internal double VerticalOffset
        {
            get
            {
                return _verticalOffset;
            }

            set
            {
                bool loadMoreDataFromIncrementalItemsSource = _verticalOffset < value;

                _verticalOffset = value;

                if (loadMoreDataFromIncrementalItemsSource)
                {
                    LoadMoreDataFromIncrementalItemsSource();
                }
            }
        }

        internal ScrollBar VerticalScrollBar
        {
            get
            {
                return _vScrollBar;
            }
        }

        internal int VisibleSlotCount
        {
            get;
            set;
        }

        private bool AreAllScrollBarsCollapsed
        {
            get
            {
                return (_hScrollBar == null || _hScrollBar.Visibility == Visibility.Collapsed) &&
                       (_vScrollBar == null || _vScrollBar.Visibility == Visibility.Collapsed);
            }
        }

        private bool AreBothScrollBarsVisible
        {
            get
            {
                return _hScrollBar != null && _hScrollBar.Visibility == Visibility.Visible &&
                       _vScrollBar != null && _vScrollBar.Visibility == Visibility.Visible;
            }
        }

        private DataGridCellCoordinates CurrentCellCoordinates
        {
            get
            {
                return _currentCellCoordinates;
            }

            set
            {
                _currentCellCoordinates = value;
            }
        }

        private int FirstDisplayedNonFillerColumnIndex
        {
            get
            {
                DataGridColumn column = this.ColumnsInternal.FirstVisibleNonFillerColumn;
                if (column != null)
                {
                    if (column.IsFrozen)
                    {
                        return column.Index;
                    }
                    else
                    {
                        if (this.DisplayData.FirstDisplayedScrollingCol >= column.Index)
                        {
                            return this.DisplayData.FirstDisplayedScrollingCol;
                        }
                        else
                        {
                            return column.Index;
                        }
                    }
                }

                return -1;
            }
        }

        private bool IsHorizontalScrollBarInteracting
        {
            get
            {
                return _isHorizontalScrollBarInteracting;
            }

            set
            {
                if (_isHorizontalScrollBarInteracting != value)
                {
                    _isHorizontalScrollBarInteracting = value;

                    if (_hScrollBar != null)
                    {
                        if (_isHorizontalScrollBarInteracting)
                        {
                            // Prevent the vertical scroll bar from fading out while the user is interacting with the horizontal one.
                            _keepScrollBarsShowing = true;

                            ShowScrollBars();
                        }
                        else
                        {
                            // Make the scroll bars fade out, after the normal delay.
                            _keepScrollBarsShowing = false;

                            HideScrollBars(true /*useTransitions*/);
                        }
                    }
                }
            }
        }

        private bool IsHorizontalScrollBarOverCells
        {
            get
            {
                return _columnHeadersPresenter != null && Grid.GetColumnSpan(_columnHeadersPresenter) == 2;
            }
        }

        private bool IsVerticalScrollBarInteracting
        {
            get
            {
                return _isVerticalScrollBarInteracting;
            }

            set
            {
                if (_isVerticalScrollBarInteracting != value)
                {
                    _isVerticalScrollBarInteracting = value;

                    if (_vScrollBar != null)
                    {
                        if (_isVerticalScrollBarInteracting)
                        {
                            // Prevent the horizontal scroll bar from fading out while the user is interacting with the vertical one.
                            _keepScrollBarsShowing = true;

                            ShowScrollBars();
                        }
                        else
                        {
                            // Make the scroll bars fade out, after the normal delay.
                            _keepScrollBarsShowing = false;

                            HideScrollBars(true /*useTransitions*/);
                        }
                    }
                }
            }
        }

        private bool IsVerticalScrollBarOverCells
        {
            get
            {
                return _rowsPresenter != null && Grid.GetRowSpan(_rowsPresenter) == 2;
            }
        }

        private VirtualKey LastHandledKeyDown
        {
            get;
            set;
        }

        private int NoSelectionChangeCount
        {
            get
            {
                return _noSelectionChangeCount;
            }

            set
            {
                System.Diagnostics.Debug.Assert(value >= 0, "Expected positive NoSelectionChangeCount.");
                _noSelectionChangeCount = value;
                if (value == 0)
                {
                    FlushSelectionChanged();
                }
            }
        }

        /// <summary>
        /// Enters editing mode for the current cell and current row (if they're not already in editing mode).
        /// </summary>
        /// <returns>True if operation was successful. False otherwise.</returns>
        public bool BeginEdit()
        {
            return BeginEdit(null);
        }

        /// <summary>
        /// Enters editing mode for the current cell and current row (if they're not already in editing mode).
        /// </summary>
        /// <param name="editingEventArgs">Provides information about the user gesture that caused the call to BeginEdit. Can be null.</param>
        /// <returns>True if operation was successful. False otherwise.</returns>
        public bool BeginEdit(RoutedEventArgs editingEventArgs)
        {
            if (this.CurrentColumnIndex == -1 || !GetRowSelection(this.CurrentSlot))
            {
                return false;
            }

            System.Diagnostics.Debug.Assert(this.CurrentColumnIndex >= 0, "Expected positive CurrentColumnIndex.");
            System.Diagnostics.Debug.Assert(this.CurrentColumnIndex < this.ColumnsItemsInternal.Count, "Expected CurrentColumnIndex smaller than ColumnsItemsInternal.Count.");
            System.Diagnostics.Debug.Assert(this.CurrentSlot >= -1, "Expected CurrentSlot greater than or equal to -1.");
            System.Diagnostics.Debug.Assert(this.CurrentSlot < this.SlotCount, "Expected CurrentSlot smaller than SlotCount.");
            System.Diagnostics.Debug.Assert(this.EditingRow == null || this.EditingRow.Slot == this.CurrentSlot, "Expected null EditingRow or EditingRow.Slot equal to CurrentSlot.");

            if (GetColumnEffectiveReadOnlyState(this.CurrentColumn))
            {
                // Current column is read-only
                return false;
            }

            return BeginCellEdit(editingEventArgs);
        }

        /// <summary>
        /// Cancels editing mode and restores the original value.
        /// </summary>
        /// <returns>True if operation was successful. False otherwise.</returns>
        public bool CancelEdit()
        {
            return CancelEdit(DataGridEditingUnit.Row);
        }

        /// <summary>
        /// Cancels editing mode for the specified DataGridEditingUnit and restores its original value.
        /// </summary>
        /// <param name="editingUnit">Specifies whether to cancel edit for a Cell or Row.</param>
        /// <returns>True if operation was successful. False otherwise.</returns>
        public bool CancelEdit(DataGridEditingUnit editingUnit)
        {
            return this.CancelEdit(editingUnit, true /*raiseEvents*/);
        }

        /// <summary>
        /// Commits editing mode and pushes changes to the backend.
        /// </summary>
        /// <returns>True if operation was successful. False otherwise.</returns>
        public bool CommitEdit()
        {
            return CommitEdit(DataGridEditingUnit.Row, true);
        }

        /// <summary>
        /// Commits editing mode for the specified DataGridEditingUnit and pushes changes to the backend.
        /// </summary>
        /// <param name="editingUnit">Specifies whether to commit edit for a Cell or Row.</param>
        /// <param name="exitEditingMode">Editing mode is left if True.</param>
        /// <returns>True if operation was successful. False otherwise.</returns>
        public bool CommitEdit(DataGridEditingUnit editingUnit, bool exitEditingMode)
        {
            if (!EndCellEdit(DataGridEditAction.Commit, editingUnit == DataGridEditingUnit.Cell ? exitEditingMode : true, this.ContainsFocus /*keepFocus*/, true /*raiseEvents*/))
            {
                return false;
            }

            if (editingUnit == DataGridEditingUnit.Row)
            {
                return EndRowEdit(DataGridEditAction.Commit, exitEditingMode, true /*raiseEvents*/);
            }

            return true;
        }

        /// <summary>
        /// Returns the Group at the indicated level or null if the item is not in the ItemsSource
        /// </summary>
        /// <param name="item">item</param>
        /// <param name="groupLevel">groupLevel</param>
        /// <returns>The group the given item falls under or null if the item is not in the ItemsSource</returns>
        public ICollectionViewGroup GetGroupFromItem(object item, int groupLevel)
        {
            int itemIndex = this.DataConnection.IndexOf(item);
            if (itemIndex == -1)
            {
                return null;
            }

            int groupHeaderSlot = this.RowGroupHeadersTable.GetPreviousIndex(SlotFromRowIndex(itemIndex));
            DataGridRowGroupInfo rowGroupInfo = this.RowGroupHeadersTable.GetValueAt(groupHeaderSlot);
            while (rowGroupInfo != null && rowGroupInfo.Level != groupLevel)
            {
                groupHeaderSlot = this.RowGroupHeadersTable.GetPreviousIndex(rowGroupInfo.Slot);
                rowGroupInfo = this.RowGroupHeadersTable.GetValueAt(groupHeaderSlot);
            }

            return rowGroupInfo == null ? null : rowGroupInfo.CollectionViewGroup;
        }

        /// <summary>
        /// Scrolls the specified item or RowGroupHeader and/or column into view.
        /// If item is not null: scrolls the row representing the item into view;
        /// If column is not null: scrolls the column into view;
        /// If both item and column are null, the method returns without scrolling.
        /// </summary>
        /// <param name="item">an item from the DataGrid's items source or a CollectionViewGroup from the collection view</param>
        /// <param name="column">a column from the DataGrid's columns collection</param>
        public void ScrollIntoView(object item, DataGridColumn column)
        {
            if ((column == null && (item == null || this.FirstDisplayedNonFillerColumnIndex == -1)) ||
                (column != null && column.OwningGrid != this))
            {
                // no-op
                return;
            }

            if (item == null)
            {
                // scroll column into view
                this.ScrollSlotIntoView(column.Index, this.DisplayData.FirstScrollingSlot, false /*forCurrentCellChange*/, true /*forceHorizontalScroll*/);
            }
            else
            {
                int slot;
                DataGridRowGroupInfo rowGroupInfo = null;
                ICollectionViewGroup collectionViewGroup = item as ICollectionViewGroup;
                if (collectionViewGroup != null)
                {
                    rowGroupInfo = RowGroupInfoFromCollectionViewGroup(collectionViewGroup);
                    if (rowGroupInfo == null)
                    {
<<<<<<< HEAD
                        System.Diagnostics.Debug.Assert(false, "Expected non-null rowGroupInfo.");
=======
                        Debug.Fail("Expected non-null rowGroupInfo.");
>>>>>>> f42a884a
                        return;
                    }

                    slot = rowGroupInfo.Slot;
                }
                else
                {
                    // the row index will be set to -1 if the item is null or not in the list
                    int rowIndex = this.DataConnection.IndexOf(item);
                    if (rowIndex == -1 || (this.IsReadOnly && rowIndex == this.DataConnection.NewItemPlaceholderIndex))
                    {
                        return;
                    }

                    slot = SlotFromRowIndex(rowIndex);
                }

                int columnIndex = (column == null) ? this.FirstDisplayedNonFillerColumnIndex : column.Index;

                if (_collapsedSlotsTable.Contains(slot))
                {
                    // We need to expand all parent RowGroups so that the slot is visible
                    if (rowGroupInfo != null)
                    {
                        ExpandRowGroupParentChain(rowGroupInfo.Level - 1, rowGroupInfo.Slot);
                    }
                    else
                    {
                        rowGroupInfo = this.RowGroupHeadersTable.GetValueAt(this.RowGroupHeadersTable.GetPreviousIndex(slot));
                        System.Diagnostics.Debug.Assert(rowGroupInfo != null, "Expected non-null rowGroupInfo.");
                        if (rowGroupInfo != null)
                        {
                            ExpandRowGroupParentChain(rowGroupInfo.Level, rowGroupInfo.Slot);
                        }
                    }

                    // Update ScrollBar and display information
                    this.NegVerticalOffset = 0;
                    SetVerticalOffset(0);
                    ResetDisplayedRows();
                    this.DisplayData.FirstScrollingSlot = 0;
                    ComputeScrollBarsLayout();
                }

                ScrollSlotIntoView(columnIndex, slot, true /*forCurrentCellChange*/, true /*forceHorizontalScroll*/);
            }
        }

        /// <summary>
        /// Arranges the content of the <see cref="DataGridRow"/>.
        /// </summary>
        /// <param name="finalSize">
        /// The final area within the parent that this element should use to arrange itself and its children.
        /// </param>
        /// <returns>
        /// The actual size used by the <see cref="DataGridRow"/>.
        /// </returns>
        protected override Size ArrangeOverride(Size finalSize)
        {
            if (_makeFirstDisplayedCellCurrentCellPending)
            {
                MakeFirstDisplayedCellCurrentCell();
            }

            if (this.ActualWidth != finalSize.Width)
            {
                // If our final width has changed, we might need to update the filler
                InvalidateColumnHeadersArrange();
                InvalidateCellsArrange();
            }

            return base.ArrangeOverride(finalSize);
        }

        /// <summary>
        /// Measures the children of a <see cref="DataGridRow"/> to prepare for
        /// arranging them during the
        /// <see cref="M:System.Windows.Controls.DataGridRow.ArrangeOverride(System.Windows.Size)"/> pass.
        /// </summary>
        /// <returns>
        /// The size that the <see cref="DataGridRow"/> determines it needs during layout, based on its calculations of child object allocated sizes.
        /// </returns>
        /// <param name="availableSize">
        /// The available size that this element can give to child elements. Indicates an upper limit that
        /// child elements should not exceed.
        /// </param>
        protected override Size MeasureOverride(Size availableSize)
        {
            // Delay layout until after the initial measure to avoid invalid calculations when the
            // DataGrid is not part of the visual tree
            if (!_measured)
            {
                _measured = true;

                // We don't need to clear the rows because it was already done when the ItemsSource changed
                RefreshRowsAndColumns(false /*clearRows*/);

                // Update our estimates now that the DataGrid has all of the information necessary
                UpdateRowDetailsHeightEstimate();

                // Update frozen columns to account for columns added prior to loading or autogenerated columns
                if (this.FrozenColumnCountWithFiller > 0)
                {
                    ProcessFrozenColumnCount(this);
                }
            }

            Size desiredSize;

            // This is a shortcut to skip layout if we don't have any columns
            if (this.ColumnsInternal.Count == 0)
            {
                if (_hScrollBar != null && _hScrollBar.Visibility != Visibility.Collapsed)
                {
                    _hScrollBar.Visibility = Visibility.Collapsed;
                }

                if (_vScrollBar != null && _vScrollBar.Visibility != Visibility.Collapsed)
                {
                    _vScrollBar.Visibility = Visibility.Collapsed;
                }

                desiredSize = base.MeasureOverride(availableSize);
            }
            else
            {
#if !HAS_UNO
                // This section is commented out in Uno until the measure
                // loop in uno is adressed
                if (_rowsPresenter != null)
                {
                    _rowsPresenter.InvalidateMeasure();
                }

                InvalidateColumnHeadersMeasure();
#endif

                desiredSize = base.MeasureOverride(availableSize);

#if !HAS_UNO
                ComputeScrollBarsLayout();
#endif
            }

            return desiredSize;
        }

        /// <summary>
        /// Comparator class so we can sort list by the display index
        /// </summary>
        public class DisplayIndexComparer : IComparer<DataGridColumn>
        {
            // Calls CaseInsensitiveComparer.Compare with the parameters reversed.
            int IComparer<DataGridColumn>.Compare(DataGridColumn x, DataGridColumn y)
            {
                return (x.DisplayIndexWithFiller < y.DisplayIndexWithFiller) ? -1 : 1;
            }
        }

        /// <summary>
        /// Builds the visual tree for the column header when a new template is applied.
        /// </summary>
        protected override void OnApplyTemplate()
        {
            // The template has changed, so we need to refresh the visuals
            _measured = false;

            _hasNoIndicatorStateStoryboardCompletedHandler = false;
            _keepScrollBarsShowing = false;

            if (_columnHeadersPresenter != null)
            {
                // If we're applying a new template, we want to remove the old column headers first
                _columnHeadersPresenter.Children.Clear();
            }

            _columnHeadersPresenter = GetTemplateChild(DATAGRID_elementColumnHeadersPresenterName) as DataGridColumnHeadersPresenter;
            if (_columnHeadersPresenter != null)
            {
                if (this.ColumnsInternal.FillerColumn != null)
                {
                    this.ColumnsInternal.FillerColumn.IsRepresented = false;
                }

                _columnHeadersPresenter.OwningGrid = this;

                // Columns were added before before our Template was applied, add the ColumnHeaders now
                List<DataGridColumn> sortedInternal = new List<DataGridColumn>(this.ColumnsItemsInternal);
                sortedInternal.Sort(new DisplayIndexComparer());
                foreach (DataGridColumn column in sortedInternal)
                {
                    InsertDisplayedColumnHeader(column);
                }
            }

            if (_rowsPresenter != null)
            {
                // If we're applying a new template, we want to remove the old rows first
                this.UnloadElements(false /*recycle*/);
            }

            _rowsPresenter = GetTemplateChild(DATAGRID_elementRowsPresenterName) as DataGridRowsPresenter;
            if (_rowsPresenter != null)
            {
                _rowsPresenter.OwningGrid = this;
                InvalidateRowHeightEstimate();
                UpdateRowDetailsHeightEstimate();
                UpdateRowsPresenterManipulationMode(true /*horizontalMode*/, true /*verticalMode*/);
            }

            _frozenColumnScrollBarSpacer = GetTemplateChild(DATAGRID_elementFrozenColumnScrollBarSpacerName) as FrameworkElement;

            if (_hScrollBar != null)
            {
                _isHorizontalScrollBarInteracting = false;
                _isPointerOverHorizontalScrollBar = false;
                UnhookHorizontalScrollBarEvents();
            }

            _hScrollBar = GetTemplateChild(DATAGRID_elementHorizontalScrollBarName) as ScrollBar;
            if (_hScrollBar != null)
            {
                _hScrollBar.IsTabStop = false;
                _hScrollBar.Maximum = 0.0;
                _hScrollBar.Orientation = Orientation.Horizontal;
                _hScrollBar.Visibility = Visibility.Collapsed;
                HookHorizontalScrollBarEvents();
            }

            if (_vScrollBar != null)
            {
                _isVerticalScrollBarInteracting = false;
                _isPointerOverVerticalScrollBar = false;
                UnhookVerticalScrollBarEvents();
            }

            _vScrollBar = GetTemplateChild(DATAGRID_elementVerticalScrollBarName) as ScrollBar;
            if (_vScrollBar != null)
            {
                _vScrollBar.IsTabStop = false;
                _vScrollBar.Maximum = 0.0;
                _vScrollBar.Orientation = Orientation.Vertical;
                _vScrollBar.Visibility = Visibility.Collapsed;
                HookVerticalScrollBarEvents();
            }

            _topLeftCornerHeader = GetTemplateChild(DATAGRID_elementTopLeftCornerHeaderName) as ContentControl;
            EnsureTopLeftCornerHeader(); // EnsureTopLeftCornerHeader checks for a null _topLeftCornerHeader;
            _topRightCornerHeader = GetTemplateChild(DATAGRID_elementTopRightCornerHeaderName) as ContentControl;
            _bottomRightCorner = GetTemplateChild(DATAGRID_elementBottomRightCornerHeaderName) as UIElement;

#if FEATURE_VALIDATION_SUMMARY
            if (_validationSummary != null)
            {
                _validationSummary.FocusingInvalidControl -= new EventHandler<FocusingInvalidControlEventArgs>(ValidationSummary_FocusingInvalidControl);
                _validationSummary.SelectionChanged -= new EventHandler<SelectionChangedEventArgs>(ValidationSummary_SelectionChanged);
            }

            _validationSummary = GetTemplateChild(DATAGRID_elementValidationSummary) as ValidationSummary;
            if (_validationSummary != null)
            {
                // The ValidationSummary defaults to using its parent if Target is null, so the only
                // way to prevent it from automatically picking up errors is to set it to some useless element.
                if (_validationSummary.Target == null)
                {
                    _validationSummary.Target = new Rectangle();
                }

                _validationSummary.FocusingInvalidControl += new EventHandler<FocusingInvalidControlEventArgs>(ValidationSummary_FocusingInvalidControl);
                _validationSummary.SelectionChanged += new EventHandler<SelectionChangedEventArgs>(ValidationSummary_SelectionChanged);
                if (Windows.ApplicationModel.DesignMode.DesignModeEnabled)
                {
                    System.Diagnostics.Debug.Assert(_validationSummary.Errors != null);

                    // Do not add the default design time errors when in design mode.
                    _validationSummary.Errors.Clear();
                }
            }
#endif

            FrameworkElement root = GetTemplateChild(DATAGRID_elementRootName) as FrameworkElement;

            if (root != null)
            {
                IList<VisualStateGroup> rootVisualStateGroups = VisualStateManager.GetVisualStateGroups(root);

                if (rootVisualStateGroups != null)
                {
                    int groupCount = rootVisualStateGroups.Count;

                    for (int groupIndex = 0; groupIndex < groupCount; groupIndex++)
                    {
                        VisualStateGroup group = rootVisualStateGroups[groupIndex];

                        if (group != null)
                        {
                            IList<VisualState> visualStates = group.States;

                            if (visualStates != null)
                            {
                                int stateCount = visualStates.Count;

                                for (int stateIndex = 0; stateIndex < stateCount; stateIndex++)
                                {
                                    VisualState state = visualStates[stateIndex];

                                    if (state != null)
                                    {
                                        string stateName = state.Name;
                                        Storyboard stateStoryboard = state.Storyboard;

                                        if (stateStoryboard != null)
                                        {
                                            if (stateName == VisualStates.StateNoIndicator)
                                            {
                                                stateStoryboard.Completed += NoIndicatorStateStoryboard_Completed;

                                                _hasNoIndicatorStateStoryboardCompletedHandler = true;
                                            }
                                            else if (stateName == VisualStates.StateTouchIndicator || stateName == VisualStates.StateMouseIndicator || stateName == VisualStates.StateMouseIndicatorFull)
                                            {
                                                stateStoryboard.Completed += IndicatorStateStoryboard_Completed;
                                            }
                                        }
                                    }
                                }
                            }
                        }
                    }
                }
            }

            HideScrollBars(false /*useTransitions*/);

            UpdateDisabledVisual();
        }

        /// <summary>
        /// Raises the AutoGeneratingColumn event.
        /// </summary>
        protected virtual void OnAutoGeneratingColumn(DataGridAutoGeneratingColumnEventArgs e)
        {
            EventHandler<DataGridAutoGeneratingColumnEventArgs> handler = this.AutoGeneratingColumn;
            if (handler != null)
            {
                handler(this, e);
            }
        }

        /// <summary>
        /// Raises the BeginningEdit event.
        /// </summary>
        protected virtual void OnBeginningEdit(DataGridBeginningEditEventArgs e)
        {
            EventHandler<DataGridBeginningEditEventArgs> handler = this.BeginningEdit;
            if (handler != null)
            {
                handler(this, e);
            }
        }

        /// <summary>
        /// Raises the CellEditEnded event.
        /// </summary>
        protected virtual void OnCellEditEnded(DataGridCellEditEndedEventArgs e)
        {
            EventHandler<DataGridCellEditEndedEventArgs> handler = this.CellEditEnded;
            if (handler != null)
            {
                handler(this, e);
            }

            // Raise the automation invoke event for the cell that just ended edit
            DataGridAutomationPeer peer = DataGridAutomationPeer.FromElement(this) as DataGridAutomationPeer;
            if (peer != null && AutomationPeer.ListenerExists(AutomationEvents.InvokePatternOnInvoked))
            {
                peer.RaiseAutomationInvokeEvents(DataGridEditingUnit.Cell, e.Column, e.Row);
            }
        }

        /// <summary>
        /// Raises the CellEditEnding event.
        /// </summary>
        protected virtual void OnCellEditEnding(DataGridCellEditEndingEventArgs e)
        {
            EventHandler<DataGridCellEditEndingEventArgs> handler = this.CellEditEnding;
            if (handler != null)
            {
                handler(this, e);
            }
        }

        /// <summary>
        /// This method raises the CopyingRowClipboardContent event.
        /// </summary>
        /// <param name="e">Contains the necessary information for generating the row clipboard content.</param>
        protected virtual void OnCopyingRowClipboardContent(DataGridRowClipboardEventArgs e)
        {
            EventHandler<DataGridRowClipboardEventArgs> handler = this.CopyingRowClipboardContent;
            if (handler != null)
            {
                handler(this, e);
            }
        }

        /// <summary>
        /// Creates AutomationPeer (<see cref="UIElement.OnCreateAutomationPeer"/>)
        /// </summary>
        /// <returns>An automation peer for this <see cref="DataGrid"/>.</returns>
        protected override AutomationPeer OnCreateAutomationPeer()
        {
            return new DataGridAutomationPeer(this);
        }

        /// <summary>
        /// Raises the CurrentCellChanged event.
        /// </summary>
        protected virtual void OnCurrentCellChanged(EventArgs e)
        {
            EventHandler<EventArgs> handler = this.CurrentCellChanged;
            if (handler != null)
            {
                handler(this, e);
            }

            if (AutomationPeer.ListenerExists(AutomationEvents.SelectionItemPatternOnElementSelected))
            {
                DataGridAutomationPeer peer = DataGridAutomationPeer.FromElement(this) as DataGridAutomationPeer;
                if (peer != null)
                {
                    peer.RaiseAutomationCellSelectedEvent(this.CurrentSlot, this.CurrentColumnIndex);
                }
            }
        }

        /// <summary>
        /// Raises the LoadingRow event for row preparation.
        /// </summary>
        protected virtual void OnLoadingRow(DataGridRowEventArgs e)
        {
            EventHandler<DataGridRowEventArgs> handler = this.LoadingRow;
            if (handler != null)
            {
                System.Diagnostics.Debug.Assert(!_loadedRows.Contains(e.Row), "Expected e.Rows not contained in _loadedRows.");
                _loadedRows.Add(e.Row);
                this.LoadingOrUnloadingRow = true;
                try
                {
                    handler(this, e);
                }
                finally
                {
                    this.LoadingOrUnloadingRow = false;
                    System.Diagnostics.Debug.Assert(_loadedRows.Contains(e.Row), "Expected e.Rows contained in _loadedRows.");
                    _loadedRows.Remove(e.Row);
                }
            }
        }

        /// <summary>
        /// Raises the LoadingRowGroup event
        /// </summary>
        /// <param name="e">EventArgs</param>
        protected virtual void OnLoadingRowGroup(DataGridRowGroupHeaderEventArgs e)
        {
            EventHandler<DataGridRowGroupHeaderEventArgs> handler = this.LoadingRowGroup;
            if (handler != null)
            {
                this.LoadingOrUnloadingRow = true;
                try
                {
                    handler(this, e);
                }
                finally
                {
                    this.LoadingOrUnloadingRow = false;
                }
            }
        }

        /// <summary>
        /// Raises the LoadingRowDetails for row details preparation
        /// </summary>
        protected virtual void OnLoadingRowDetails(DataGridRowDetailsEventArgs e)
        {
            EventHandler<DataGridRowDetailsEventArgs> handler = this.LoadingRowDetails;
            if (handler != null)
            {
                this.LoadingOrUnloadingRow = true;
                try
                {
                    handler(this, e);
                }
                finally
                {
                    this.LoadingOrUnloadingRow = false;
                }
            }
        }

        /// <summary>
        /// Scrolls the DataGrid according to the direction of the delta.
        /// </summary>
        /// <param name="e">PointerRoutedEventArgs</param>
        protected override void OnPointerWheelChanged(PointerRoutedEventArgs e)
        {
            base.OnPointerWheelChanged(e);
            if (!e.Handled)
            {
                PointerPoint pointerPoint = e.GetCurrentPoint(this);

                // A horizontal scroll happens if the mouse has a horizontal wheel OR if the horizontal scrollbar is not disabled AND the vertical scrollbar IS disabled
                bool isForHorizontalScroll = pointerPoint.Properties.IsHorizontalMouseWheel ||
                    (this.HorizontalScrollBarVisibility != ScrollBarVisibility.Disabled && this.VerticalScrollBarVisibility == ScrollBarVisibility.Disabled);

                if ((isForHorizontalScroll && this.HorizontalScrollBarVisibility == ScrollBarVisibility.Disabled) ||
                    (!isForHorizontalScroll && this.VerticalScrollBarVisibility == ScrollBarVisibility.Disabled))
                {
                    return;
                }

                double offsetDelta = -pointerPoint.Properties.MouseWheelDelta / DATAGRID_mouseWheelDeltaDivider;
                if (isForHorizontalScroll && pointerPoint.Properties.IsHorizontalMouseWheel)
                {
                    offsetDelta *= -1.0;
                }

                e.Handled = ProcessScrollOffsetDelta(offsetDelta, isForHorizontalScroll);
            }
        }

        /// <summary>
        /// Raises the PreparingCellForEdit event.
        /// </summary>
        protected virtual void OnPreparingCellForEdit(DataGridPreparingCellForEditEventArgs e)
        {
            EventHandler<DataGridPreparingCellForEditEventArgs> handler = this.PreparingCellForEdit;
            if (handler != null)
            {
                handler(this, e);
            }

            // Raise the automation invoke event for the cell that just began edit because now
            // its editable content has been loaded
            DataGridAutomationPeer peer = DataGridAutomationPeer.FromElement(this) as DataGridAutomationPeer;
            if (peer != null && AutomationPeer.ListenerExists(AutomationEvents.InvokePatternOnInvoked))
            {
                peer.RaiseAutomationInvokeEvents(DataGridEditingUnit.Cell, e.Column, e.Row);
            }
        }

        /// <summary>
        /// Raises the RowEditEnded event.
        /// </summary>
        protected virtual void OnRowEditEnded(DataGridRowEditEndedEventArgs e)
        {
            EventHandler<DataGridRowEditEndedEventArgs> handler = this.RowEditEnded;
            if (handler != null)
            {
                handler(this, e);
            }

            // Raise the automation invoke event for the row that just ended edit because the edits
            // to its associated item have either been committed or reverted
            DataGridAutomationPeer peer = DataGridAutomationPeer.FromElement(this) as DataGridAutomationPeer;
            if (peer != null && AutomationPeer.ListenerExists(AutomationEvents.InvokePatternOnInvoked))
            {
                peer.RaiseAutomationInvokeEvents(DataGridEditingUnit.Row, null, e.Row);
            }
        }

        /// <summary>
        /// Raises the RowEditEnding event.
        /// </summary>
        protected virtual void OnRowEditEnding(DataGridRowEditEndingEventArgs e)
        {
            EventHandler<DataGridRowEditEndingEventArgs> handler = this.RowEditEnding;
            if (handler != null)
            {
                handler(this, e);
            }
        }

        /// <summary>
        /// Raises the SelectionChanged event and clears the _selectionChanged.
        /// This event won't get raised again until after _selectionChanged is set back to true.
        /// </summary>
        protected virtual void OnSelectionChanged(SelectionChangedEventArgs e)
        {
            SelectionChangedEventHandler handler = this.SelectionChanged;
            if (handler != null)
            {
                handler(this, e);
            }

            if (AutomationPeer.ListenerExists(AutomationEvents.SelectionItemPatternOnElementSelected) ||
                AutomationPeer.ListenerExists(AutomationEvents.SelectionItemPatternOnElementAddedToSelection) ||
                AutomationPeer.ListenerExists(AutomationEvents.SelectionItemPatternOnElementRemovedFromSelection))
            {
                DataGridAutomationPeer peer = DataGridAutomationPeer.FromElement(this) as DataGridAutomationPeer;
                if (peer != null)
                {
                    peer.RaiseAutomationSelectionEvents(e);
                }
            }
        }

        /// <summary>
        /// Raises the UnloadingRow event for row recycling.
        /// </summary>
        protected virtual void OnUnloadingRow(DataGridRowEventArgs e)
        {
            EventHandler<DataGridRowEventArgs> handler = this.UnloadingRow;
            if (handler != null)
            {
                this.LoadingOrUnloadingRow = true;
                try
                {
                    handler(this, e);
                }
                finally
                {
                    this.LoadingOrUnloadingRow = false;
                }
            }
        }

        /// <summary>
        /// Raises the UnloadingRowDetails event
        /// </summary>
        protected virtual void OnUnloadingRowDetails(DataGridRowDetailsEventArgs e)
        {
            EventHandler<DataGridRowDetailsEventArgs> handler = this.UnloadingRowDetails;
            if (handler != null)
            {
                this.LoadingOrUnloadingRow = true;
                try
                {
                    handler(this, e);
                }
                finally
                {
                    this.LoadingOrUnloadingRow = false;
                }
            }
        }

        /// <summary>
        /// Raises the UnloadingRowGroup event
        /// </summary>
        /// <param name="e">EventArgs</param>
        protected virtual void OnUnloadingRowGroup(DataGridRowGroupHeaderEventArgs e)
        {
            EventHandler<DataGridRowGroupHeaderEventArgs> handler = this.UnloadingRowGroup;
            if (handler != null)
            {
                this.LoadingOrUnloadingRow = true;
                try
                {
                    handler(this, e);
                }
                finally
                {
                    this.LoadingOrUnloadingRow = false;
                }
            }
        }

        internal static DataGridCell GetOwningCell(FrameworkElement element)
        {
            System.Diagnostics.Debug.Assert(element != null, "Expected non-null element.");
            DataGridCell cell = element as DataGridCell;
            while (element != null && cell == null)
            {
                element = element.Parent as FrameworkElement;
                cell = element as DataGridCell;
            }

            return cell;
        }

        /// <summary>
        /// Cancels editing mode for the specified DataGridEditingUnit and restores its original value.
        /// </summary>
        /// <param name="editingUnit">Specifies whether to cancel edit for a Cell or Row.</param>
        /// <param name="raiseEvents">Specifies whether or not to raise editing events</param>
        /// <returns>True if operation was successful. False otherwise.</returns>
        internal bool CancelEdit(DataGridEditingUnit editingUnit, bool raiseEvents)
        {
            if (!EndCellEdit(DataGridEditAction.Cancel, true, this.ContainsFocus /*keepFocus*/, raiseEvents))
            {
                return false;
            }

            if (editingUnit == DataGridEditingUnit.Row)
            {
                return EndRowEdit(DataGridEditAction.Cancel, true, raiseEvents);
            }

            return true;
        }

        /// <summary>
        /// call when: selection changes or SelectedItems object changes
        /// </summary>
        internal void CoerceSelectedItem()
        {
            object selectedItem = null;

            if (this.SelectionMode == DataGridSelectionMode.Extended &&
                this.CurrentSlot != -1 &&
                _selectedItems.ContainsSlot(this.CurrentSlot))
            {
                selectedItem = this.CurrentItem;
            }
            else if (_selectedItems.Count > 0)
            {
                selectedItem = _selectedItems[0];
            }

            if (this.SelectedItem != selectedItem)
            {
                this.SetValueNoCallback(DataGrid.SelectedItemProperty, selectedItem);
            }

            // Update the SelectedIndex
            int newIndex = -1;
            if (selectedItem != null)
            {
                newIndex = this.DataConnection.IndexOf(selectedItem);
            }

            if (this.SelectedIndex != newIndex)
            {
                this.SetValueNoCallback(DataGrid.SelectedIndexProperty, newIndex);
            }
        }

        internal IEnumerable<object> GetSelectionInclusive(int startRowIndex, int endRowIndex)
        {
            int endSlot = SlotFromRowIndex(endRowIndex);
            foreach (int slot in _selectedItems.GetSlots(SlotFromRowIndex(startRowIndex)))
            {
                if (slot > endSlot)
                {
                    break;
                }

                yield return this.DataConnection.GetDataItem(RowIndexFromSlot(slot));
            }
        }

        internal void InitializeElements(bool recycleRows)
        {
            try
            {
                _noCurrentCellChangeCount++;

                // The underlying collection has changed and our editing row (if there is one)
                // is no longer relevant, so we should force a cancel edit.
                CancelEdit(DataGridEditingUnit.Row, false /*raiseEvents*/);

                // We want to persist selection throughout a reset, so store away the selected items
                List<object> selectedItemsCache = new List<object>(_selectedItems.SelectedItemsCache);

                if (recycleRows)
                {
                    RefreshRows(recycleRows /*recycleRows*/, true /*clearRows*/);
                }
                else
                {
                    RefreshRowsAndColumns(true /*clearRows*/);
                }

                // Re-select the old items
                _selectedItems.SelectedItemsCache = selectedItemsCache;
                CoerceSelectedItem();
                if (this.RowDetailsVisibilityMode != DataGridRowDetailsVisibilityMode.Collapsed)
                {
                    UpdateRowDetailsVisibilityMode(this.RowDetailsVisibilityMode);
                }

                // The currently displayed rows may have incorrect visual states because of the selection change
                ApplyDisplayedRowsState(this.DisplayData.FirstScrollingSlot, this.DisplayData.LastScrollingSlot);
            }
            finally
            {
                this.NoCurrentCellChangeCount--;
            }
        }

        // Returns the item or the CollectionViewGroup that is used as the DataContext for a given slot.
        // If the DataContext is an item, rowIndex is set to the index of the item within the collection.
        internal object ItemFromSlot(int slot, ref int rowIndex)
        {
            if (this.RowGroupHeadersTable.Contains(slot))
            {
                DataGridRowGroupInfo groupInfo = this.RowGroupHeadersTable.GetValueAt(slot);
                if (groupInfo != null)
                {
                    return groupInfo.CollectionViewGroup;
                }
            }
            else
            {
                rowIndex = RowIndexFromSlot(slot);
                return this.DataConnection.GetDataItem(rowIndex);
            }

            return null;
        }

        internal void LoadMoreDataFromIncrementalItemsSource()
        {
            LoadMoreDataFromIncrementalItemsSource(totalVisibleHeight: EdgedRowsHeightCalculated);
        }

        internal void OnRowDetailsChanged()
        {
            if (!_scrollingByHeight)
            {
                // Update layout when RowDetails are expanded or collapsed, just updating the vertical scroll bar is not enough
                // since rows could be added or removed.
                InvalidateMeasure();
            }
        }

        internal void OnUserSorting()
        {
            _isUserSorting = true;
        }

        internal void OnUserSorted()
        {
            _isUserSorting = false;
        }

        internal bool ProcessDownKey()
        {
            bool shift, ctrl;
            KeyboardHelper.GetMetaKeyState(out ctrl, out shift);
            return ProcessDownKeyInternal(shift, ctrl);
        }

        internal bool ProcessEndKey()
        {
            bool ctrl;
            bool shift;

            KeyboardHelper.GetMetaKeyState(out ctrl, out shift);
            return this.ProcessEndKey(shift, ctrl);
        }

        internal bool ProcessEnterKey()
        {
            bool ctrl, shift;

            KeyboardHelper.GetMetaKeyState(out ctrl, out shift);
            return this.ProcessEnterKey(shift, ctrl);
        }

        internal bool ProcessHomeKey()
        {
            bool ctrl;
            bool shift;

            KeyboardHelper.GetMetaKeyState(out ctrl, out shift);
            return this.ProcessHomeKey(shift, ctrl);
        }

        internal void ProcessHorizontalScroll(ScrollEventType scrollEventType)
        {
            if (scrollEventType == ScrollEventType.EndScroll)
            {
                this.IsHorizontalScrollBarInteracting = false;
            }
            else if (scrollEventType == ScrollEventType.ThumbTrack)
            {
                this.IsHorizontalScrollBarInteracting = true;
            }

            if (_horizontalScrollChangesIgnored > 0)
            {
                return;
            }

            // If the user scrolls with the buttons, we need to update the new value of the scroll bar since we delay
            // this calculation.  If they scroll in another other way, the scroll bar's correct value has already been set
            double scrollBarValueDifference = 0;
            if (scrollEventType == ScrollEventType.SmallIncrement)
            {
                scrollBarValueDifference = GetHorizontalSmallScrollIncrease();
            }
            else if (scrollEventType == ScrollEventType.SmallDecrement)
            {
                scrollBarValueDifference = -GetHorizontalSmallScrollDecrease();
            }

            _horizontalScrollChangesIgnored++;
            try
            {
                if (scrollBarValueDifference != 0)
                {
                    System.Diagnostics.Debug.Assert(_horizontalOffset + scrollBarValueDifference >= 0, "Expected positive _horizontalOffset + scrollBarValueDifference.");
                    SetHorizontalOffset(_horizontalOffset + scrollBarValueDifference);
                }

                UpdateHorizontalOffset(_hScrollBar.Value);
            }
            finally
            {
                _horizontalScrollChangesIgnored--;
            }

            DataGridAutomationPeer peer = DataGridAutomationPeer.FromElement(this) as DataGridAutomationPeer;
            if (peer != null)
            {
                peer.RaiseAutomationScrollEvents();
            }
        }

        internal bool ProcessLeftKey()
        {
            bool ctrl;
            bool shift;

            KeyboardHelper.GetMetaKeyState(out ctrl, out shift);
            return this.ProcessLeftKey(shift, ctrl);
        }

        internal bool ProcessNextKey()
        {
            bool ctrl;
            bool shift;

            KeyboardHelper.GetMetaKeyState(out ctrl, out shift);
            return this.ProcessNextKey(shift, ctrl);
        }

        internal bool ProcessPriorKey()
        {
            bool ctrl;
            bool shift;

            KeyboardHelper.GetMetaKeyState(out ctrl, out shift);
            return this.ProcessPriorKey(shift, ctrl);
        }

        internal bool ProcessRightKey()
        {
            bool ctrl;
            bool shift;

            KeyboardHelper.GetMetaKeyState(out ctrl, out shift);
            return this.ProcessRightKey(shift, ctrl);
        }

        internal bool ProcessScrollOffsetDelta(double offsetDelta, bool isForHorizontalScroll)
        {
            if (this.IsEnabled && this.DisplayData.NumDisplayedScrollingElements > 0)
            {
                if (isForHorizontalScroll)
                {
                    double newHorizontalOffset = this.HorizontalOffset + offsetDelta;
                    if (newHorizontalOffset < 0)
                    {
                        newHorizontalOffset = 0;
                    }

                    double maxHorizontalOffset = Math.Max(0, this.ColumnsInternal.VisibleEdgedColumnsWidth - this.CellsWidth);
                    if (newHorizontalOffset > maxHorizontalOffset)
                    {
                        newHorizontalOffset = maxHorizontalOffset;
                    }

                    if (newHorizontalOffset != this.HorizontalOffset)
                    {
                        UpdateHorizontalOffset(newHorizontalOffset);
                        return true;
                    }
                }
                else
                {
                    if (offsetDelta < 0)
                    {
                        offsetDelta = Math.Max(-_verticalOffset, offsetDelta);
                    }
                    else if (offsetDelta > 0)
                    {
                        if (_vScrollBar != null && this.VerticalScrollBarVisibility == ScrollBarVisibility.Visible)
                        {
                            offsetDelta = Math.Min(Math.Max(0, _vScrollBar.Maximum - _verticalOffset), offsetDelta);
                        }
                        else
                        {
                            double maximum = this.EdgedRowsHeightCalculated - this.CellsHeight;
                            offsetDelta = Math.Min(Math.Max(0, maximum - _verticalOffset), offsetDelta);
                        }
                    }

                    if (offsetDelta != 0)
                    {
                        this.DisplayData.PendingVerticalScrollHeight = offsetDelta;
                        InvalidateRowsMeasure(false /*invalidateIndividualRows*/);
                        return true;
                    }
                }
            }

            return false;
        }

        /// <summary>
        /// Selects items and updates currency based on parameters
        /// </summary>
        /// <param name="columnIndex">column index to make current</param>
        /// <param name="item">data item or CollectionViewGroup to make current</param>
        /// <param name="backupSlot">slot to use in case the item is no longer valid</param>
        /// <param name="action">selection action to perform</param>
        /// <param name="scrollIntoView">whether or not the new current item should be scrolled into view</param>
        internal void ProcessSelectionAndCurrency(int columnIndex, object item, int backupSlot, DataGridSelectionAction action, bool scrollIntoView)
        {
            _noSelectionChangeCount++;
            _noCurrentCellChangeCount++;
            try
            {
                int slot = -1;
                ICollectionViewGroup group = item as ICollectionViewGroup;
                if (group != null)
                {
                    DataGridRowGroupInfo groupInfo = this.RowGroupInfoFromCollectionViewGroup(group);
                    if (groupInfo != null)
                    {
                        slot = groupInfo.Slot;
                    }
                }
                else
                {
                    slot = this.SlotFromRowIndex(this.DataConnection.IndexOf(item));
                }

                if (slot == -1)
                {
                    slot = backupSlot;
                }

                if (slot < 0 || slot > this.SlotCount)
                {
                    return;
                }

                switch (action)
                {
                    case DataGridSelectionAction.AddCurrentToSelection:
                        SetRowSelection(slot, true /*isSelected*/, true /*setAnchorIndex*/);
                        break;
                    case DataGridSelectionAction.RemoveCurrentFromSelection:
                        SetRowSelection(slot, false /*isSelected*/, false /*setAnchorRowIndex*/);
                        break;
                    case DataGridSelectionAction.SelectFromAnchorToCurrent:
                        if (this.SelectionMode == DataGridSelectionMode.Extended && this.AnchorSlot != -1)
                        {
                            int anchorSlot = this.AnchorSlot;
                            ClearRowSelection(slot /*slotException*/, false /*resetAnchorSlot*/);
                            if (slot <= anchorSlot)
                            {
                                SetRowsSelection(slot, anchorSlot);
                            }
                            else
                            {
                                SetRowsSelection(anchorSlot, slot);
                            }
                        }
                        else
                        {
                            goto case DataGridSelectionAction.SelectCurrent;
                        }

                        break;
                    case DataGridSelectionAction.SelectCurrent:
                        ClearRowSelection(slot /*rowIndexException*/, true /*setAnchorRowIndex*/);
                        break;
                    case DataGridSelectionAction.None:
                        break;
                }

                if (this.CurrentSlot != slot || (this.CurrentColumnIndex != columnIndex && columnIndex != -1))
                {
                    if (columnIndex == -1)
                    {
                        if (this.CurrentColumnIndex != -1)
                        {
                            columnIndex = this.CurrentColumnIndex;
                        }
                        else
                        {
                            DataGridColumn firstVisibleColumn = this.ColumnsInternal.FirstVisibleNonFillerColumn;
                            if (firstVisibleColumn != null)
                            {
                                columnIndex = firstVisibleColumn.Index;
                            }
                        }
                    }

                    if (columnIndex != -1)
                    {
                        if (!SetCurrentCellCore(columnIndex, slot, true /*commitEdit*/, SlotFromRowIndex(this.SelectedIndex) != slot /*endRowEdit*/)
                            || (scrollIntoView && !ScrollSlotIntoView(columnIndex, slot, true /*forCurrentCellChange*/, false /*forceHorizontalScroll*/)))
                        {
                            return;
                        }
                    }
                }

                _successfullyUpdatedSelection = true;
            }
            finally
            {
                this.NoCurrentCellChangeCount--;
                this.NoSelectionChangeCount--;
            }
        }

        internal bool ProcessUpKey()
        {
            bool ctrl;
            bool shift;

            KeyboardHelper.GetMetaKeyState(out ctrl, out shift);
            return this.ProcessUpKey(shift, ctrl);
        }

        internal void ProcessVerticalScroll(ScrollEventType scrollEventType)
        {
            if (scrollEventType == ScrollEventType.EndScroll)
            {
                this.IsVerticalScrollBarInteracting = false;
            }
            else if (scrollEventType == ScrollEventType.ThumbTrack)
            {
                this.IsVerticalScrollBarInteracting = true;
            }

            if (_verticalScrollChangesIgnored > 0)
            {
                return;
            }

            System.Diagnostics.Debug.Assert(DoubleUtil.LessThanOrClose(_vScrollBar.Value, _vScrollBar.Maximum), "Expected _vScrollBar.Value smaller than or close to _vScrollBar.Maximum.");

            _verticalScrollChangesIgnored++;
            try
            {
                System.Diagnostics.Debug.Assert(_vScrollBar != null, "Expected non-null _vScrollBar.");
                if (scrollEventType == ScrollEventType.SmallIncrement)
                {
                    this.DisplayData.PendingVerticalScrollHeight = GetVerticalSmallScrollIncrease();
                    double newVerticalOffset = _verticalOffset + this.DisplayData.PendingVerticalScrollHeight;
                    if (newVerticalOffset > _vScrollBar.Maximum)
                    {
                        this.DisplayData.PendingVerticalScrollHeight -= newVerticalOffset - _vScrollBar.Maximum;
                    }
                }
                else if (scrollEventType == ScrollEventType.SmallDecrement)
                {
                    if (DoubleUtil.GreaterThan(this.NegVerticalOffset, 0))
                    {
                        this.DisplayData.PendingVerticalScrollHeight -= this.NegVerticalOffset;
                    }
                    else
                    {
                        int previousScrollingSlot = this.GetPreviousVisibleSlot(this.DisplayData.FirstScrollingSlot);
                        if (previousScrollingSlot >= 0)
                        {
                            ScrollSlotIntoView(previousScrollingSlot, false /*scrolledHorizontally*/);
                        }

                        return;
                    }
                }
                else
                {
                    this.DisplayData.PendingVerticalScrollHeight = _vScrollBar.Value - _verticalOffset;
                }

                if (!DoubleUtil.IsZero(this.DisplayData.PendingVerticalScrollHeight))
                {
                    // Invalidate so the scroll happens on idle
                    InvalidateRowsMeasure(false /*invalidateIndividualElements*/);
                }
            }
            finally
            {
                _verticalScrollChangesIgnored--;
            }
        }

        internal void RefreshRowsAndColumns(bool clearRows)
        {
            if (_measured)
            {
                try
                {
                    _noCurrentCellChangeCount++;

                    if (clearRows)
                    {
                        ClearRows(false);
                        ClearRowGroupHeadersTable();
                        PopulateRowGroupHeadersTable();
                        RefreshSlotCounts();
                    }

                    if (this.AutoGenerateColumns)
                    {
                        // Column auto-generation refreshes the rows too
                        AutoGenerateColumnsPrivate();
                    }

                    foreach (DataGridColumn column in this.ColumnsItemsInternal)
                    {
                        // We don't need to refresh the state of AutoGenerated column headers because they're up-to-date
                        if (!column.IsAutoGenerated && column.HasHeaderCell)
                        {
                            column.HeaderCell.ApplyState(false);
                        }
                    }

                    RefreshRows(false /*recycleRows*/, false /*clearRows*/);

                    if (this.Columns.Count > 0 && this.CurrentColumnIndex == -1)
                    {
                        MakeFirstDisplayedCellCurrentCell();
                    }
                    else
                    {
                        _makeFirstDisplayedCellCurrentCellPending = false;
                        _desiredCurrentColumnIndex = -1;
                        FlushCurrentCellChanged();
                    }
                }
                finally
                {
                    this.NoCurrentCellChangeCount--;
                }
            }
            else
            {
                if (clearRows)
                {
                    ClearRows(false /*recycle*/);
                }

                ClearRowGroupHeadersTable();
                PopulateRowGroupHeadersTable();
                RefreshSlotCounts();
            }
        }

        internal void ResetColumnHeaderInteractionInfo()
        {
            DataGridColumnHeaderInteractionInfo interactionInfo = this.ColumnHeaderInteractionInfo;

            if (interactionInfo != null)
            {
                interactionInfo.CapturedPointer = null;
                interactionInfo.DragMode = DataGridColumnHeader.DragMode.None;
                interactionInfo.DragPointerId = 0;
                interactionInfo.DragColumn = null;
                interactionInfo.DragStart = null;
                interactionInfo.PressedPointerPositionHeaders = null;
                interactionInfo.LastPointerPositionHeaders = null;
            }

            if (this.ColumnHeaders != null)
            {
                this.ColumnHeaders.DragColumn = null;
                this.ColumnHeaders.DragIndicator = null;
                this.ColumnHeaders.DropLocationIndicator = null;
            }
        }

        internal bool ScrollSlotIntoView(int columnIndex, int slot, bool forCurrentCellChange, bool forceHorizontalScroll)
        {
            System.Diagnostics.Debug.Assert(columnIndex >= 0, "Expected positive columnIndex.");
            System.Diagnostics.Debug.Assert(columnIndex < this.ColumnsItemsInternal.Count, "Expected columnIndex smaller than ColumnsItemsInternal.Count.");
            System.Diagnostics.Debug.Assert(this.DisplayData.FirstDisplayedScrollingCol >= -1, "Expected DisplayData.FirstDisplayedScrollingCol greater than or equal to -1.");
            System.Diagnostics.Debug.Assert(this.DisplayData.FirstDisplayedScrollingCol < this.ColumnsItemsInternal.Count, "Expected smaller than ColumnsItemsInternal.Count.");
            System.Diagnostics.Debug.Assert(this.DisplayData.LastTotallyDisplayedScrollingCol >= -1, "Expected DisplayData.LastTotallyDisplayedScrollingCol greater than or equal to -1.");
            System.Diagnostics.Debug.Assert(this.DisplayData.LastTotallyDisplayedScrollingCol < this.ColumnsItemsInternal.Count, "Expected DisplayData.LastTotallyDisplayedScrollingCol smaller than ColumnsItemsInternal.Count.");
            System.Diagnostics.Debug.Assert(!IsSlotOutOfBounds(slot), "Expected IsSlotOutOfBounds(slot) is false.");
            System.Diagnostics.Debug.Assert(this.DisplayData.FirstScrollingSlot >= -1, "Expected DisplayData.FirstScrollingSlot greater than or equal to -1.");
            System.Diagnostics.Debug.Assert(this.DisplayData.FirstScrollingSlot < this.SlotCount, "Expected DisplayData.FirstScrollingSlot smaller than SlotCount.");
            System.Diagnostics.Debug.Assert(this.ColumnsItemsInternal[columnIndex].IsVisible, "Expected ColumnsItemsInternal[columnIndex].IsVisible is true.");

            if (this.CurrentColumnIndex >= 0 &&
                (this.CurrentColumnIndex != columnIndex || this.CurrentSlot != slot))
            {
                if (!CommitEditForOperation(columnIndex, slot, forCurrentCellChange) || IsInnerCellOutOfBounds(columnIndex, slot))
                {
                    return false;
                }
            }

            double oldHorizontalOffset = this.HorizontalOffset;
            bool rowGroupHeadersTableContainsSlot = this.RowGroupHeadersTable.Contains(slot);

            // scroll horizontally unless we're on a RowGroupHeader and we're not forcing horizontal scrolling
            if ((forceHorizontalScroll || (slot != -1 && !rowGroupHeadersTableContainsSlot)) &&
                !ScrollColumnIntoView(columnIndex))
            {
                return false;
            }

            // scroll vertically
            if (!ScrollSlotIntoView(slot, oldHorizontalOffset != this.HorizontalOffset /*scrolledHorizontally*/))
            {
                return false;
            }

            // Scrolling horizontally or vertically could cause less rows to be displayed
            this.DisplayData.FullyRecycleElements();

            DataGridAutomationPeer peer = DataGridAutomationPeer.FromElement(this) as DataGridAutomationPeer;
            if (peer != null)
            {
                peer.RaiseAutomationScrollEvents();
            }

            return true;
        }

        // Convenient overload that commits the current edit.
        internal bool SetCurrentCellCore(int columnIndex, int slot)
        {
            return SetCurrentCellCore(columnIndex, slot, true /*commitEdit*/, true /*endRowEdit*/);
        }

        internal void UpdateHorizontalOffset(double newValue)
        {
            if (this.HorizontalOffset != newValue)
            {
                this.HorizontalOffset = newValue;

                InvalidateColumnHeadersMeasure();
                InvalidateRowsMeasure(true);
            }
        }

        internal bool UpdateSelectionAndCurrency(int columnIndex, int slot, DataGridSelectionAction action, bool scrollIntoView)
        {
            _successfullyUpdatedSelection = false;

            _noSelectionChangeCount++;
            _noCurrentCellChangeCount++;
            try
            {
                if (this.ColumnsInternal.RowGroupSpacerColumn.IsRepresented &&
                    columnIndex == this.ColumnsInternal.RowGroupSpacerColumn.Index)
                {
                    columnIndex = -1;
                }

                if (IsSlotOutOfSelectionBounds(slot) || (columnIndex != -1 && IsColumnOutOfBounds(columnIndex)))
                {
                    return false;
                }

                int newCurrentPosition = -1;
                object item = ItemFromSlot(slot, ref newCurrentPosition);
                if (newCurrentPosition == this.DataConnection.NewItemPlaceholderIndex)
                {
                    newCurrentPosition = -1;
                }

                if (this.EditingRow != null && slot != this.EditingRow.Slot && !CommitEdit(DataGridEditingUnit.Row, true))
                {
                    return false;
                }

                if (this.DataConnection.CollectionView != null &&
                    this.DataConnection.CollectionView.CurrentPosition != newCurrentPosition)
                {
                    this.DataConnection.MoveCurrentTo(item, slot, columnIndex, action, scrollIntoView);
                }
                else
                {
                    this.ProcessSelectionAndCurrency(columnIndex, item, slot, action, scrollIntoView);
                }
            }
            finally
            {
                this.NoCurrentCellChangeCount--;
                this.NoSelectionChangeCount--;
            }

            return _successfullyUpdatedSelection;
        }

        internal void UpdateStateOnCurrentChanged(object currentItem, int currentPosition)
        {
            if ((currentItem == this.CurrentItem) &&
                (_isUserSorting || (currentItem == this.SelectedItem && currentPosition == this.SelectedIndex)))
            {
                // The DataGrid's CurrentItem is already up-to-date, so we don't need to do anything.
                // In the sorting case, we receive a CurrentChanged notification if the current item
                // changes position in the CollectionView.  However, our CurrentItem is already
                // in the correct position in this case, and we do not want to update the selection so
                // we no-op here.
                return;
            }

            int columnIndex = this.CurrentColumnIndex;
            if (columnIndex == -1)
            {
                if (this.IsColumnOutOfBounds(_desiredCurrentColumnIndex))
                {
                    columnIndex = this.FirstDisplayedNonFillerColumnIndex;
                }
                else if (this.ColumnsInternal.RowGroupSpacerColumn.IsRepresented && _desiredCurrentColumnIndex == this.ColumnsInternal.RowGroupSpacerColumn.Index)
                {
                    columnIndex = this.FirstDisplayedNonFillerColumnIndex;
                }
                else
                {
                    columnIndex = _desiredCurrentColumnIndex;
                }
            }

            // The CollectionView will potentially raise multiple CurrentChanged events during a single
            // add operation, so we should avoid resetting our desired column index until it's committed.
            if (!this.DataConnection.IsAddingNew)
            {
                _desiredCurrentColumnIndex = -1;
            }

            try
            {
                _noSelectionChangeCount++;
                _noCurrentCellChangeCount++;

                if (!this.CommitEdit())
                {
                    this.CancelEdit(DataGridEditingUnit.Row, false);
                }

                this.ClearRowSelection(true);
                if (currentItem == null)
                {
                    SetCurrentCellCore(-1, -1);
                }
                else
                {
                    int slot = SlotFromRowIndex(currentPosition);
                    this.ProcessSelectionAndCurrency(columnIndex, currentItem, slot, DataGridSelectionAction.SelectCurrent, false);
                }
            }
            finally
            {
                this.NoCurrentCellChangeCount--;
                this.NoSelectionChangeCount--;
            }
        }

        internal bool UpdateStateOnTapped(TappedRoutedEventArgs args, int columnIndex, int slot, bool allowEdit)
        {
            bool ctrl, shift;
            KeyboardHelper.GetMetaKeyState(out ctrl, out shift);
            return this.UpdateStateOnTapped(args, columnIndex, slot, allowEdit, shift, ctrl);
        }

        internal void UpdateVerticalScrollBar()
        {
            if (_vScrollBar != null && _vScrollBar.Visibility == Visibility.Visible)
            {
                double cellsHeight = this.CellsHeight;
                double edgedRowsHeightCalculated = this.EdgedRowsHeightCalculated;
                UpdateVerticalScrollBar(
                    edgedRowsHeightCalculated > cellsHeight /*needVertScrollBar*/,
                    this.VerticalScrollBarVisibility == ScrollBarVisibility.Visible /*forceVertScrollBar*/,
                    edgedRowsHeightCalculated,
                    cellsHeight);
            }
        }

        /// <summary>
        /// If the editing element has focus, this method will set focus to the DataGrid itself
        /// in order to force the element to lose focus.  It will then wait for the editing element's
        /// LostFocus event, at which point it will perform the specified action.
        /// NOTE: It is important to understand that the specified action will be performed when the editing
        /// element loses focus only if this method returns true.  If it returns false, then the action
        /// will not be performed later on, and should instead be performed by the caller, if necessary.
        /// </summary>
        /// <param name="action">Action to perform after the editing element loses focus</param>
        /// <returns>True if the editing element had focus and the action was cached away; false otherwise</returns>
        internal bool WaitForLostFocus(Action action)
        {
            if (this.EditingRow != null && this.EditingColumnIndex != -1 && !_executingLostFocusActions)
            {
                DataGridColumn editingColumn = this.ColumnsItemsInternal[this.EditingColumnIndex];
                FrameworkElement editingElement = editingColumn.GetCellContent(this.EditingRow);
                if (editingElement != null && editingElement.ContainsChild(_focusedObject))
                {
                    System.Diagnostics.Debug.Assert(_lostFocusActions != null, "Expected non-null _lostFocusActions.");
                    _lostFocusActions.Enqueue(action);
                    editingElement.LostFocus += new RoutedEventHandler(EditingElement_LostFocus);
                    this.IsTabStop = true;
                    this.Focus(FocusState.Programmatic);
                    return true;
                }
            }

            return false;
        }

        // Applies the given Style to the Row if it's supposed to use DataGrid.RowStyle
        private static void EnsureElementStyle(FrameworkElement element, Style oldDataGridStyle, Style newDataGridStyle)
        {
            System.Diagnostics.Debug.Assert(element != null, "Expected non-null element.");

            // Apply the DataGrid style if the row was using the old DataGridRowStyle before
            if (element != null && (element.Style == null || element.Style == oldDataGridStyle))
            {
                element.SetStyleWithType(newDataGridStyle);
            }
        }

        private bool AddNewItem(RoutedEventArgs editingEventArgs)
        {
#if FEATURE_IEDITABLECOLLECTIONVIEW
            if (this.DataConnection.EditableCollectionView != null && this.DataConnection.EditableCollectionView.CanAddNew)
            {
                _desiredCurrentColumnIndex = this.CurrentColumnIndex;
                object addItem = this.DataConnection.EditableCollectionView.AddNew();
                if (this.CurrentItem != this.DataConnection.EditableCollectionView.CurrentAddItem)
                {
                    int newItemSlot = SlotFromRowIndex(this.DataConnection.IndexOf(addItem));
                    SetAndSelectCurrentCell(this.CurrentColumnIndex, newItemSlot, true);
                    if (!_successfullyUpdatedSelection)
                    {
                        return false;
                    }
                }

                return BeginCellEdit(editingEventArgs);
            }
#endif

            return false;
        }

        private void AddNewCellPrivate(DataGridRow row, DataGridColumn column)
        {
            DataGridCell newCell = new DataGridCell();
            PopulateCellContent(false /*isCellEdited*/, column, row, newCell);
            if (row.OwningGrid != null)
            {
                newCell.OwningColumn = column;
                newCell.Visibility = column.Visibility;
            }

            if (column is DataGridFillerColumn)
            {
                Windows.UI.Xaml.Automation.AutomationProperties.SetAccessibilityView(
                    newCell,
                    AccessibilityView.Raw);
            }

            newCell.EnsureStyle(null);
            row.Cells.Insert(column.Index, newCell);
        }

        // TODO: Call this method once the UISettings has a public property for the "Automatically hide scroll bars in Windows" setting
        // private void AutoHideScrollBarsChanged()
        // {
        //    if (UISettingsHelper.AreSettingsAutoHidingScrollBars)
        //    {
        //        SwitchScrollBarsVisualStates(_proposedScrollBarsState, _proposedScrollBarsSeparatorState, true /*useTransitions*/);
        //    }
        //    else
        //    {
        //        if (this.AreBothScrollBarsVisible)
        //        {
        //            if (UISettingsHelper.AreSettingsEnablingAnimations)
        //            {
        //                SwitchScrollBarsVisualStates(ScrollBarVisualState.MouseIndicatorFull, this.IsEnabled ? ScrollBarsSeparatorVisualState.SeparatorExpanded : ScrollBarsSeparatorVisualState.SeparatorCollapsed, true /*useTransitions*/);
        //            }
        //            else
        //            {
        //                SwitchScrollBarsVisualStates(ScrollBarVisualState.MouseIndicatorFull, this.IsEnabled ? ScrollBarsSeparatorVisualState.SeparatorExpandedWithoutAnimation : ScrollBarsSeparatorVisualState.SeparatorCollapsed, true /*useTransitions*/);
        //            }
        //        }
        //        else
        //        {
        //            if (UISettingsHelper.AreSettingsEnablingAnimations)
        //            {
        //                SwitchScrollBarsVisualStates(ScrollBarVisualState.MouseIndicator, ScrollBarsSeparatorVisualState.SeparatorCollapsed, true/*useTransitions*/);
        //            }
        //            else
        //            {
        //                SwitchScrollBarsVisualStates(ScrollBarVisualState.MouseIndicator, this.IsEnabled ? ScrollBarsSeparatorVisualState.SeparatorCollapsedWithoutAnimation : ScrollBarsSeparatorVisualState.SeparatorCollapsed, true /*useTransitions*/);
        //            }
        //        }
        //    }
        // }
        private bool BeginCellEdit(RoutedEventArgs editingEventArgs)
        {
            if (this.CurrentColumnIndex == -1 || !GetRowSelection(this.CurrentSlot))
            {
                return false;
            }

            System.Diagnostics.Debug.Assert(this.CurrentColumnIndex >= 0, "Expected positive CurrentColumnIndex.");
            System.Diagnostics.Debug.Assert(this.CurrentColumnIndex < this.ColumnsItemsInternal.Count, "Expected CurrentColumnIndex smaller than ColumnsItemsInternal.Count.");
            System.Diagnostics.Debug.Assert(this.CurrentSlot >= -1, "Expected CurrentSlot greater than or equal to -1.");
            System.Diagnostics.Debug.Assert(this.CurrentSlot < this.SlotCount, "Expected CurrentSlot smaller than SlotCount.");
            System.Diagnostics.Debug.Assert(this.EditingRow == null || this.EditingRow.Slot == this.CurrentSlot, "Expected null EditingRow or EditingRow.Slot equal to CurrentSlot.");
            System.Diagnostics.Debug.Assert(!GetColumnEffectiveReadOnlyState(this.CurrentColumn), "Expected GetColumnEffectiveReadOnlyState(CurrentColumn) is false.");
            System.Diagnostics.Debug.Assert(this.CurrentColumn.IsVisible, "Expected CurrentColumn.IsVisible is true.");

            if (_editingColumnIndex != -1)
            {
                // Current cell is already in edit mode
                System.Diagnostics.Debug.Assert(_editingColumnIndex == this.CurrentColumnIndex, "Expected _editingColumnIndex equals CurrentColumnIndex.");
                return true;
            }

            // When we begin edit on the NewItemPlaceHolder row, we should try to add a new item.
            if (this.CurrentSlot == SlotFromRowIndex(this.DataConnection.NewItemPlaceholderIndex))
            {
                return this.AddNewItem(editingEventArgs);
            }

            // Get or generate the editing row if it doesn't exist
            DataGridRow dataGridRow = this.EditingRow;
            if (dataGridRow == null)
            {
                System.Diagnostics.Debug.Assert(!this.RowGroupHeadersTable.Contains(this.CurrentSlot), "Expected CurrentSlot not contained in RowGroupHeadersTable.");

                if (this.IsSlotVisible(this.CurrentSlot))
                {
                    dataGridRow = this.DisplayData.GetDisplayedElement(this.CurrentSlot) as DataGridRow;
                    System.Diagnostics.Debug.Assert(dataGridRow != null, "Expected non-null dataGridRow.");
                }
                else
                {
                    dataGridRow = GenerateRow(RowIndexFromSlot(this.CurrentSlot), this.CurrentSlot);
                    dataGridRow.Clip = new RectangleGeometry();
                }

                if (this.DataConnection.IsAddingNew)
                {
                    // We just began editing the new item row, so set a flag that prevents us from running
                    // full entity validation until the user explicitly attempts to end editing the row.
                    _initializingNewItem = true;
                }
            }

            System.Diagnostics.Debug.Assert(dataGridRow != null, "Expected non-null dataGridRow.");

            // Cache these to see if they change later
            int currentRowIndex = this.CurrentSlot;
            int currentColumnIndex = this.CurrentColumnIndex;

            // Raise the BeginningEdit event
            DataGridCell dataGridCell = dataGridRow.Cells[this.CurrentColumnIndex];
            DataGridBeginningEditEventArgs e = new DataGridBeginningEditEventArgs(this.CurrentColumn, dataGridRow, editingEventArgs);
            OnBeginningEdit(e);
            if (e.Cancel ||
                currentRowIndex != this.CurrentSlot ||
                currentColumnIndex != this.CurrentColumnIndex ||
                !GetRowSelection(this.CurrentSlot) ||
                (this.EditingRow == null && !BeginRowEdit(dataGridRow)))
            {
                // If either BeginningEdit was canceled, currency/selection was changed in the event handler,
                // or we failed opening the row for edit, then we can no longer continue BeginCellEdit
                return false;
            }

            if (this.EditingRow == null || this.EditingRow.Slot != this.CurrentSlot)
            {
                // This check was added to safeguard against a ListCollectionView bug where the collection changed currency
                // during a CommitNew operation but failed to raise a CurrentChanged event.
                return false;
            }

            // Finally, we can prepare the cell for editing
            _editingColumnIndex = this.CurrentColumnIndex;
            _editingEventArgs = editingEventArgs;
            this.EditingRow.Cells[this.CurrentColumnIndex].ApplyCellState(true /*animate*/);
            PopulateCellContent(true /*isCellEdited*/, this.CurrentColumn, dataGridRow, dataGridCell);
            return true;
        }

        private bool BeginRowEdit(DataGridRow dataGridRow)
        {
            System.Diagnostics.Debug.Assert(this.EditingRow == null, "Expected non-null EditingRow.");
            System.Diagnostics.Debug.Assert(dataGridRow != null, "Expected non-null dataGridRow.");

            System.Diagnostics.Debug.Assert(this.CurrentSlot >= -1, "Expected CurrentSlot greater than or equal to -1.");
            System.Diagnostics.Debug.Assert(this.CurrentSlot < this.SlotCount, "Expected CurrentSlot smaller than SlotCount.");

            if (this.DataConnection.BeginEdit(dataGridRow.DataContext))
            {
                this.EditingRow = dataGridRow;
                this.GenerateEditingElements();
                this.ValidateEditingRow(false /*scrollIntoView*/, true /*wireEvents*/);

                // Raise the automation invoke event for the row that just began edit
                DataGridAutomationPeer peer = DataGridAutomationPeer.FromElement(this) as DataGridAutomationPeer;
                if (peer != null && AutomationPeer.ListenerExists(AutomationEvents.InvokePatternOnInvoked))
                {
                    peer.RaiseAutomationInvokeEvents(DataGridEditingUnit.Row, null, dataGridRow);
                }

                return true;
            }

            return false;
        }

        private bool CancelRowEdit(bool exitEditingMode)
        {
            if (this.EditingRow == null)
            {
                return true;
            }

            System.Diagnostics.Debug.Assert(this.EditingRow != null, "Expected non-null EditingRow.");
            System.Diagnostics.Debug.Assert(this.EditingRow.Index >= -1, "Expected EditingRow greater or equal to -1.");
            System.Diagnostics.Debug.Assert(this.EditingRow.Slot < this.SlotCount, "Expected EditingRow smaller than SlotCount.");
            System.Diagnostics.Debug.Assert(this.CurrentColumn != null, "Expected non-null CurrentColumn.");

            object dataItem = this.EditingRow.DataContext;
            if (!this.DataConnection.CancelEdit(dataItem))
            {
                return false;
            }

            foreach (DataGridColumn column in this.Columns)
            {
                if (!exitEditingMode && column.Index == _editingColumnIndex && column is DataGridBoundColumn)
                {
                    continue;
                }

                PopulateCellContent(!exitEditingMode && column.Index == _editingColumnIndex /*isCellEdited*/, column, this.EditingRow, this.EditingRow.Cells[column.Index]);
            }

            return true;
        }

        private bool CommitEditForOperation(int columnIndex, int slot, bool forCurrentCellChange)
        {
            if (forCurrentCellChange)
            {
                if (!EndCellEdit(DataGridEditAction.Commit, true /*exitEditingMode*/, true /*keepFocus*/, true /*raiseEvents*/))
                {
                    return false;
                }

                if (this.CurrentSlot != slot &&
                    !EndRowEdit(DataGridEditAction.Commit, true /*exitEditingMode*/, true /*raiseEvents*/))
                {
                    return false;
                }
            }

            if (IsColumnOutOfBounds(columnIndex))
            {
                return false;
            }

            if (slot >= this.SlotCount)
            {
                // Current cell was reset because the commit deleted row(s).
                // Since the user wants to change the current cell, we don't
                // want to end up with no current cell. We pick the last row
                // in the grid which may be the 'new row'.
                int lastSlot = this.LastVisibleSlot;
                if (forCurrentCellChange &&
                    this.CurrentColumnIndex == -1 &&
                    lastSlot != -1)
                {
                    SetAndSelectCurrentCell(columnIndex, lastSlot, false /*forceCurrentCellSelection (unused here)*/);
                }

                // Interrupt operation because it has become invalid.
                return false;
            }

            return true;
        }

        private bool CommitRowEdit(bool exitEditingMode)
        {
            if (this.EditingRow == null)
            {
                return true;
            }

            System.Diagnostics.Debug.Assert(this.EditingRow != null, "Expected non-null EditingRow.");
            System.Diagnostics.Debug.Assert(this.EditingRow.Index >= -1, "Expected EditingRow.Index greater than or equal to -1.");
            System.Diagnostics.Debug.Assert(this.EditingRow.Slot < this.SlotCount, "Expected EditingRow.Slot smaller than SlotCount.");

            if (!ValidateEditingRow(true /*scrollIntoView*/, false /*wireEvents*/))
            {
                return false;
            }

            this.DataConnection.EndEdit(this.EditingRow.DataContext);

            if (!exitEditingMode)
            {
                this.DataConnection.BeginEdit(this.EditingRow.DataContext);
            }

            return true;
        }

        private void CompleteCellsCollection(DataGridRow dataGridRow)
        {
            System.Diagnostics.Debug.Assert(dataGridRow != null, "Expected non-null dataGridRow.");
            int cellsInCollection = dataGridRow.Cells.Count;
            if (this.ColumnsItemsInternal.Count > cellsInCollection)
            {
                for (int columnIndex = cellsInCollection; columnIndex < this.ColumnsItemsInternal.Count; columnIndex++)
                {
                    AddNewCellPrivate(dataGridRow, this.ColumnsItemsInternal[columnIndex]);
                }
            }
        }

        private void ComputeScrollBarsLayout()
        {
            if (_ignoreNextScrollBarsLayout)
            {
                _ignoreNextScrollBarsLayout = false;

                // TODO: This optimization is causing problems with initial layout:
                //       Investigate why horizontal ScrollBar sometimes has incorrect thumb size when
                //       it first appears after adding a row when this perf improvement is turned on.
                // return;
            }

            bool isHorizontalScrollBarOverCells = this.IsHorizontalScrollBarOverCells;
            bool isVerticalScrollBarOverCells = this.IsVerticalScrollBarOverCells;

            double cellsWidth = this.CellsWidth;
            double cellsHeight = this.CellsHeight;

            bool allowHorizScrollBar = false;
            bool forceHorizScrollBar = false;
            double horizScrollBarHeight = 0;
            if (_hScrollBar != null)
            {
                forceHorizScrollBar = this.HorizontalScrollBarVisibility == ScrollBarVisibility.Visible;
                allowHorizScrollBar = forceHorizScrollBar || (this.ColumnsInternal.VisibleColumnCount > 0 &&
                    this.HorizontalScrollBarVisibility != ScrollBarVisibility.Disabled &&
                    this.HorizontalScrollBarVisibility != ScrollBarVisibility.Hidden);

                // Compensate if the horizontal scrollbar is already taking up space
                if (!forceHorizScrollBar && _hScrollBar.Visibility == Visibility.Visible)
                {
                    if (!isHorizontalScrollBarOverCells)
                    {
                        cellsHeight += _hScrollBar.DesiredSize.Height;
                    }
                }

                if (!isHorizontalScrollBarOverCells)
                {
                    horizScrollBarHeight = _hScrollBar.Height + _hScrollBar.Margin.Top + _hScrollBar.Margin.Bottom;
                }
            }

            bool allowVertScrollBar = false;
            bool forceVertScrollBar = false;
            double vertScrollBarWidth = 0;
            if (_vScrollBar != null)
            {
                forceVertScrollBar = this.VerticalScrollBarVisibility == ScrollBarVisibility.Visible;
                allowVertScrollBar = forceVertScrollBar || (this.ColumnsItemsInternal.Count > 0 &&
                    this.VerticalScrollBarVisibility != ScrollBarVisibility.Disabled &&
                    this.VerticalScrollBarVisibility != ScrollBarVisibility.Hidden);

                // Compensate if the vertical scrollbar is already taking up space
                if (!forceVertScrollBar && _vScrollBar.Visibility == Visibility.Visible)
                {
                    if (!isVerticalScrollBarOverCells)
                    {
                        cellsWidth += _vScrollBar.DesiredSize.Width;
                    }
                }

                if (!isVerticalScrollBarOverCells)
                {
                    vertScrollBarWidth = _vScrollBar.Width + _vScrollBar.Margin.Left + _vScrollBar.Margin.Right;
                }
            }

            // Now cellsWidth is the width potentially available for displaying data cells.
            // Now cellsHeight is the height potentially available for displaying data cells.
            bool needHorizScrollBar = false;
            bool needVertScrollBar = false;

            double totalVisibleWidth = this.ColumnsInternal.VisibleEdgedColumnsWidth;
            double totalVisibleFrozenWidth = this.ColumnsInternal.GetVisibleFrozenEdgedColumnsWidth();

            UpdateDisplayedRows(this.DisplayData.FirstScrollingSlot, this.CellsHeight);
            double totalVisibleHeight = this.EdgedRowsHeightCalculated;

            if (!forceHorizScrollBar && !forceVertScrollBar)
            {
                bool needHorizScrollBarWithoutVertScrollBar = false;

                if (allowHorizScrollBar &&
                    DoubleUtil.GreaterThan(totalVisibleWidth, cellsWidth) &&
                    DoubleUtil.LessThan(totalVisibleFrozenWidth, cellsWidth) &&
                    DoubleUtil.LessThanOrClose(horizScrollBarHeight, cellsHeight))
                {
                    double oldDataHeight = cellsHeight;
                    cellsHeight -= horizScrollBarHeight;
                    System.Diagnostics.Debug.Assert(cellsHeight >= 0, "Expected positive cellsHeight.");
                    needHorizScrollBarWithoutVertScrollBar = needHorizScrollBar = true;

                    if (vertScrollBarWidth > 0 &&
                        allowVertScrollBar &&
                        (DoubleUtil.LessThanOrClose(totalVisibleWidth - cellsWidth, vertScrollBarWidth) || DoubleUtil.LessThanOrClose(cellsWidth - totalVisibleFrozenWidth, vertScrollBarWidth)))
                    {
                        // Would we still need a horizontal scrollbar without the vertical one?
                        UpdateDisplayedRows(this.DisplayData.FirstScrollingSlot, cellsHeight);
                        if (this.DisplayData.NumTotallyDisplayedScrollingElements != this.VisibleSlotCount)
                        {
                            needHorizScrollBar = DoubleUtil.LessThan(totalVisibleFrozenWidth, cellsWidth - vertScrollBarWidth);
                        }

                        if (!needHorizScrollBar)
                        {
                            // Restore old data height because turns out a horizontal scroll bar wouldn't make sense
                            cellsHeight = oldDataHeight;
                        }
                    }
                }

                // Store the current FirstScrollingSlot because removing the horizontal scrollbar could scroll
                // the DataGrid up; however, if we realize later that we need to keep the horizontal scrollbar
                // then we should use the first slot stored here which is not scrolled.
                int firstScrollingSlot = this.DisplayData.FirstScrollingSlot;

                UpdateDisplayedRows(firstScrollingSlot, cellsHeight);
                if (allowVertScrollBar &&
                    DoubleUtil.GreaterThan(cellsHeight, 0) &&
                    DoubleUtil.LessThanOrClose(vertScrollBarWidth, cellsWidth) &&
                    this.DisplayData.NumTotallyDisplayedScrollingElements != this.VisibleSlotCount)
                {
                    cellsWidth -= vertScrollBarWidth;
                    System.Diagnostics.Debug.Assert(cellsWidth >= 0, "Expected positive cellsWidth.");
                    needVertScrollBar = true;
                }

                this.DisplayData.FirstDisplayedScrollingCol = ComputeFirstVisibleScrollingColumn();

                // We compute the number of visible columns only after we set up the vertical scroll bar.
                ComputeDisplayedColumns();

                if ((vertScrollBarWidth > 0 || horizScrollBarHeight > 0) &&
                    allowHorizScrollBar &&
                    needVertScrollBar && !needHorizScrollBar &&
                    DoubleUtil.GreaterThan(totalVisibleWidth, cellsWidth) &&
                    DoubleUtil.LessThan(totalVisibleFrozenWidth, cellsWidth) &&
                    DoubleUtil.LessThanOrClose(horizScrollBarHeight, cellsHeight))
                {
                    cellsWidth += vertScrollBarWidth;
                    cellsHeight -= horizScrollBarHeight;
                    System.Diagnostics.Debug.Assert(cellsHeight >= 0, "Expected positive cellsHeight.");
                    needVertScrollBar = false;

                    UpdateDisplayedRows(firstScrollingSlot, cellsHeight);
                    if (cellsHeight > 0 &&
                        vertScrollBarWidth <= cellsWidth &&
                        this.DisplayData.NumTotallyDisplayedScrollingElements != this.VisibleSlotCount)
                    {
                        cellsWidth -= vertScrollBarWidth;
                        System.Diagnostics.Debug.Assert(cellsWidth >= 0, "Expected positive cellsWidth.");
                        needVertScrollBar = true;
                    }

                    if (needVertScrollBar)
                    {
                        needHorizScrollBar = true;
                    }
                    else
                    {
                        needHorizScrollBar = needHorizScrollBarWithoutVertScrollBar;
                    }
                }
            }
            else if (forceHorizScrollBar && !forceVertScrollBar)
            {
                if (allowVertScrollBar)
                {
                    if (cellsHeight > 0 &&
                        DoubleUtil.LessThanOrClose(vertScrollBarWidth, cellsWidth) &&
                        this.DisplayData.NumTotallyDisplayedScrollingElements != this.VisibleSlotCount)
                    {
                        cellsWidth -= vertScrollBarWidth;
                        System.Diagnostics.Debug.Assert(cellsWidth >= 0, "Expected positive cellsWidth.");
                        needVertScrollBar = true;
                    }

                    this.DisplayData.FirstDisplayedScrollingCol = ComputeFirstVisibleScrollingColumn();
                    ComputeDisplayedColumns();
                }

                needHorizScrollBar = totalVisibleWidth > cellsWidth && totalVisibleFrozenWidth < cellsWidth;
            }
            else if (!forceHorizScrollBar && forceVertScrollBar)
            {
                if (allowHorizScrollBar)
                {
                    if (cellsWidth > 0 &&
                        DoubleUtil.LessThanOrClose(horizScrollBarHeight, cellsHeight) &&
                        DoubleUtil.GreaterThan(totalVisibleWidth, cellsWidth) &&
                        DoubleUtil.LessThan(totalVisibleFrozenWidth, cellsWidth))
                    {
                        cellsHeight -= horizScrollBarHeight;
                        System.Diagnostics.Debug.Assert(cellsHeight >= 0, "Expected positive cellsHeight.");
                        needHorizScrollBar = true;
                        UpdateDisplayedRows(this.DisplayData.FirstScrollingSlot, cellsHeight);
                    }

                    this.DisplayData.FirstDisplayedScrollingCol = ComputeFirstVisibleScrollingColumn();
                    ComputeDisplayedColumns();
                }

                needVertScrollBar = this.DisplayData.NumTotallyDisplayedScrollingElements != this.VisibleSlotCount;
            }
            else
            {
                System.Diagnostics.Debug.Assert(forceHorizScrollBar, "Expected forceHorizScrollBar is true.");
                System.Diagnostics.Debug.Assert(forceVertScrollBar, "Expected forceVertScrollBar is true.");
                System.Diagnostics.Debug.Assert(allowHorizScrollBar, "Expected allowHorizScrollBar is true.");
                System.Diagnostics.Debug.Assert(allowVertScrollBar, "Expected allowVertScrollBar is true.");
                this.DisplayData.FirstDisplayedScrollingCol = ComputeFirstVisibleScrollingColumn();
                ComputeDisplayedColumns();
                needVertScrollBar = this.DisplayData.NumTotallyDisplayedScrollingElements != this.VisibleSlotCount;
                needHorizScrollBar = totalVisibleWidth > cellsWidth && totalVisibleFrozenWidth < cellsWidth;
            }

            UpdateHorizontalScrollBar(needHorizScrollBar, forceHorizScrollBar, totalVisibleWidth, totalVisibleFrozenWidth, cellsWidth);
            UpdateVerticalScrollBar(needVertScrollBar, forceVertScrollBar, totalVisibleHeight, cellsHeight);

            if (_topRightCornerHeader != null)
            {
                // Show the TopRightHeaderCell based on vertical ScrollBar visibility
                if (this.AreColumnHeadersVisible &&
                    _vScrollBar != null && _vScrollBar.Visibility == Visibility.Visible)
                {
                    _topRightCornerHeader.Visibility = Visibility.Visible;
                }
                else
                {
                    _topRightCornerHeader.Visibility = Visibility.Collapsed;
                }
            }

            if (_bottomRightCorner != null)
            {
                // Show the BottomRightCorner when both scrollbars are visible.
                _bottomRightCorner.Visibility =
                    _hScrollBar != null && _hScrollBar.Visibility == Visibility.Visible &&
                    _vScrollBar != null && _vScrollBar.Visibility == Visibility.Visible ?
                        Visibility.Visible : Visibility.Collapsed;
            }

            this.DisplayData.FullyRecycleElements();
        }

#if FEATURE_VALIDATION_SUMMARY
        /// <summary>
        /// Create an ValidationSummaryItem for a given ValidationResult, by finding all cells related to the
        /// validation error and adding them as separate ValidationSummaryItemSources.
        /// </summary>
        /// <param name="validationResult">ValidationResult</param>
        /// <returns>ValidationSummaryItem</returns>
        private ValidationSummaryItem CreateValidationSummaryItem(ValidationResult validationResult)
        {
            System.Diagnostics.Debug.Assert(validationResult != null);
            System.Diagnostics.Debug.Assert(_validationSummary != null);
            System.Diagnostics.Debug.Assert(this.EditingRow != null, "Expected non-null EditingRow.");

            ValidationSummaryItem validationSummaryItem = new ValidationSummaryItem(validationResult.ErrorMessage);
            validationSummaryItem.Context = validationResult;

            string messageHeader = null;
            foreach (DataGridColumn column in this.ColumnsInternal.GetDisplayedColumns(c => c.IsVisible && !c.IsReadOnly))
            {
                foreach (string property in validationResult.MemberNames)
                {
                    if (!string.IsNullOrEmpty(property) && column.BindingPaths.Contains(property))
                    {
                        validationSummaryItem.Sources.Add(new ValidationSummaryItemSource(property, this.EditingRow.Cells[column.Index]));
                        if (string.IsNullOrEmpty(messageHeader) && column.Header != null)
                        {
                            messageHeader = column.Header.ToString();
                        }
                    }
                }
            }

            System.Diagnostics.Debug.Assert(validationSummaryItem.ItemType == ValidationSummaryItemType.ObjectError);
            if (_propertyValidationResults.ContainsEqualValidationResult(validationResult))
            {
                validationSummaryItem.MessageHeader = messageHeader;
                validationSummaryItem.ItemType = ValidationSummaryItemType.PropertyError;
            }

            return validationSummaryItem;
        }
#endif

        /// <summary>
        /// Handles the current editing element's LostFocus event by performing any actions that
        /// were cached by the WaitForLostFocus method.
        /// </summary>
        /// <param name="sender">Editing element</param>
        /// <param name="e">RoutedEventArgs</param>
        private void EditingElement_LostFocus(object sender, RoutedEventArgs e)
        {
            FrameworkElement editingElement = sender as FrameworkElement;
            if (editingElement != null)
            {
                editingElement.LostFocus -= new RoutedEventHandler(EditingElement_LostFocus);
                if (this.EditingRow != null && this.EditingColumnIndex != -1)
                {
                    this.FocusEditingCell(true);
                }

                System.Diagnostics.Debug.Assert(_lostFocusActions != null, "Expected non-null _lostFocusActions.");
                try
                {
                    _executingLostFocusActions = true;
                    while (_lostFocusActions.Count > 0)
                    {
                        _lostFocusActions.Dequeue()();
                    }
                }
                finally
                {
                    _executingLostFocusActions = false;
                }
            }
        }

        // Makes sure horizontal layout is updated to reflect any changes that affect it
        private void EnsureHorizontalLayout()
        {
            this.ColumnsInternal.EnsureVisibleEdgedColumnsWidth();
            InvalidateColumnHeadersMeasure();
            InvalidateRowsMeasure(true);
            InvalidateMeasure();
        }

        /// <summary>
        /// Ensures that the RowHeader widths are properly sized and invalidates them if they are not
        /// </summary>
        /// <returns>True if a RowHeader or RowGroupHeader was invalidated</returns>
        private bool EnsureRowHeaderWidth()
        {
            bool invalidated = false;
            if (this.AreRowHeadersVisible)
            {
                if (this.AreColumnHeadersVisible)
                {
                    EnsureTopLeftCornerHeader();
                }

                if (_rowsPresenter != null)
                {
                    foreach (UIElement element in _rowsPresenter.Children)
                    {
                        DataGridRow row = element as DataGridRow;
                        if (row != null)
                        {
                            // If the RowHeader resulted in a different width the last time it was measured, we need
                            // to re-measure it
                            if (row.HeaderCell != null && row.HeaderCell.DesiredSize.Width != this.ActualRowHeaderWidth)
                            {
                                row.HeaderCell.InvalidateMeasure();
                                invalidated = true;
                            }
                        }
                        else
                        {
                            DataGridRowGroupHeader groupHeader = element as DataGridRowGroupHeader;
                            if (groupHeader != null && groupHeader.HeaderCell != null && groupHeader.HeaderCell.DesiredSize.Width != this.ActualRowHeaderWidth)
                            {
                                groupHeader.HeaderCell.InvalidateMeasure();
                                invalidated = true;
                            }
                        }
                    }

                    if (invalidated)
                    {
                        // We need to update the width of the horizontal scrollbar if the rowHeaders' width actually changed
                        if (this.ColumnsInternal.VisibleStarColumnCount > 0)
                        {
                            this.ColumnsInternal.EnsureVisibleEdgedColumnsWidth();
                        }

                        InvalidateMeasure();
                    }
                }
            }

            return invalidated;
        }

        private void EnsureRowsPresenterVisibility()
        {
            if (_rowsPresenter != null)
            {
                // RowCount doesn't need to be considered, doing so might cause extra Visibility changes
                _rowsPresenter.Visibility = this.ColumnsInternal.FirstVisibleNonFillerColumn == null ? Visibility.Collapsed : Visibility.Visible;
            }
        }

        private void EnsureTopLeftCornerHeader()
        {
            if (_topLeftCornerHeader != null)
            {
                _topLeftCornerHeader.Visibility = this.HeadersVisibility == DataGridHeadersVisibility.All ? Visibility.Visible : Visibility.Collapsed;

                if (_topLeftCornerHeader.Visibility == Visibility.Visible)
                {
                    if (!double.IsNaN(this.RowHeaderWidth))
                    {
                        // RowHeaderWidth is set explicitly so we should use that
                        _topLeftCornerHeader.Width = this.RowHeaderWidth;
                    }
                    else if (this.VisibleSlotCount > 0)
                    {
                        // RowHeaders AutoSize and we have at least 1 row so take the desired width
                        _topLeftCornerHeader.Width = this.RowHeadersDesiredWidth;
                    }
                }
            }
        }

#if FEATURE_VALIDATION_SUMMARY
        /// <summary>
        /// Handles the ValidationSummary's FocusingInvalidControl event and begins edit on the cells
        /// that are associated with the selected error.
        /// </summary>
        /// <param name="sender">ValidationSummary</param>
        /// <param name="e">FocusingInvalidControlEventArgs</param>
        private void ValidationSummary_FocusingInvalidControl(object sender, FocusingInvalidControlEventArgs e)
        {
            System.Diagnostics.Debug.Assert(_validationSummary != null);
            if (this.EditingRow == null || this.IsSlotOutOfBounds(this.EditingRow.Slot) || this.EditingRow.Slot == -1 || !ScrollSlotIntoView(this.EditingRow.Slot, false /*scrolledHorizontally*/))
            {
                return;
            }

            // We need to focus the DataGrid in case the focused element gets removed when we end edit.
            if ((_editingColumnIndex == -1 || (this.Focus(FocusState.Programmatic) && EndCellEdit(DataGridEditAction.Commit, true, true, true)))
                && e.Item != null && e.Target != null && _validationSummary.Errors.Contains(e.Item))
            {
                DataGridCell cell = e.Target.Control as DataGridCell;
                if (cell != null && cell.OwningGrid == this && cell.OwningColumn != null && cell.OwningColumn.IsVisible)
                {
                    System.Diagnostics.Debug.Assert(cell.ColumnIndex >= 0 && cell.ColumnIndex < this.ColumnsInternal.Count);

                    // Begin editing the next relevant cell
                    UpdateSelectionAndCurrency(cell.ColumnIndex, this.EditingRow.Slot, DataGridSelectionAction.None, true /*scrollIntoView*/);
                    if (_successfullyUpdatedSelection)
                    {
                        BeginCellEdit(new RoutedEventArgs());
                        if (!IsColumnDisplayed(this.CurrentColumnIndex))
                        {
                            ScrollColumnIntoView(this.CurrentColumnIndex);
                        }
                    }
                }

                e.Handled = true;
            }
        }

        /// <summary>
        /// Handles the ValidationSummary's SelectionChanged event and changes which cells are displayed as invalid.
        /// </summary>
        /// <param name="sender">ValidationSummary</param>
        /// <param name="e">SelectionChangedEventArgs</param>
        private void ValidationSummary_SelectionChanged(object sender, SelectionChangedEventArgs e)
        {
            // ValidationSummary only supports single-selection mode.
            if (e.AddedItems.Count == 1)
            {
                _selectedValidationSummaryItem = e.AddedItems[0] as ValidationSummaryItem;
            }

            this.UpdateValidationStatus();
        }
#endif

        // Recursively expands parent RowGroupHeaders from the top down
        private void ExpandRowGroupParentChain(int level, int slot)
        {
            if (level < 0)
            {
                return;
            }

            int previousHeaderSlot = this.RowGroupHeadersTable.GetPreviousIndex(slot + 1);
            while (previousHeaderSlot >= 0)
            {
                DataGridRowGroupInfo rowGroupInfo = this.RowGroupHeadersTable.GetValueAt(previousHeaderSlot);
                System.Diagnostics.Debug.Assert(rowGroupInfo != null, "Expected non-null rowGroupInfo.");
                if (level == rowGroupInfo.Level)
                {
                    if (_collapsedSlotsTable.Contains(rowGroupInfo.Slot))
                    {
                        // Keep going up the chain
                        ExpandRowGroupParentChain(level - 1, rowGroupInfo.Slot - 1);
                    }

                    if (rowGroupInfo.Visibility != Visibility.Visible)
                    {
                        EnsureRowGroupVisibility(rowGroupInfo, Visibility.Visible, false);
                    }

                    return;
                }
                else
                {
                    previousHeaderSlot = this.RowGroupHeadersTable.GetPreviousIndex(previousHeaderSlot);
                }
            }
        }

#if FEATURE_VALIDATION_SUMMARY
        /// <summary>
        /// Searches through the DataGrid's ValidationSummary for any errors that use the given
        /// ValidationResult as the ValidationSummaryItem's Context value.
        /// </summary>
        /// <param name="context">ValidationResult</param>
        /// <returns>ValidationSummaryItem or null if not found</returns>
        private ValidationSummaryItem FindValidationSummaryItem(ValidationResult context)
        {
            System.Diagnostics.Debug.Assert(context != null);
            System.Diagnostics.Debug.Assert(_validationSummary != null);
            foreach (ValidationSummaryItem ValidationSummaryItem in _validationSummary.Errors)
            {
                if (context.Equals(ValidationSummaryItem.Context))
                {
                    return ValidationSummaryItem;
                }
            }

            return null;
        }
#endif

        private void InvalidateCellsArrange()
        {
            foreach (DataGridRow row in GetAllRows())
            {
                row.InvalidateHorizontalArrange();
            }
        }

        private void InvalidateColumnHeadersArrange()
        {
            if (_columnHeadersPresenter != null)
            {
                _columnHeadersPresenter.InvalidateArrange();
            }
        }

        private void InvalidateColumnHeadersMeasure()
        {
            if (_columnHeadersPresenter != null)
            {
                EnsureColumnHeadersVisibility();
                _columnHeadersPresenter.InvalidateMeasure();
            }
        }

        private void InvalidateRowsArrange()
        {
            if (_rowsPresenter != null)
            {
                _rowsPresenter.InvalidateArrange();
            }
        }

        private void InvalidateRowsMeasure(bool invalidateIndividualElements)
        {
            if (_rowsPresenter != null)
            {
                _rowsPresenter.InvalidateMeasure();

                if (invalidateIndividualElements)
                {
                    foreach (UIElement element in _rowsPresenter.Children)
                    {
                        element.InvalidateMeasure();
                    }
                }
            }
        }

        private void DataGrid_GettingFocus(UIElement sender, GettingFocusEventArgs e)
        {
            _focusInputDevice = e.InputDevice;
        }

        private void DataGrid_GotFocus(object sender, RoutedEventArgs e)
        {
            if (!this.ContainsFocus)
            {
                this.ContainsFocus = true;
                ApplyDisplayedRowsState(this.DisplayData.FirstScrollingSlot, this.DisplayData.LastScrollingSlot);
                if (this.CurrentColumnIndex != -1 && this.IsSlotVisible(this.CurrentSlot))
                {
                    UpdateCurrentState(this.DisplayData.GetDisplayedElement(this.CurrentSlot), this.CurrentColumnIndex, true /*applyCellState*/);
                }
            }

            DependencyObject focusedElement = e.OriginalSource as DependencyObject;
            _focusedObject = focusedElement;
            while (focusedElement != null)
            {
                // Keep track of which row contains the newly focused element
                var focusedRow = focusedElement as DataGridRow;
                if (focusedRow != null && focusedRow.OwningGrid == this && _focusedRow != focusedRow)
                {
                    ResetFocusedRow();
                    _focusedRow = focusedRow.Visibility == Visibility.Visible ? focusedRow : null;
                    break;
                }

                focusedElement = VisualTreeHelper.GetParent(focusedElement);
            }

            _preferMouseIndicators = _focusInputDevice == FocusInputDeviceKind.Mouse || _focusInputDevice == FocusInputDeviceKind.Pen;

            ShowScrollBars();

            // If the DataGrid itself got focus, we actually want the automation focus to be on the current element
            if (e.OriginalSource == this && AutomationPeer.ListenerExists(AutomationEvents.AutomationFocusChanged))
            {
                DataGridAutomationPeer peer = DataGridAutomationPeer.FromElement(this) as DataGridAutomationPeer;
                if (peer != null)
                {
                    peer.RaiseAutomationFocusChangedEvent(this.CurrentSlot, this.CurrentColumnIndex);
                }
            }
        }

        private void DataGrid_IsEnabledChanged(object sender, DependencyPropertyChangedEventArgs e)
        {
            UpdateDisabledVisual();

            if (!this.IsEnabled)
            {
                HideScrollBars(true /*useTransitions*/);
            }
        }

        private void DataGrid_KeyDown(object sender, KeyRoutedEventArgs e)
        {
            if (!e.Handled)
            {
                e.Handled = ProcessDataGridKey(e);
                this.LastHandledKeyDown = e.Handled ? e.Key : VirtualKey.None;
            }
        }

        private void DataGrid_KeyUp(object sender, KeyRoutedEventArgs e)
        {
            if (e.Key == VirtualKey.Tab && e.OriginalSource == this)
            {
                if (this.CurrentColumnIndex == -1)
                {
                    if (this.ColumnHeaders != null && this.AreColumnHeadersVisible && !this.ColumnHeaderHasFocus)
                    {
                        this.ColumnHeaderHasFocus = true;
                    }
                }
                else
                {
                    if (this.ColumnHeaders != null && this.AreColumnHeadersVisible)
                    {
                        KeyboardHelper.GetMetaKeyState(out _, out var shift);

                        if (shift && this.LastHandledKeyDown != VirtualKey.Tab)
                        {
                            System.Diagnostics.Debug.Assert(!this.ColumnHeaderHasFocus, "Expected ColumnHeaderHasFocus is false.");

                            // Show currency on the current column's header as focus is entering the DataGrid backwards.
                            this.ColumnHeaderHasFocus = true;
                        }
                    }

                    bool success = ScrollSlotIntoView(this.CurrentColumnIndex, this.CurrentSlot, false /*forCurrentCellChange*/, true /*forceHorizontalScroll*/);
                    System.Diagnostics.Debug.Assert(success, "Expected ScrollSlotIntoView returns true.");
                    if (this.CurrentColumnIndex != -1 && this.SelectedItem == null)
                    {
                        SetRowSelection(this.CurrentSlot, true /*isSelected*/, true /*setAnchorSlot*/);
                    }
                }
            }
        }

        private void DataGrid_LostFocus(object sender, RoutedEventArgs e)
        {
            _focusedObject = null;
            if (this.ContainsFocus)
            {
                bool focusLeftDataGrid = true;
                bool dataGridWillReceiveRoutedEvent = true;

                // Walk up the visual tree of the newly focused element
                // to determine if focus is still within DataGrid.
                object focusedObject = FocusManager.GetFocusedElement();
                DependencyObject focusedDependencyObject = focusedObject as DependencyObject;

                while (focusedDependencyObject != null)
                {
                    if (focusedDependencyObject == this)
                    {
                        focusLeftDataGrid = false;
                        break;
                    }

                    // Walk up the visual tree. Try using the framework element's
                    // parent.  We do this because Popups behave differently with respect to the visual tree,
                    // and it could have a parent even if the VisualTreeHelper doesn't find it.
                    DependencyObject parent = null;
                    FrameworkElement element = focusedDependencyObject as FrameworkElement;
                    if (element == null)
                    {
                        parent = VisualTreeHelper.GetParent(focusedDependencyObject);
                    }
                    else
                    {
                        parent = element.Parent;
                        if (parent == null)
                        {
                            parent = VisualTreeHelper.GetParent(focusedDependencyObject);
                        }
                        else
                        {
                            dataGridWillReceiveRoutedEvent = false;
                        }
                    }

                    focusedDependencyObject = parent;
                }

                if (focusLeftDataGrid)
                {
                    this.ContainsFocus = false;
                    if (this.EditingRow != null)
                    {
                        CommitEdit(DataGridEditingUnit.Row, true /*exitEditingMode*/);
                    }

                    ResetFocusedRow();
                    ApplyDisplayedRowsState(this.DisplayData.FirstScrollingSlot, this.DisplayData.LastScrollingSlot);
                    if (this.ColumnHeaderHasFocus)
                    {
                        this.ColumnHeaderHasFocus = false;
                    }
                    else if (this.CurrentColumnIndex != -1 && this.IsSlotVisible(this.CurrentSlot))
                    {
                        UpdateCurrentState(this.DisplayData.GetDisplayedElement(this.CurrentSlot), this.CurrentColumnIndex, true /*applyCellState*/);
                    }
                }
                else if (!dataGridWillReceiveRoutedEvent)
                {
                    FrameworkElement focusedElement = focusedObject as FrameworkElement;
                    if (focusedElement != null)
                    {
                        focusedElement.LostFocus += new RoutedEventHandler(ExternalEditingElement_LostFocus);
                    }
                }
            }
        }

        private void DataGrid_PointerEntered(object sender, PointerRoutedEventArgs e)
        {
            if (e.Pointer.PointerDeviceType != PointerDeviceType.Touch)
            {
                // Mouse/Pen inputs dominate. If touch panning indicators are shown, switch to mouse indicators.
                _preferMouseIndicators = true;
                ShowScrollBars();
            }
        }

        private void DataGrid_PointerExited(object sender, PointerRoutedEventArgs e)
        {
            if (e.Pointer.PointerDeviceType != PointerDeviceType.Touch)
            {
                // Mouse/Pen inputs dominate. If touch panning indicators are shown, switch to mouse indicators.
                _isPointerOverHorizontalScrollBar = false;
                _isPointerOverVerticalScrollBar = false;
                _preferMouseIndicators = true;
                ShowScrollBars();
                HideScrollBarsAfterDelay();
            }
        }

        private void DataGrid_PointerMoved(object sender, PointerRoutedEventArgs e)
        {
            // Don't process if this is a generated replay of the event.
            if (TypeHelper.IsRS3OrHigher && e.IsGenerated)
            {
                return;
            }

            if (e.Pointer.PointerDeviceType != PointerDeviceType.Touch)
            {
                // Mouse/Pen inputs dominate. If touch panning indicators are shown, switch to mouse indicators.
                _preferMouseIndicators = true;
                ShowScrollBars();

                if (!UISettingsHelper.AreSettingsEnablingAnimations &&
                    _hideScrollBarsTimer != null &&
                    (_isPointerOverHorizontalScrollBar || _isPointerOverVerticalScrollBar))
                {
                    StopHideScrollBarsTimer();
                }
            }
        }

        private void DataGrid_PointerPressed(object sender, PointerRoutedEventArgs e)
        {
            if (e.Handled)
            {
                return;
            }

            // Show the scroll bars as soon as a pointer is pressed on the DataGrid.
            ShowScrollBars();
        }

        private void DataGrid_PointerReleased(object sender, PointerRoutedEventArgs e)
        {
            if (this.CurrentColumnIndex != -1 && this.CurrentSlot != -1)
            {
                e.Handled = true;
            }
        }

        private void DataGrid_Unloaded(object sender, RoutedEventArgs e)
        {
            _showingMouseIndicators = false;
            _keepScrollBarsShowing = false;
        }

#if FEATURE_VALIDATION
        private void EditingElement_BindingValidationError(object sender, ValidationErrorEventArgs e)
        {
            if (e.Action == ValidationErrorEventAction.Added && e.Error.Exception != null && e.Error.ErrorContent != null)
            {
                ValidationResult validationResult = new ValidationResult(e.Error.ErrorContent.ToString(), new List<string>() { _updateSourcePath });
                _bindingValidationResults.AddIfNew(validationResult);
            }
        }
#endif

        private void EditingElement_Loaded(object sender, RoutedEventArgs e)
        {
            FrameworkElement element = sender as FrameworkElement;
            if (element != null)
            {
                element.Loaded -= new RoutedEventHandler(EditingElement_Loaded);
            }

            PreparingCellForEditPrivate(element);
        }

        private bool EndCellEdit(DataGridEditAction editAction, bool exitEditingMode, bool keepFocus, bool raiseEvents)
        {
            if (_editingColumnIndex == -1)
            {
                return true;
            }

            System.Diagnostics.Debug.Assert(this.EditingRow != null, "Expected non-null EditingRow.");
            System.Diagnostics.Debug.Assert(this.EditingRow.Slot == this.CurrentSlot, "Expected EditingRow.Slot equals CurrentSlot.");
            System.Diagnostics.Debug.Assert(_editingColumnIndex >= 0, "Expected positive _editingColumnIndex.");
            System.Diagnostics.Debug.Assert(_editingColumnIndex < this.ColumnsItemsInternal.Count, "Expected _editingColumnIndex smaller than this.ColumnsItemsInternal.Count.");
            System.Diagnostics.Debug.Assert(_editingColumnIndex == this.CurrentColumnIndex, "Expected _editingColumnIndex equals this.CurrentColumnIndex.");

            // Cache these to see if they change later
            int currentSlot = this.CurrentSlot;
            int currentColumnIndex = this.CurrentColumnIndex;

            // We're ready to start ending, so raise the event
            DataGridCell editingCell = this.EditingRow.Cells[_editingColumnIndex];
            FrameworkElement editingElement = editingCell.Content as FrameworkElement;
            if (editingElement == null)
            {
                return false;
            }

            if (raiseEvents)
            {
                DataGridCellEditEndingEventArgs e = new DataGridCellEditEndingEventArgs(this.CurrentColumn, this.EditingRow, editingElement, editAction);
                OnCellEditEnding(e);
                if (e.Cancel)
                {
                    // CellEditEnding has been cancelled
                    return false;
                }

                // Ensure that the current cell wasn't changed in the user's CellEditEnding handler
                if (_editingColumnIndex == -1 ||
                    currentSlot != this.CurrentSlot ||
                    currentColumnIndex != this.CurrentColumnIndex)
                {
                    return true;
                }

                System.Diagnostics.Debug.Assert(this.EditingRow != null, "Expected non-null EditingRow.");
                System.Diagnostics.Debug.Assert(this.EditingRow.Slot == currentSlot, "Expected EditingRow.Slot equals currentSlot.");
                System.Diagnostics.Debug.Assert(_editingColumnIndex != -1, "Expected _editingColumnIndex other than -1.");
                System.Diagnostics.Debug.Assert(_editingColumnIndex == this.CurrentColumnIndex, "Expected _editingColumnIndex equals CurrentColumnIndex.");
            }

            _bindingValidationResults.Clear();

            // If we're canceling, let the editing column repopulate its old value if it wants
            if (editAction == DataGridEditAction.Cancel)
            {
                this.CurrentColumn.CancelCellEditInternal(editingElement, _uneditedValue);

                // Ensure that the current cell wasn't changed in the user column's CancelCellEdit
                if (_editingColumnIndex == -1 ||
                    currentSlot != this.CurrentSlot ||
                    currentColumnIndex != this.CurrentColumnIndex)
                {
                    return true;
                }

                System.Diagnostics.Debug.Assert(this.EditingRow != null, "Expected non-null EditingRow.");
                System.Diagnostics.Debug.Assert(this.EditingRow.Slot == currentSlot, "Expected EditingRow.Slot equals currentSlot.");
                System.Diagnostics.Debug.Assert(_editingColumnIndex != -1, "Expected _editingColumnIndex other than -1.");
                System.Diagnostics.Debug.Assert(_editingColumnIndex == this.CurrentColumnIndex, "Expected _editingColumnIndex equals CurrentColumnIndex.");

                // Re-validate
                this.ValidateEditingRow(true /*scrollIntoView*/, false /*wireEvents*/);
            }

            // If we're committing, explicitly update the source but watch out for any validation errors
            if (editAction == DataGridEditAction.Commit)
            {
                foreach (BindingInfo bindingData in this.CurrentColumn.GetInputBindings(editingElement, this.CurrentItem))
                {
                    System.Diagnostics.Debug.Assert(bindingData.BindingExpression.ParentBinding != null, "Expected non-null bindingData.BindingExpression.ParentBinding.");
                    _updateSourcePath = bindingData.BindingExpression.ParentBinding.Path != null ? bindingData.BindingExpression.ParentBinding.Path.Path : null;
#if FEATURE_VALIDATION
                    bindingData.Element.BindingValidationError += new EventHandler<ValidationErrorEventArgs>(EditingElement_BindingValidationError);
#endif
                    try
                    {
                        bindingData.BindingExpression.UpdateSource();
                    }
                    finally
                    {
#if FEATURE_VALIDATION
                    bindingData.Element.BindingValidationError -= new EventHandler<ValidationErrorEventArgs>(EditingElement_BindingValidationError);
#endif
                    }
                }

                // Re-validate
                this.ValidateEditingRow(true /*scrollIntoView*/, false /*wireEvents*/);

                if (_bindingValidationResults.Count > 0)
                {
                    ScrollSlotIntoView(this.CurrentColumnIndex, this.CurrentSlot, false /*forCurrentCellChange*/, true /*forceHorizontalScroll*/);
                    return false;
                }
            }

            if (exitEditingMode)
            {
                _editingColumnIndex = -1;
                editingCell.ApplyCellState(true /*animate*/);

                // TODO: Figure out if we should restore a cached this.IsTabStop.
                this.IsTabStop = true;
                if (keepFocus && editingElement.ContainsFocusedElement())
                {
                    this.Focus(FocusState.Programmatic);
                }

                PopulateCellContent(!exitEditingMode /*isCellEdited*/, this.CurrentColumn, this.EditingRow, editingCell);
            }

            // We're done, so raise the CellEditEnded event
            if (raiseEvents)
            {
                OnCellEditEnded(new DataGridCellEditEndedEventArgs(this.CurrentColumn, this.EditingRow, editAction));
            }

            // There's a chance that somebody reopened this cell for edit within the CellEditEnded handler,
            // so we should return false if we were supposed to exit editing mode, but we didn't
            return !(exitEditingMode && currentColumnIndex == _editingColumnIndex);
        }

        private bool EndRowEdit(DataGridEditAction editAction, bool exitEditingMode, bool raiseEvents)
        {
            // Explicit row end edit has been triggered, so we can no longer be initializing a new item.
            _initializingNewItem = false;

            if (this.EditingRow == null || this.DataConnection.EndingEdit)
            {
                return true;
            }

            if (_editingColumnIndex != -1 || (editAction == DataGridEditAction.Cancel && raiseEvents &&
                !(this.DataConnection.CanCancelEdit || this.EditingRow.DataContext is IEditableObject || this.DataConnection.IsAddingNew)))
            {
                // Ending the row edit will fail immediately under the following conditions:
                // 1. We haven't ended the cell edit yet.
                // 2. We're trying to cancel edit when the underlying DataType is not an IEditableObject,
                //    because we have no way to properly restore the old value.  We will only allow this to occur if:
                //    a. raiseEvents == false, which means we're internally forcing a cancel or
                //    b. we're canceling a new item addition.
                return false;
            }

            DataGridRow editingRow = this.EditingRow;

            if (raiseEvents)
            {
                DataGridRowEditEndingEventArgs e = new DataGridRowEditEndingEventArgs(this.EditingRow, editAction);
                OnRowEditEnding(e);
                if (e.Cancel)
                {
                    // RowEditEnding has been cancelled
                    return false;
                }

                // Editing states might have been changed in the RowEditEnding handlers
                if (_editingColumnIndex != -1)
                {
                    return false;
                }

                if (editingRow != this.EditingRow)
                {
                    return true;
                }
            }

            // Call the appropriate commit or cancel methods
            if (editAction == DataGridEditAction.Commit)
            {
                if (!CommitRowEdit(exitEditingMode))
                {
                    return false;
                }
            }
            else
            {
                if (!CancelRowEdit(exitEditingMode) && raiseEvents)
                {
                    // We failed to cancel edit so we should abort unless we're forcing a cancel
                    return false;
                }
            }

            ResetValidationStatus();

            // Update the previously edited row's state
            if (exitEditingMode && editingRow == this.EditingRow)
            {
                // Unwire the INDEI event handlers
                foreach (INotifyDataErrorInfo indei in _validationItems.Keys)
                {
                    indei.ErrorsChanged -= new EventHandler<DataErrorsChangedEventArgs>(ValidationItem_ErrorsChanged);
                }

                _validationItems.Clear();
                this.RemoveEditingElements();
                ResetEditingRow();
            }

            if (this.CurrentSlot == -1 && this.DataConnection.CollectionView != null && this.DataConnection.CollectionView.CurrentItem != null)
            {
                // Some EditableCollectionViews (ListCollectionView in particular) do not raise CurrentChanged when CommitEdit
                // changes the position of the CurrentItem.  Instead, they raise a PropertyChanged event for PositionChanged.
                // We recognize that case here and setup the CurrentItem again if one exists but it was removed and readded
                // during Commit.  This is better than reacting to PositionChanged which would double the work in most cases
                // and likely introduce regressions.
                UpdateStateOnCurrentChanged(this.DataConnection.CollectionView.CurrentItem, this.DataConnection.CollectionView.CurrentPosition);
            }

            // Raise the RowEditEnded event
            if (raiseEvents)
            {
                OnRowEditEnded(new DataGridRowEditEndedEventArgs(editingRow, editAction));
            }

            return true;
        }

        private void EnsureColumnHeadersVisibility()
        {
            if (_columnHeadersPresenter != null)
            {
                _columnHeadersPresenter.Visibility = this.AreColumnHeadersVisible ? Visibility.Visible : Visibility.Collapsed;
            }
        }

        private void EnsureVerticalGridLines()
        {
            if (this.AreColumnHeadersVisible)
            {
                double totalColumnsWidth = 0;
                foreach (DataGridColumn column in this.ColumnsInternal)
                {
                    totalColumnsWidth += column.ActualWidth;

                    column.HeaderCell.SeparatorVisibility = (column != this.ColumnsInternal.LastVisibleColumn || totalColumnsWidth < this.CellsWidth) ?
                        Visibility.Visible : Visibility.Collapsed;
                }
            }

            foreach (DataGridRow row in GetAllRows())
            {
                row.EnsureGridLines();
            }
        }

        /// <summary>
        /// Exits editing mode without trying to commit or revert the editing, and
        /// without repopulating the edited row's cell.
        /// </summary>
        private void ExitEdit(bool keepFocus)
        {
            // We're exiting editing mode, so we can no longer be initializing a new item.
            _initializingNewItem = false;

            if (this.EditingRow == null || this.DataConnection.EndingEdit)
            {
                System.Diagnostics.Debug.Assert(_editingColumnIndex == -1, "Expected _editingColumnIndex equal to -1.");
                return;
            }

            if (_editingColumnIndex != -1)
            {
                System.Diagnostics.Debug.Assert(this.EditingRow != null, "Expected non-null EditingRow.");
                System.Diagnostics.Debug.Assert(this.EditingRow.Slot == this.CurrentSlot, "Expected EditingRow.Slot equals CurrentSlot.");
                System.Diagnostics.Debug.Assert(_editingColumnIndex >= 0, "Expected positive _editingColumnIndex.");
                System.Diagnostics.Debug.Assert(_editingColumnIndex < this.ColumnsItemsInternal.Count, "Expected _editingColumnIndex smaller than this.ColumnsItemsInternal.Count.");
                System.Diagnostics.Debug.Assert(_editingColumnIndex == this.CurrentColumnIndex, "Expected _editingColumnIndex equals CurrentColumnIndex.");

                _editingColumnIndex = -1;
                this.EditingRow.Cells[this.CurrentColumnIndex].ApplyCellState(false /*animate*/);
            }

            // TODO: Figure out if we should restore a cached this.IsTabStop.
            this.IsTabStop = true;
            if (this.IsSlotVisible(this.EditingRow.Slot))
            {
                this.EditingRow.ApplyState(true /*animate*/);
            }

            ResetEditingRow();
            if (keepFocus)
            {
                bool success = Focus(FocusState.Programmatic);
                System.Diagnostics.Debug.Assert(success, "Expected successful Focus call.");
            }
        }

        private void ExternalEditingElement_LostFocus(object sender, RoutedEventArgs e)
        {
            FrameworkElement element = sender as FrameworkElement;
            if (element != null)
            {
                element.LostFocus -= new RoutedEventHandler(ExternalEditingElement_LostFocus);
                DataGrid_LostFocus(sender, e);
            }
        }

        private void FlushCurrentCellChanged()
        {
            if (_makeFirstDisplayedCellCurrentCellPending)
            {
                return;
            }

            if (this.SelectionHasChanged)
            {
                // selection is changing, don't raise CurrentCellChanged until it's done
                _flushCurrentCellChanged = true;
                FlushSelectionChanged();
                return;
            }

            // We don't want to expand all intermediate currency positions, so we only expand
            // the last current item before we flush the event
            if (_collapsedSlotsTable.Contains(this.CurrentSlot) && this.CurrentSlot != this.SlotFromRowIndex(this.DataConnection.NewItemPlaceholderIndex))
            {
                DataGridRowGroupInfo rowGroupInfo = this.RowGroupHeadersTable.GetValueAt(this.RowGroupHeadersTable.GetPreviousIndex(this.CurrentSlot));
                System.Diagnostics.Debug.Assert(rowGroupInfo != null, "Expected non-null rowGroupInfo.");
                if (rowGroupInfo != null)
                {
                    this.ExpandRowGroupParentChain(rowGroupInfo.Level, rowGroupInfo.Slot);
                }
            }

            if (this.CurrentColumn != _previousCurrentColumn || this.CurrentItem != _previousCurrentItem)
            {
                this.CoerceSelectedItem();
                _previousCurrentColumn = this.CurrentColumn;
                _previousCurrentItem = this.CurrentItem;

                OnCurrentCellChanged(EventArgs.Empty);
            }

            DataGridAutomationPeer peer = DataGridAutomationPeer.FromElement(this) as DataGridAutomationPeer;
            if (peer != null && this.CurrentCellCoordinates != _previousAutomationFocusCoordinates)
            {
                _previousAutomationFocusCoordinates = new DataGridCellCoordinates(this.CurrentCellCoordinates);

                // If the DataGrid itself has focus, we want to move automation focus to the new current element
                object focusedObject = FocusManager.GetFocusedElement();
                if (focusedObject == this && AutomationPeer.ListenerExists(AutomationEvents.AutomationFocusChanged))
                {
                    peer.RaiseAutomationFocusChangedEvent(this.CurrentSlot, this.CurrentColumnIndex);
                }
            }

            _flushCurrentCellChanged = false;
        }

        private void FlushSelectionChanged()
        {
            if (this.SelectionHasChanged && _noSelectionChangeCount == 0 && !_makeFirstDisplayedCellCurrentCellPending)
            {
                this.CoerceSelectedItem();
                if (this.NoCurrentCellChangeCount != 0)
                {
                    // current cell is changing, don't raise SelectionChanged until it's done
                    return;
                }

                this.SelectionHasChanged = false;

                if (_flushCurrentCellChanged)
                {
                    FlushCurrentCellChanged();
                }

                SelectionChangedEventArgs e = _selectedItems.GetSelectionChangedEventArgs();
                if (e.AddedItems.Count > 0 || e.RemovedItems.Count > 0)
                {
                    OnSelectionChanged(e);
                }
            }
        }

        private bool FocusEditingCell(bool setFocus)
        {
            System.Diagnostics.Debug.Assert(this.CurrentColumnIndex >= 0, "Expected positive CurrentColumnIndex.");
            System.Diagnostics.Debug.Assert(this.CurrentColumnIndex < this.ColumnsItemsInternal.Count, "Expected CurrentColumnIndex smaller than ColumnsItemsInternal.Count.");
            System.Diagnostics.Debug.Assert(this.CurrentSlot >= -1, "Expected CurrentSlot greater than or equal to -1.");
            System.Diagnostics.Debug.Assert(this.CurrentSlot < this.SlotCount, "Expected CurrentSlot smaller than SlotCount.");
            System.Diagnostics.Debug.Assert(this.EditingRow != null, "Expected non-null EditingRow.");
            System.Diagnostics.Debug.Assert(this.EditingRow.Slot == this.CurrentSlot, "Expected EditingRow.Slot equals CurrentSlot.");
            System.Diagnostics.Debug.Assert(_editingColumnIndex != -1, "Expected _editingColumnIndex other than -1.");

            // TODO: Figure out if we should cache this.IsTabStop in order to restore
            //       it later instead of setting it back to true unconditionally.
            this.IsTabStop = false;
            _focusEditingControl = false;

            bool success = false;
            DataGridCell dataGridCell = this.EditingRow.Cells[_editingColumnIndex];
            if (setFocus)
            {
                if (dataGridCell.ContainsFocusedElement())
                {
                    success = true;
                }
                else
                {
                    success = dataGridCell.Focus(FocusState.Programmatic);
                }

                _focusEditingControl = !success;
            }

            return success;
        }

        /// <summary>
        /// This method formats a row (specified by a DataGridRowClipboardEventArgs) into
        /// a single string to be added to the Clipboard when the DataGrid is copying its contents.
        /// </summary>
        /// <param name="e">DataGridRowClipboardEventArgs</param>
        /// <returns>The formatted string.</returns>
        private string FormatClipboardContent(DataGridRowClipboardEventArgs e)
        {
            StringBuilder text = new StringBuilder();
            for (int cellIndex = 0; cellIndex < e.ClipboardRowContent.Count; cellIndex++)
            {
                DataGridClipboardCellContent cellContent = e.ClipboardRowContent[cellIndex];
                if (cellContent != null)
                {
                    text.Append(cellContent.Content);
                }

                if (cellIndex < e.ClipboardRowContent.Count - 1)
                {
                    text.Append('\t');
                }
                else
                {
                    text.Append('\r');
                    text.Append('\n');
                }
            }

            return text.ToString();
        }

        // Calculates the amount to scroll for the ScrollLeft button
        // This is a method rather than a property to emphasize a calculation
        private double GetHorizontalSmallScrollDecrease()
        {
            // If the first column is covered up, scroll to the start of it when the user clicks the left button
            if (_negHorizontalOffset > 0)
            {
                return _negHorizontalOffset;
            }
            else
            {
                // The entire first column is displayed, show the entire previous column when the user clicks
                // the left button
                DataGridColumn previousColumn = this.ColumnsInternal.GetPreviousVisibleScrollingColumn(
                    this.ColumnsItemsInternal[DisplayData.FirstDisplayedScrollingCol]);
                if (previousColumn != null)
                {
                    return GetEdgedColumnWidth(previousColumn);
                }
                else
                {
                    // There's no previous column so don't move
                    return 0;
                }
            }
        }

        // Calculates the amount to scroll for the ScrollRight button
        // This is a method rather than a property to emphasize a calculation
        private double GetHorizontalSmallScrollIncrease()
        {
            if (this.DisplayData.FirstDisplayedScrollingCol >= 0)
            {
                return GetEdgedColumnWidth(this.ColumnsItemsInternal[DisplayData.FirstDisplayedScrollingCol]) - _negHorizontalOffset;
            }

            return 0;
        }

        // Calculates the amount the ScrollDown button should scroll
        // This is a method rather than a property to emphasize that calculations are taking place
        private double GetVerticalSmallScrollIncrease()
        {
            if (this.DisplayData.FirstScrollingSlot >= 0)
            {
                return GetExactSlotElementHeight(this.DisplayData.FirstScrollingSlot) - this.NegVerticalOffset;
            }

            return 0;
        }

        private void HideScrollBars(bool useTransitions)
        {
            if (!_keepScrollBarsShowing)
            {
                _proposedScrollBarsState = ScrollBarVisualState.NoIndicator;
                _proposedScrollBarsSeparatorState = UISettingsHelper.AreSettingsEnablingAnimations ? ScrollBarsSeparatorVisualState.SeparatorCollapsed : ScrollBarsSeparatorVisualState.SeparatorCollapsedWithoutAnimation;
                if (UISettingsHelper.AreSettingsAutoHidingScrollBars)
                {
                    SwitchScrollBarsVisualStates(_proposedScrollBarsState, _proposedScrollBarsSeparatorState, useTransitions);
                }
            }
        }

        private void HideScrollBarsAfterDelay()
        {
            if (!_keepScrollBarsShowing)
            {
                DispatcherTimer hideScrollBarsTimer = null;

                if (_hideScrollBarsTimer != null)
                {
                    hideScrollBarsTimer = _hideScrollBarsTimer;
                    if (hideScrollBarsTimer.IsEnabled)
                    {
                        hideScrollBarsTimer.Stop();
                    }
                }
                else
                {
                    hideScrollBarsTimer = new DispatcherTimer();
                    hideScrollBarsTimer.Interval = TimeSpan.FromMilliseconds(DATAGRID_noScrollBarCountdownMs);
                    hideScrollBarsTimer.Tick += HideScrollBarsTimerTick;
                    _hideScrollBarsTimer = hideScrollBarsTimer;
                }

                hideScrollBarsTimer.Start();
            }
        }

        private void HideScrollBarsTimerTick(object sender, object e)
        {
            StopHideScrollBarsTimer();
            HideScrollBars(true /*useTransitions*/);
        }

        private void HookDataGridEvents()
        {
            this.IsEnabledChanged += new DependencyPropertyChangedEventHandler(DataGrid_IsEnabledChanged);
            this.KeyDown += new KeyEventHandler(DataGrid_KeyDown);
            this.KeyUp += new KeyEventHandler(DataGrid_KeyUp);
            this.GettingFocus += new TypedEventHandler<UIElement, GettingFocusEventArgs>(DataGrid_GettingFocus);
            this.GotFocus += new RoutedEventHandler(DataGrid_GotFocus);
            this.LostFocus += new RoutedEventHandler(DataGrid_LostFocus);
            this.PointerEntered += new PointerEventHandler(DataGrid_PointerEntered);
            this.PointerExited += new PointerEventHandler(DataGrid_PointerExited);
            this.PointerMoved += new PointerEventHandler(DataGrid_PointerMoved);
            this.PointerPressed += new PointerEventHandler(DataGrid_PointerPressed);
            this.PointerReleased += new PointerEventHandler(DataGrid_PointerReleased);
            this.Unloaded += new RoutedEventHandler(DataGrid_Unloaded);
        }

        private void HookHorizontalScrollBarEvents()
        {
            if (_hScrollBar != null)
            {
                _hScrollBar.Scroll += new ScrollEventHandler(HorizontalScrollBar_Scroll);
                _hScrollBar.PointerEntered += new PointerEventHandler(HorizontalScrollBar_PointerEntered);
                _hScrollBar.PointerExited += new PointerEventHandler(HorizontalScrollBar_PointerExited);
            }
        }

        private void HookVerticalScrollBarEvents()
        {
            if (_vScrollBar != null)
            {
                _vScrollBar.Scroll += new ScrollEventHandler(VerticalScrollBar_Scroll);
                _vScrollBar.PointerEntered += new PointerEventHandler(VerticalScrollBar_PointerEntered);
                _vScrollBar.PointerExited += new PointerEventHandler(VerticalScrollBar_PointerExited);
            }
        }

        private void HorizontalScrollBar_PointerEntered(object sender, PointerRoutedEventArgs e)
        {
            _isPointerOverHorizontalScrollBar = true;

            if (!UISettingsHelper.AreSettingsEnablingAnimations)
            {
                HideScrollBarsAfterDelay();
            }
        }

        private void HorizontalScrollBar_PointerExited(object sender, PointerRoutedEventArgs e)
        {
            _isPointerOverHorizontalScrollBar = false;
            HideScrollBarsAfterDelay();
        }

        private void VerticalScrollBar_PointerEntered(object sender, PointerRoutedEventArgs e)
        {
            _isPointerOverVerticalScrollBar = true;

            if (!UISettingsHelper.AreSettingsEnablingAnimations)
            {
                HideScrollBarsAfterDelay();
            }
        }

        private void VerticalScrollBar_PointerExited(object sender, PointerRoutedEventArgs e)
        {
            _isPointerOverVerticalScrollBar = false;
            HideScrollBarsAfterDelay();
        }

        private void HorizontalScrollBar_Scroll(object sender, ScrollEventArgs e)
        {
            ProcessHorizontalScroll(e.ScrollEventType);
        }

        private void IndicatorStateStoryboard_Completed(object sender, object e)
        {
            // If the cursor is currently directly over either scroll bar then do not automatically hide the indicators.
            if (!_keepScrollBarsShowing &&
                !_isPointerOverVerticalScrollBar &&
                !_isPointerOverHorizontalScrollBar)
            {
                // Go to the NoIndicator state using transitions.
                if (UISettingsHelper.AreSettingsEnablingAnimations)
                {
                    // By default there is a delay before the NoIndicator state actually shows.
                    HideScrollBars(true /*useTransitions*/);
                }
                else
                {
                    // Since OS animations are turned off, use a timer to delay the scroll bars' hiding.
                    HideScrollBarsAfterDelay();
                }
            }
        }

        private bool IsColumnOutOfBounds(int columnIndex)
        {
            return columnIndex >= this.ColumnsItemsInternal.Count || columnIndex < 0;
        }

        private bool IsInnerCellOutOfBounds(int columnIndex, int slot)
        {
            return IsColumnOutOfBounds(columnIndex) || IsSlotOutOfBounds(slot);
        }

        private bool IsInnerCellOutOfSelectionBounds(int columnIndex, int slot)
        {
            return IsColumnOutOfBounds(columnIndex) || IsSlotOutOfSelectionBounds(slot);
        }

        private bool IsSlotOutOfBounds(int slot)
        {
            return slot >= this.SlotCount || slot < -1 || _collapsedSlotsTable.Contains(slot);
        }

        private bool IsSlotOutOfSelectionBounds(int slot)
        {
            if (this.RowGroupHeadersTable.Contains(slot))
            {
                System.Diagnostics.Debug.Assert(slot >= 0, "Expected positive slot.");
                System.Diagnostics.Debug.Assert(slot < this.SlotCount, "Expected slot smaller than this.SlotCount.");
                return false;
            }
            else
            {
                int rowIndex = RowIndexFromSlot(slot);
                return rowIndex < 0 || rowIndex >= this.DataConnection.Count;
            }
        }

        private void LoadMoreDataFromIncrementalItemsSource(double totalVisibleHeight)
        {
            if (IncrementalLoadingTrigger == IncrementalLoadingTrigger.Edge && DataConnection.IsDataSourceIncremental && DataConnection.HasMoreItems && !DataConnection.IsLoadingMoreItems)
            {
                var bottomScrolledOffHeight = Math.Max(0, totalVisibleHeight - CellsHeight - VerticalOffset);

                if ((IncrementalLoadingThreshold * CellsHeight) >= bottomScrolledOffHeight)
                {
                    var numberOfRowsToLoad = Math.Max(1, (int)(DataFetchSize * CellsHeight / RowHeightEstimate));

                    DataConnection.LoadMoreItems((uint)numberOfRowsToLoad);
                }
            }
        }

        private void MakeFirstDisplayedCellCurrentCell()
        {
            if (this.CurrentColumnIndex != -1)
            {
                _makeFirstDisplayedCellCurrentCellPending = false;
                _desiredCurrentColumnIndex = -1;
                this.FlushCurrentCellChanged();
                return;
            }

            if (this.SlotCount != SlotFromRowIndex(this.DataConnection.Count))
            {
                _makeFirstDisplayedCellCurrentCellPending = true;
                return;
            }

            // No current cell, therefore no selection either - try to set the current cell to the
            // ItemsSource's ICollectionView.CurrentItem if it exists, otherwise use the first displayed cell.
            int slot;
            if (this.DataConnection.CollectionView != null)
            {
                if (this.DataConnection.CollectionView.IsCurrentBeforeFirst ||
                    this.DataConnection.CollectionView.IsCurrentAfterLast)
                {
                    slot = this.RowGroupHeadersTable.Contains(0) ? 0 : -1;
                }
                else
                {
                    slot = SlotFromRowIndex(this.DataConnection.CollectionView.CurrentPosition);
                }
            }
            else
            {
                if (this.SelectedIndex == -1)
                {
                    // Try to default to the first row
                    slot = SlotFromRowIndex(0);
                    if (!this.IsSlotVisible(slot))
                    {
                        slot = -1;
                    }
                }
                else
                {
                    slot = SlotFromRowIndex(this.SelectedIndex);
                }
            }

            int columnIndex = this.FirstDisplayedNonFillerColumnIndex;
            if (_desiredCurrentColumnIndex >= 0 && _desiredCurrentColumnIndex < this.ColumnsItemsInternal.Count)
            {
                columnIndex = _desiredCurrentColumnIndex;
            }

            SetAndSelectCurrentCell(
                columnIndex,
                slot,
                false /*forceCurrentCellSelection*/);
            this.AnchorSlot = slot;
            _makeFirstDisplayedCellCurrentCellPending = false;
            _desiredCurrentColumnIndex = -1;
            FlushCurrentCellChanged();
        }

        private void NoIndicatorStateStoryboard_Completed(object sender, object e)
        {
            System.Diagnostics.Debug.Assert(_hasNoIndicatorStateStoryboardCompletedHandler, "Expected _hasNoIndicatorStateStoryboardCompletedHandler is true.");

            _showingMouseIndicators = false;
        }

        private void PopulateCellContent(
            bool isCellEdited,
            DataGridColumn dataGridColumn,
            DataGridRow dataGridRow,
            DataGridCell dataGridCell)
        {
            System.Diagnostics.Debug.Assert(dataGridColumn != null, "Expected non-null dataGridColumn.");
            System.Diagnostics.Debug.Assert(dataGridRow != null, "Expected non-null dataGridRow.");
            System.Diagnostics.Debug.Assert(dataGridCell != null, "Expected non-null dataGridCell.");

            FrameworkElement element = null;
            DataGridBoundColumn dataGridBoundColumn = dataGridColumn as DataGridBoundColumn;
            if (isCellEdited)
            {
                // Generate EditingElement and apply column style if available
                element = dataGridColumn.GenerateEditingElementInternal(dataGridCell, dataGridRow.DataContext);
                if (element != null)
                {
                    if (dataGridBoundColumn != null && dataGridBoundColumn.EditingElementStyle != null)
                    {
                        element.SetStyleWithType(dataGridBoundColumn.EditingElementStyle);
                    }

                    // Subscribe to the new element's events
                    element.Loaded += new RoutedEventHandler(EditingElement_Loaded);
                }
            }
            else
            {
                // Generate Element and apply column style if available
                element = dataGridColumn.GenerateElementInternal(dataGridCell, dataGridRow.DataContext);
                if (element != null)
                {
                    if (dataGridBoundColumn != null && dataGridBoundColumn.ElementStyle != null)
                    {
                        element.SetStyleWithType(dataGridBoundColumn.ElementStyle);
                    }
                }

#if FEATURE_VALIDATION
                // If we are replacing the editingElement on the cell with the displayElement, and there
                // were validation errors present on the editingElement, we need to manually force the
                // control to go to the InvalidUnfocused state to support Implicit Styles.  The reason
                // is because the editingElement is being removed as part of a keystroke, and it will
                // leave the visual tree before its state is updated.  Since Implicit Styles are
                // disabled when an element is removed from the visual tree, the subsequent GoToState fails
                // and the editingElement cannot make it to the InvalidUnfocused state.  As a result,
                // any popups in the InvalidFocused state would stay around incorrectly.
                if (this.EditingRow != null && dataGridCell.Content != null)
                {
                    Control control = dataGridCell.Content as Control;
                    if (control != null && Validation.GetHasError(control))
                    {
                        VisualStateManager.GoToState(control, VisualStates.StateInvalidUnfocused, useTransitions: false);
                    }
                }
#endif
            }

            dataGridCell.Content = element;
        }

        private void PreparingCellForEditPrivate(FrameworkElement editingElement)
        {
            if (_editingColumnIndex == -1 ||
                this.CurrentColumnIndex == -1 ||
                this.EditingRow.Cells[this.CurrentColumnIndex].Content != editingElement)
            {
                // The current cell has changed since the call to BeginCellEdit, so the fact
                // that this element has loaded is no longer relevant
                return;
            }

            System.Diagnostics.Debug.Assert(this.EditingRow != null, "Expected non-null EditingRow.");
            System.Diagnostics.Debug.Assert(this.EditingRow.Slot == this.CurrentSlot, "Expected EditingRow.Slot equals CurrentSlot.");
            System.Diagnostics.Debug.Assert(_editingColumnIndex >= 0, "Expected positive _editingColumnIndex.");
            System.Diagnostics.Debug.Assert(_editingColumnIndex < this.ColumnsItemsInternal.Count, "Expected _editingColumnIndex smaller than this.ColumnsItemsInternal.Count.");
            System.Diagnostics.Debug.Assert(_editingColumnIndex == this.CurrentColumnIndex, "Expected _editingColumnIndex equals CurrentColumnIndex.");

            FocusEditingCell(this.ContainsFocus || _focusEditingControl /*setFocus*/);

            // Prepare the cell for editing and raise the PreparingCellForEdit event for all columns
            DataGridColumn dataGridColumn = this.CurrentColumn;
            _uneditedValue = dataGridColumn.PrepareCellForEditInternal(editingElement, _editingEventArgs);
            OnPreparingCellForEdit(new DataGridPreparingCellForEditEventArgs(dataGridColumn, this.EditingRow, _editingEventArgs, editingElement));
        }

        private bool ProcessAKey()
        {
            bool ctrl, shift, alt;

            KeyboardHelper.GetMetaKeyState(out ctrl, out shift, out alt);

            if (ctrl && !shift && !alt && this.SelectionMode == DataGridSelectionMode.Extended)
            {
                SelectAll();
                return true;
            }

            return false;
        }

        /// <summary>
        /// Handles the case where a 'Copy' key ('C' or 'Insert') has been pressed.  If pressed in combination with
        /// the control key, and the necessary prerequisites are met, the DataGrid will copy its contents
        /// to the Clipboard as text.
        /// </summary>
        /// <returns>Whether or not the DataGrid handled the key press.</returns>
        private bool ProcessCopyKey()
        {
            bool ctrl, shift, alt;
            KeyboardHelper.GetMetaKeyState(out ctrl, out shift, out alt);

            if (ctrl &&
                !shift &&
                !alt &&
                this.ClipboardCopyMode != DataGridClipboardCopyMode.None &&
                this.SelectedItems.Count > 0 &&
                _editingColumnIndex != this.CurrentColumnIndex)
            {
                StringBuilder textBuilder = new StringBuilder();

                if (this.ClipboardCopyMode == DataGridClipboardCopyMode.IncludeHeader)
                {
                    DataGridRowClipboardEventArgs headerArgs = new DataGridRowClipboardEventArgs(null, true);
                    foreach (DataGridColumn column in this.ColumnsInternal.GetVisibleColumns())
                    {
                        headerArgs.ClipboardRowContent.Add(new DataGridClipboardCellContent(null, column, column.Header));
                    }

                    this.OnCopyingRowClipboardContent(headerArgs);
                    textBuilder.Append(FormatClipboardContent(headerArgs));
                }

                for (int index = 0; index < this.SelectedItems.Count; index++)
                {
                    object item = this.SelectedItems[index];
                    DataGridRowClipboardEventArgs itemArgs = new DataGridRowClipboardEventArgs(item, false);
                    foreach (DataGridColumn column in this.ColumnsInternal.GetVisibleColumns())
                    {
                        object content = column.GetCellValue(item, column.ClipboardContentBinding);
                        itemArgs.ClipboardRowContent.Add(new DataGridClipboardCellContent(item, column, content));
                    }

                    this.OnCopyingRowClipboardContent(itemArgs);
                    textBuilder.Append(FormatClipboardContent(itemArgs));
                }

                string text = textBuilder.ToString();

                if (!string.IsNullOrEmpty(text))
                {
                    try
                    {
                        DataPackage content = new DataPackage();
                        content.SetText(text);
                        Clipboard.SetContent(content);
                    }
                    catch (SecurityException)
                    {
                        // We will get a SecurityException if the user does not allow access to the clipboard.
                    }

                    return true;
                }
            }

            return false;
        }

        private bool ProcessDataGridKey(KeyRoutedEventArgs e)
        {
            bool focusDataGrid = false;

            switch (e.Key)
            {
                case VirtualKey.Tab:
                    return ProcessTabKey(e);

                case VirtualKey.Up:
                    focusDataGrid = ProcessUpKey();
                    break;

                case VirtualKey.Down:
                    focusDataGrid = ProcessDownKey();
                    break;

                case VirtualKey.PageDown:
                    focusDataGrid = ProcessNextKey();
                    break;

                case VirtualKey.PageUp:
                    focusDataGrid = ProcessPriorKey();
                    break;

                case VirtualKey.Left:
                    focusDataGrid = this.FlowDirection == FlowDirection.LeftToRight ? ProcessLeftKey() : ProcessRightKey();
                    break;

                case VirtualKey.Right:
                    focusDataGrid = this.FlowDirection == FlowDirection.LeftToRight ? ProcessRightKey() : ProcessLeftKey();
                    break;

                case VirtualKey.F2:
                    return ProcessF2Key(e);

                case VirtualKey.Home:
                    focusDataGrid = ProcessHomeKey();
                    break;

                case VirtualKey.End:
                    focusDataGrid = ProcessEndKey();
                    break;

                case VirtualKey.Enter:
                    focusDataGrid = ProcessEnterKey();
                    break;

                case VirtualKey.Escape:
                    return ProcessEscapeKey();

                case VirtualKey.A:
                    return ProcessAKey();

                case VirtualKey.C:
                    return ProcessCopyKey();

                case VirtualKey.Insert:
                    return ProcessCopyKey();

                case VirtualKey.Space:
                    return ProcessSpaceKey();
            }

            if (focusDataGrid && this.IsTabStop)
            {
                this.Focus(FocusState.Programmatic);
            }

            return focusDataGrid;
        }

        private bool ProcessDownKeyInternal(bool shift, bool ctrl)
        {
            DataGridColumn dataGridColumn = this.ColumnsInternal.FirstVisibleColumn;
            int firstVisibleColumnIndex = (dataGridColumn == null) ? -1 : dataGridColumn.Index;
            int lastSlot = this.LastVisibleSlot;
            if (firstVisibleColumnIndex == -1 || lastSlot == -1)
            {
                return false;
            }

            if (this.WaitForLostFocus(() => { this.ProcessDownKeyInternal(shift, ctrl); }))
            {
                return true;
            }

            int nextSlot = -1;
            if (this.CurrentSlot != -1)
            {
                nextSlot = this.GetNextVisibleSlot(this.CurrentSlot);
                if (nextSlot >= this.SlotCount)
                {
                    nextSlot = -1;
                }
            }

            _noSelectionChangeCount++;
            try
            {
                int desiredSlot;
                int columnIndex;
                DataGridSelectionAction action;

                if (this.ColumnHeaderHasFocus)
                {
                    if (ctrl || shift)
                    {
                        return false;
                    }

                    if (this.CurrentSlot == this.FirstVisibleSlot)
                    {
                        this.ColumnHeaderHasFocus = false;
                        return true;
                    }

                    System.Diagnostics.Debug.Assert(this.CurrentColumnIndex != -1, "Expected CurrentColumnIndex other than -1.");
                    desiredSlot = this.FirstVisibleSlot;
                    columnIndex = this.CurrentColumnIndex;
                    action = DataGridSelectionAction.SelectCurrent;
                }
                else if (this.CurrentColumnIndex == -1)
                {
                    desiredSlot = this.FirstVisibleSlot;
                    columnIndex = firstVisibleColumnIndex;
                    action = DataGridSelectionAction.SelectCurrent;
                }
                else if (ctrl)
                {
                    if (shift)
                    {
                        // Both Ctrl and Shift
                        desiredSlot = lastSlot;
                        columnIndex = this.CurrentColumnIndex;
                        action = (this.SelectionMode == DataGridSelectionMode.Extended)
                            ? DataGridSelectionAction.SelectFromAnchorToCurrent
                            : DataGridSelectionAction.SelectCurrent;
                    }
                    else
                    {
                        // Ctrl without Shift
                        desiredSlot = lastSlot;
                        columnIndex = this.CurrentColumnIndex;
                        action = DataGridSelectionAction.SelectCurrent;
                    }
                }
                else
                {
                    if (nextSlot == -1)
                    {
                        return true;
                    }

                    if (shift)
                    {
                        // Shift without Ctrl
                        desiredSlot = nextSlot;
                        columnIndex = this.CurrentColumnIndex;
                        action = DataGridSelectionAction.SelectFromAnchorToCurrent;
                    }
                    else
                    {
                        // Neither Ctrl nor Shift
                        desiredSlot = nextSlot;
                        columnIndex = this.CurrentColumnIndex;
                        action = DataGridSelectionAction.SelectCurrent;
                    }
                }

                UpdateSelectionAndCurrency(columnIndex, desiredSlot, action, true /*scrollIntoView*/);
            }
            finally
            {
                this.NoSelectionChangeCount--;
            }

            return _successfullyUpdatedSelection;
        }

        private bool ProcessEndKey(bool shift, bool ctrl)
        {
            DataGridColumn dataGridColumn = this.ColumnsInternal.LastVisibleColumn;
            int lastVisibleColumnIndex = (dataGridColumn == null) ? -1 : dataGridColumn.Index;
            int firstVisibleSlot = this.FirstVisibleSlot;
            int lastVisibleSlot = this.LastVisibleSlot;
            if (lastVisibleColumnIndex == -1 || (firstVisibleSlot == -1 && !this.ColumnHeaderHasFocus))
            {
                return false;
            }

            if (this.WaitForLostFocus(() => { this.ProcessEndKey(shift, ctrl); }))
            {
                return true;
            }

            _noSelectionChangeCount++;
            try
            {
                if (!ctrl)
                {
                    return ProcessRightMost(lastVisibleColumnIndex, firstVisibleSlot);
                }
                else if (firstVisibleSlot != -1)
                {
                    DataGridSelectionAction action = (shift && this.SelectionMode == DataGridSelectionMode.Extended)
                        ? DataGridSelectionAction.SelectFromAnchorToCurrent
                        : DataGridSelectionAction.SelectCurrent;
                    UpdateSelectionAndCurrency(lastVisibleColumnIndex, lastVisibleSlot, action, true /*scrollIntoView*/);
                }
            }
            finally
            {
                this.NoSelectionChangeCount--;
            }

            return _successfullyUpdatedSelection;
        }

        private bool ProcessEnterKey(bool shift, bool ctrl)
        {
            int oldCurrentSlot = this.CurrentSlot;

            if (!ctrl)
            {
                if (this.ColumnHeaderHasFocus)
                {
                    this.CurrentColumn.HeaderCell.InvokeProcessSort();
                    return true;
                }
                else if (this.FirstVisibleSlot != -1 && this.RowGroupHeadersTable.Contains(this.CurrentSlot) && ToggleRowGroup())
                {
                    return true;
                }

                // If Enter was used by a TextBox, we shouldn't handle the key
                TextBox focusedTextBox = FocusManager.GetFocusedElement() as TextBox;
                if (focusedTextBox != null && focusedTextBox.AcceptsReturn)
                {
                    return false;
                }

                if (this.WaitForLostFocus(() => { this.ProcessEnterKey(shift, ctrl); }))
                {
                    return true;
                }

                // Enter behaves like down arrow - it commits the potential editing and goes down one cell.
                if (!ProcessDownKeyInternal(false, ctrl))
                {
                    return false;
                }
            }
            else if (this.WaitForLostFocus(() => { this.ProcessEnterKey(shift, ctrl); }))
            {
                return true;
            }

            // Try to commit the potential editing
            if (oldCurrentSlot == this.CurrentSlot && EndCellEdit(DataGridEditAction.Commit, true /*exitEditingMode*/, true /*keepFocus*/, true /*raiseEvents*/) && this.EditingRow != null)
            {
                EndRowEdit(DataGridEditAction.Commit, true /*exitEditingMode*/, true /*raiseEvents*/);
                ScrollIntoView(this.CurrentItem, this.CurrentColumn);
            }

            return true;
        }

        private bool ProcessEscapeKey()
        {
            if (this.WaitForLostFocus(() => { this.ProcessEscapeKey(); }))
            {
                return true;
            }

            if (_editingColumnIndex != -1)
            {
                // Revert the potential cell editing and exit cell editing.
                EndCellEdit(DataGridEditAction.Cancel, true /*exitEditingMode*/, true /*keepFocus*/, true /*raiseEvents*/);
                return true;
            }
            else if (this.EditingRow != null)
            {
                // Revert the potential row editing and exit row editing.
                EndRowEdit(DataGridEditAction.Cancel, true /*exitEditingMode*/, true /*raiseEvents*/);
                return true;
            }

            return false;
        }

        private bool ProcessF2Key(KeyRoutedEventArgs e)
        {
            bool ctrl, shift;
            KeyboardHelper.GetMetaKeyState(out ctrl, out shift);

            if (!shift && !ctrl &&
                _editingColumnIndex == -1 && this.CurrentColumnIndex != -1 && GetRowSelection(this.CurrentSlot) &&
                !GetColumnEffectiveReadOnlyState(this.CurrentColumn))
            {
                if (ScrollSlotIntoView(this.CurrentColumnIndex, this.CurrentSlot, false /*forCurrentCellChange*/, true /*forceHorizontalScroll*/))
                {
                    BeginCellEdit(e);
                }

                return true;
            }

            return false;
        }

        private bool ProcessHomeKey(bool shift, bool ctrl)
        {
            DataGridColumn dataGridColumn = this.ColumnsInternal.FirstVisibleNonFillerColumn;
            int firstVisibleColumnIndex = (dataGridColumn == null) ? -1 : dataGridColumn.Index;
            int firstVisibleSlot = this.FirstVisibleSlot;
            if (firstVisibleColumnIndex == -1 || (firstVisibleSlot == -1 && !this.ColumnHeaderHasFocus))
            {
                return false;
            }

            if (this.WaitForLostFocus(() => { this.ProcessHomeKey(shift, ctrl); }))
            {
                return true;
            }

            _noSelectionChangeCount++;
            try
            {
                if (!ctrl)
                {
                    return ProcessLeftMost(firstVisibleColumnIndex, firstVisibleSlot);
                }
                else if (firstVisibleSlot != -1)
                {
                    DataGridSelectionAction action = (shift && this.SelectionMode == DataGridSelectionMode.Extended)
                        ? DataGridSelectionAction.SelectFromAnchorToCurrent
                        : DataGridSelectionAction.SelectCurrent;
                    UpdateSelectionAndCurrency(firstVisibleColumnIndex, firstVisibleSlot, action, true /*scrollIntoView*/);
                }
            }
            finally
            {
                this.NoSelectionChangeCount--;
            }

            return _successfullyUpdatedSelection;
        }

        private bool ProcessLeftKey(bool shift, bool ctrl)
        {
            DataGridColumn dataGridColumn = this.ColumnsInternal.FirstVisibleNonFillerColumn;
            int firstVisibleColumnIndex = (dataGridColumn == null) ? -1 : dataGridColumn.Index;
            int firstVisibleSlot = this.FirstVisibleSlot;
            if (firstVisibleColumnIndex == -1 || (firstVisibleSlot == -1 && !this.ColumnHeaderHasFocus))
            {
                return false;
            }

            if (this.WaitForLostFocus(() => { this.ProcessLeftKey(shift, ctrl); }))
            {
                return true;
            }

            int previousVisibleColumnIndex = -1;
            if (this.CurrentColumnIndex != -1)
            {
                dataGridColumn = this.ColumnsInternal.GetPreviousVisibleNonFillerColumn(this.ColumnsItemsInternal[this.CurrentColumnIndex]);
                if (dataGridColumn != null)
                {
                    previousVisibleColumnIndex = dataGridColumn.Index;
                }
            }

            DataGridColumn oldFocusedColumn = this.FocusedColumn;

            _noSelectionChangeCount++;
            try
            {
                if (ctrl)
                {
                    return ProcessLeftMost(firstVisibleColumnIndex, firstVisibleSlot);
                }
                else if (firstVisibleSlot != -1 && (!this.RowGroupHeadersTable.Contains(this.CurrentSlot) || this.ColumnHeaderHasFocus))
                {
                    if (this.CurrentColumnIndex == -1)
                    {
                        UpdateSelectionAndCurrency(firstVisibleColumnIndex, firstVisibleSlot, DataGridSelectionAction.SelectCurrent, true /*scrollIntoView*/);
                    }
                    else
                    {
                        if (previousVisibleColumnIndex == -1)
                        {
                            return true;
                        }

                        _noFocusedColumnChangeCount++;
                        try
                        {
                            UpdateSelectionAndCurrency(previousVisibleColumnIndex, this.CurrentSlot, DataGridSelectionAction.None, true /*scrollIntoView*/);
                        }
                        finally
                        {
                            _noFocusedColumnChangeCount--;
                        }
                    }
                }
            }
            finally
            {
                this.NoSelectionChangeCount--;
            }

            if (this.ColumnHeaderHasFocus)
            {
                if (this.CurrentColumn == null)
                {
                    dataGridColumn = this.ColumnsInternal.GetPreviousVisibleNonFillerColumn(this.FocusedColumn);
                    if (dataGridColumn != null)
                    {
                        this.FocusedColumn = dataGridColumn;
                    }
                }
                else
                {
                    this.FocusedColumn = this.CurrentColumn;
                }

                if (firstVisibleSlot == -1 && this.FocusedColumn != null)
                {
                    ScrollColumnIntoView(this.FocusedColumn.Index);
                }
            }

            bool focusedColumnChanged = this.ColumnHeaderHasFocus && oldFocusedColumn != this.FocusedColumn;

            if (focusedColumnChanged)
            {
                if (oldFocusedColumn != null && oldFocusedColumn.HasHeaderCell)
                {
                    oldFocusedColumn.HeaderCell.ApplyState(true);
                }

                if (this.FocusedColumn != null && this.FocusedColumn.HasHeaderCell)
                {
                    this.FocusedColumn.HeaderCell.ApplyState(true);
                }
            }

            return focusedColumnChanged || _successfullyUpdatedSelection;
        }

        // Ctrl Left <==> Home
        private bool ProcessLeftMost(int firstVisibleColumnIndex, int firstVisibleSlot)
        {
            DataGridColumn oldFocusedColumn = this.FocusedColumn;

            _noSelectionChangeCount++;
            try
            {
                int desiredSlot;
                DataGridSelectionAction action;
                if (this.CurrentColumnIndex == -1)
                {
                    desiredSlot = firstVisibleSlot;
                    action = DataGridSelectionAction.SelectCurrent;
                    System.Diagnostics.Debug.Assert(_selectedItems.Count == 0, "Expected _selectedItems.Count equals 0.");
                }
                else
                {
                    desiredSlot = this.CurrentSlot;
                    action = DataGridSelectionAction.None;
                }

                _noFocusedColumnChangeCount++;
                try
                {
                    UpdateSelectionAndCurrency(firstVisibleColumnIndex, desiredSlot, action, true /*scrollIntoView*/);
                }
                finally
                {
                    _noFocusedColumnChangeCount--;
                }
            }
            finally
            {
                this.NoSelectionChangeCount--;
            }

            if (this.ColumnHeaderHasFocus)
            {
                if (this.CurrentColumn == null)
                {
                    this.FocusedColumn = this.ColumnsInternal.FirstVisibleColumn;
                }
                else
                {
                    this.FocusedColumn = this.CurrentColumn;
                }

                if (firstVisibleSlot == -1 && this.FocusedColumn != null)
                {
                    ScrollColumnIntoView(this.FocusedColumn.Index);
                }
            }

            bool focusedColumnChanged = this.ColumnHeaderHasFocus && oldFocusedColumn != this.FocusedColumn;

            if (focusedColumnChanged)
            {
                if (oldFocusedColumn != null && oldFocusedColumn.HasHeaderCell)
                {
                    oldFocusedColumn.HeaderCell.ApplyState(true);
                }

                if (this.FocusedColumn != null && this.FocusedColumn.HasHeaderCell)
                {
                    this.FocusedColumn.HeaderCell.ApplyState(true);
                }
            }

            return focusedColumnChanged || _successfullyUpdatedSelection;
        }

        private bool ProcessNextKey(bool shift, bool ctrl)
        {
            DataGridColumn dataGridColumn = this.ColumnsInternal.FirstVisibleNonFillerColumn;
            int firstVisibleColumnIndex = (dataGridColumn == null) ? -1 : dataGridColumn.Index;
            if (firstVisibleColumnIndex == -1 || this.DisplayData.FirstScrollingSlot == -1)
            {
                return false;
            }

            if (this.WaitForLostFocus(() => { this.ProcessNextKey(shift, ctrl); }))
            {
                return true;
            }

            int nextPageSlot = this.CurrentSlot == -1 ? this.DisplayData.FirstScrollingSlot : this.CurrentSlot;
            System.Diagnostics.Debug.Assert(nextPageSlot != -1, "Expected nextPageSlot other than -1.");
            int slot = GetNextVisibleSlot(nextPageSlot);

            int scrollCount = this.DisplayData.NumTotallyDisplayedScrollingElements;
            while (scrollCount > 0 && slot < this.SlotCount)
            {
                nextPageSlot = slot;
                scrollCount--;
                slot = GetNextVisibleSlot(slot);
            }

            _noSelectionChangeCount++;
            try
            {
                DataGridSelectionAction action;
                int columnIndex;
                if (this.CurrentColumnIndex == -1)
                {
                    columnIndex = firstVisibleColumnIndex;
                    action = DataGridSelectionAction.SelectCurrent;
                }
                else
                {
                    columnIndex = this.CurrentColumnIndex;
                    action = (shift && this.SelectionMode == DataGridSelectionMode.Extended)
                        ? action = DataGridSelectionAction.SelectFromAnchorToCurrent
                        : action = DataGridSelectionAction.SelectCurrent;
                }

                UpdateSelectionAndCurrency(columnIndex, nextPageSlot, action, true /*scrollIntoView*/);
            }
            finally
            {
                this.NoSelectionChangeCount--;
            }

            return _successfullyUpdatedSelection;
        }

        private bool ProcessPriorKey(bool shift, bool ctrl)
        {
            DataGridColumn dataGridColumn = this.ColumnsInternal.FirstVisibleNonFillerColumn;
            int firstVisibleColumnIndex = (dataGridColumn == null) ? -1 : dataGridColumn.Index;
            if (firstVisibleColumnIndex == -1 || this.DisplayData.FirstScrollingSlot == -1)
            {
                return false;
            }

            if (this.WaitForLostFocus(() => { this.ProcessPriorKey(shift, ctrl); }))
            {
                return true;
            }

            int previousPageSlot = (this.CurrentSlot == -1) ? this.DisplayData.FirstScrollingSlot : this.CurrentSlot;
            System.Diagnostics.Debug.Assert(previousPageSlot != -1, "Expected previousPageSlot other than -1.");

            int scrollCount = this.DisplayData.NumTotallyDisplayedScrollingElements;
            int slot = GetPreviousVisibleSlot(previousPageSlot);
            while (scrollCount > 0 && slot != -1)
            {
                previousPageSlot = slot;
                scrollCount--;
                slot = GetPreviousVisibleSlot(slot);
            }

            System.Diagnostics.Debug.Assert(previousPageSlot != -1, "Expected previousPageSlot other than -1.");

            _noSelectionChangeCount++;
            try
            {
                int columnIndex;
                DataGridSelectionAction action;
                if (this.CurrentColumnIndex == -1)
                {
                    columnIndex = firstVisibleColumnIndex;
                    action = DataGridSelectionAction.SelectCurrent;
                }
                else
                {
                    columnIndex = this.CurrentColumnIndex;
                    action = (shift && this.SelectionMode == DataGridSelectionMode.Extended)
                        ? DataGridSelectionAction.SelectFromAnchorToCurrent
                        : DataGridSelectionAction.SelectCurrent;
                }

                UpdateSelectionAndCurrency(columnIndex, previousPageSlot, action, true /*scrollIntoView*/);
            }
            finally
            {
                this.NoSelectionChangeCount--;
            }

            return _successfullyUpdatedSelection;
        }

        private bool ProcessRightKey(bool shift, bool ctrl)
        {
            DataGridColumn dataGridColumn = this.ColumnsInternal.LastVisibleColumn;
            int lastVisibleColumnIndex = (dataGridColumn == null) ? -1 : dataGridColumn.Index;
            int firstVisibleSlot = this.FirstVisibleSlot;
            if (lastVisibleColumnIndex == -1 || (firstVisibleSlot == -1 && !this.ColumnHeaderHasFocus))
            {
                return false;
            }

            if (this.WaitForLostFocus(() => { this.ProcessRightKey(shift, ctrl); }))
            {
                return true;
            }

            int nextVisibleColumnIndex = -1;
            if (this.CurrentColumnIndex != -1)
            {
                dataGridColumn = this.ColumnsInternal.GetNextVisibleColumn(this.ColumnsItemsInternal[this.CurrentColumnIndex]);
                if (dataGridColumn != null)
                {
                    nextVisibleColumnIndex = dataGridColumn.Index;
                }
            }

            DataGridColumn oldFocusedColumn = this.FocusedColumn;

            _noSelectionChangeCount++;
            try
            {
                if (ctrl)
                {
                    return ProcessRightMost(lastVisibleColumnIndex, firstVisibleSlot);
                }
                else if (firstVisibleSlot != -1 && (!this.RowGroupHeadersTable.Contains(this.CurrentSlot) || this.ColumnHeaderHasFocus))
                {
                    if (this.CurrentColumnIndex == -1)
                    {
                        int firstVisibleColumnIndex = this.ColumnsInternal.FirstVisibleColumn == null ? -1 : this.ColumnsInternal.FirstVisibleColumn.Index;
                        UpdateSelectionAndCurrency(firstVisibleColumnIndex, firstVisibleSlot, DataGridSelectionAction.SelectCurrent, true /*scrollIntoView*/);
                    }
                    else
                    {
                        if (nextVisibleColumnIndex == -1)
                        {
                            return true;
                        }

                        _noFocusedColumnChangeCount++;
                        try
                        {
                            UpdateSelectionAndCurrency(nextVisibleColumnIndex, this.CurrentSlot, DataGridSelectionAction.None, true /*scrollIntoView*/);
                        }
                        finally
                        {
                            _noFocusedColumnChangeCount--;
                        }
                    }
                }
            }
            finally
            {
                this.NoSelectionChangeCount--;
            }

            if (this.ColumnHeaderHasFocus)
            {
                if (this.CurrentColumn == null)
                {
                    dataGridColumn = this.ColumnsInternal.GetNextVisibleColumn(this.FocusedColumn);
                    if (dataGridColumn != null)
                    {
                        this.FocusedColumn = dataGridColumn;
                    }
                }
                else
                {
                    this.FocusedColumn = this.CurrentColumn;
                }

                if (firstVisibleSlot == -1 && this.FocusedColumn != null)
                {
                    ScrollColumnIntoView(this.FocusedColumn.Index);
                }
            }

            bool focusedColumnChanged = this.ColumnHeaderHasFocus && oldFocusedColumn != this.FocusedColumn;

            if (focusedColumnChanged)
            {
                if (oldFocusedColumn != null && oldFocusedColumn.HasHeaderCell)
                {
                    oldFocusedColumn.HeaderCell.ApplyState(true);
                }

                if (this.FocusedColumn != null && this.FocusedColumn.HasHeaderCell)
                {
                    this.FocusedColumn.HeaderCell.ApplyState(true);
                }
            }

            return focusedColumnChanged || _successfullyUpdatedSelection;
        }

        // Ctrl Right <==> End
        private bool ProcessRightMost(int lastVisibleColumnIndex, int firstVisibleSlot)
        {
            DataGridColumn oldFocusedColumn = this.FocusedColumn;

            _noSelectionChangeCount++;
            try
            {
                int desiredSlot;
                DataGridSelectionAction action;
                if (this.CurrentColumnIndex == -1)
                {
                    desiredSlot = firstVisibleSlot;
                    action = DataGridSelectionAction.SelectCurrent;
                }
                else
                {
                    desiredSlot = this.CurrentSlot;
                    action = DataGridSelectionAction.None;
                }

                _noFocusedColumnChangeCount++;
                try
                {
                    UpdateSelectionAndCurrency(lastVisibleColumnIndex, desiredSlot, action, true /*scrollIntoView*/);
                }
                finally
                {
                    _noFocusedColumnChangeCount--;
                }
            }
            finally
            {
                this.NoSelectionChangeCount--;
            }

            if (this.ColumnHeaderHasFocus)
            {
                if (this.CurrentColumn == null)
                {
                    this.FocusedColumn = this.ColumnsInternal.LastVisibleColumn;
                }
                else
                {
                    this.FocusedColumn = this.CurrentColumn;
                }

                if (firstVisibleSlot == -1 && this.FocusedColumn != null)
                {
                    ScrollColumnIntoView(this.FocusedColumn.Index);
                }
            }

            bool focusedColumnChanged = this.ColumnHeaderHasFocus && oldFocusedColumn != this.FocusedColumn;

            if (focusedColumnChanged)
            {
                if (oldFocusedColumn != null && oldFocusedColumn.HasHeaderCell)
                {
                    oldFocusedColumn.HeaderCell.ApplyState(true);
                }

                if (this.FocusedColumn != null && this.FocusedColumn.HasHeaderCell)
                {
                    this.FocusedColumn.HeaderCell.ApplyState(true);
                }
            }

            return focusedColumnChanged || _successfullyUpdatedSelection;
        }

        private bool ProcessSpaceKey()
        {
            return ToggleRowGroup();
        }

        private bool ProcessTabKey(KeyRoutedEventArgs e)
        {
            bool ctrl, shift;
            KeyboardHelper.GetMetaKeyState(out ctrl, out shift);
            return this.ProcessTabKey(e, shift, ctrl);
        }

        private bool ProcessTabKey(KeyRoutedEventArgs e, bool shift, bool ctrl)
        {
            if (ctrl || _editingColumnIndex == -1 || this.IsReadOnly)
            {
                // Go to the next/previous control on the page or the column header when
                // - Ctrl key is used
                // - Potential current cell is not edited, or the datagrid is read-only.
                if (!shift && this.ColumnHeaders != null && this.AreColumnHeadersVisible && !this.ColumnHeaderHasFocus)
                {
                    // Show focus on the current column's header.
                    this.ColumnHeaderHasFocus = true;
                    return true;
                }
                else if (shift && this.ColumnHeaderHasFocus)
                {
                    this.ColumnHeaderHasFocus = false;
                    return this.CurrentColumnIndex != -1;
                }

                this.ColumnHeaderHasFocus = false;
                return false;
            }

            // Try to locate a writable cell before/after the current cell
            System.Diagnostics.Debug.Assert(this.CurrentColumnIndex != -1, "Expected CurrentColumnIndex other than -1.");
            System.Diagnostics.Debug.Assert(this.CurrentSlot != -1, "Expected CurrentSlot other than -1.");

            int neighborVisibleWritableColumnIndex, neighborSlot;
            DataGridColumn dataGridColumn;
            if (shift)
            {
                dataGridColumn = this.ColumnsInternal.GetPreviousVisibleWritableColumn(this.ColumnsItemsInternal[this.CurrentColumnIndex]);
                neighborSlot = GetPreviousVisibleSlot(this.CurrentSlot);
                if (this.EditingRow != null)
                {
                    while (neighborSlot != -1 && this.RowGroupHeadersTable.Contains(neighborSlot))
                    {
                        neighborSlot = GetPreviousVisibleSlot(neighborSlot);
                    }
                }
            }
            else
            {
                dataGridColumn = this.ColumnsInternal.GetNextVisibleWritableColumn(this.ColumnsItemsInternal[this.CurrentColumnIndex]);
                neighborSlot = GetNextVisibleSlot(this.CurrentSlot);
                if (this.EditingRow != null)
                {
                    while (neighborSlot < this.SlotCount && this.RowGroupHeadersTable.Contains(neighborSlot))
                    {
                        neighborSlot = GetNextVisibleSlot(neighborSlot);
                    }
                }
            }

            neighborVisibleWritableColumnIndex = (dataGridColumn == null) ? -1 : dataGridColumn.Index;

            if (neighborVisibleWritableColumnIndex == -1 && (neighborSlot == -1 || neighborSlot >= this.SlotCount))
            {
                // There is no previous/next row and no previous/next writable cell on the current row
                return false;
            }

            if (this.WaitForLostFocus(() => { this.ProcessTabKey(e, shift, ctrl); }))
            {
                return true;
            }

            int targetSlot = -1, targetColumnIndex = -1;

            _noSelectionChangeCount++;
            try
            {
                if (neighborVisibleWritableColumnIndex == -1)
                {
                    targetSlot = neighborSlot;
                    if (shift)
                    {
                        System.Diagnostics.Debug.Assert(this.ColumnsInternal.LastVisibleWritableColumn != null, "Expected non-null ColumnsInternal.LastVisibleWritableColumn.");
                        targetColumnIndex = this.ColumnsInternal.LastVisibleWritableColumn.Index;
                    }
                    else
                    {
                        System.Diagnostics.Debug.Assert(this.ColumnsInternal.FirstVisibleWritableColumn != null, "Expected non-null ColumnsInternal.FirstVisibleWritableColumn.");
                        targetColumnIndex = this.ColumnsInternal.FirstVisibleWritableColumn.Index;
                    }
                }
                else
                {
                    targetSlot = this.CurrentSlot;
                    targetColumnIndex = neighborVisibleWritableColumnIndex;
                }

                DataGridSelectionAction action;
                if (targetSlot != this.CurrentSlot || (this.SelectionMode == DataGridSelectionMode.Extended))
                {
                    if (IsSlotOutOfBounds(targetSlot))
                    {
                        return true;
                    }

                    action = DataGridSelectionAction.SelectCurrent;
                }
                else
                {
                    action = DataGridSelectionAction.None;
                }

                UpdateSelectionAndCurrency(targetColumnIndex, targetSlot, action, true /*scrollIntoView*/);
            }
            finally
            {
                this.NoSelectionChangeCount--;
            }

            if (_successfullyUpdatedSelection && !this.RowGroupHeadersTable.Contains(targetSlot))
            {
                BeginCellEdit(e);
            }

            // Return true to say we handled the key event even if the operation was unsuccessful. If we don't
            // say we handled this event, the framework will continue to process the tab key and change focus.
            return true;
        }

        private bool ProcessUpKey(bool shift, bool ctrl)
        {
            DataGridColumn dataGridColumn = this.ColumnsInternal.FirstVisibleNonFillerColumn;
            int firstVisibleColumnIndex = (dataGridColumn == null) ? -1 : dataGridColumn.Index;
            int firstVisibleSlot = this.FirstVisibleSlot;
            if (firstVisibleColumnIndex == -1 || firstVisibleSlot == -1)
            {
                return false;
            }

            if (this.WaitForLostFocus(() => { this.ProcessUpKey(shift, ctrl); }))
            {
                return true;
            }

            int previousVisibleSlot = (this.CurrentSlot != -1) ? GetPreviousVisibleSlot(this.CurrentSlot) : -1;

            _noSelectionChangeCount++;

            try
            {
                int slot;
                int columnIndex;
                DataGridSelectionAction action;
                if (this.CurrentColumnIndex == -1)
                {
                    slot = firstVisibleSlot;
                    columnIndex = firstVisibleColumnIndex;
                    action = DataGridSelectionAction.SelectCurrent;
                }
                else if (ctrl)
                {
                    if (shift)
                    {
                        // Both Ctrl and Shift
                        slot = firstVisibleSlot;
                        columnIndex = this.CurrentColumnIndex;
                        action = (this.SelectionMode == DataGridSelectionMode.Extended)
                            ? DataGridSelectionAction.SelectFromAnchorToCurrent
                            : DataGridSelectionAction.SelectCurrent;
                    }
                    else
                    {
                        // Ctrl without Shift
                        slot = firstVisibleSlot;
                        columnIndex = this.CurrentColumnIndex;
                        action = DataGridSelectionAction.SelectCurrent;
                    }
                }
                else
                {
                    if (previousVisibleSlot == -1)
                    {
                        return true;
                    }

                    if (shift)
                    {
                        // Shift without Ctrl
                        slot = previousVisibleSlot;
                        columnIndex = this.CurrentColumnIndex;
                        action = DataGridSelectionAction.SelectFromAnchorToCurrent;
                    }
                    else
                    {
                        // Neither Shift nor Ctrl
                        slot = previousVisibleSlot;
                        columnIndex = this.CurrentColumnIndex;
                        action = DataGridSelectionAction.SelectCurrent;
                    }
                }

                UpdateSelectionAndCurrency(columnIndex, slot, action, true /*scrollIntoView*/);
            }
            finally
            {
                this.NoSelectionChangeCount--;
            }

            return _successfullyUpdatedSelection;
        }

        private void RemoveDisplayedColumnHeader(DataGridColumn dataGridColumn)
        {
            if (_columnHeadersPresenter != null)
            {
                _columnHeadersPresenter.Children.Remove(dataGridColumn.HeaderCell);
            }
        }

        private void RemoveDisplayedColumnHeaders()
        {
            if (_columnHeadersPresenter != null)
            {
                _columnHeadersPresenter.Children.Clear();
            }

            this.ColumnsInternal.FillerColumn.IsRepresented = false;
        }

        private bool ResetCurrentCellCore()
        {
            return this.CurrentColumnIndex == -1 || SetCurrentCellCore(-1, -1);
        }

        private void ResetEditingRow()
        {
            DataGridRow oldEditingRow = this.EditingRow;
            if (oldEditingRow != null &&
                oldEditingRow != _focusedRow &&
                !IsSlotVisible(oldEditingRow.Slot))
            {
                // Unload the old editing row if it's off screen
                oldEditingRow.Clip = null;
                UnloadRow(oldEditingRow);
                this.DisplayData.FullyRecycleElements();
            }

            this.EditingRow = null;
            if (oldEditingRow != null && IsSlotVisible(oldEditingRow.Slot))
            {
                // If the row is no longer editing, then its visuals need to change.
                oldEditingRow.ApplyState(true /*animate*/);
            }
        }

        private void ResetFocusedRow()
        {
            if (_focusedRow != null &&
                _focusedRow != this.EditingRow &&
                !IsSlotVisible(_focusedRow.Slot))
            {
                // Unload the old focused row if it's off screen
                _focusedRow.Clip = null;
                UnloadRow(_focusedRow);
                this.DisplayData.FullyRecycleElements();
            }

            _focusedRow = null;
        }

        private void ResetValidationStatus()
        {
            // Clear the invalid status of the Cell, Row and DataGrid
            if (this.EditingRow != null)
            {
                this.EditingRow.IsValid = true;
                if (this.EditingRow.Index != -1)
                {
                    foreach (DataGridCell cell in this.EditingRow.Cells)
                    {
                        if (!cell.IsValid)
                        {
                            cell.IsValid = true;
                            cell.ApplyCellState(true);
                        }
                    }

                    this.EditingRow.ApplyState(true);
                }
            }

            this.IsValid = true;

            // Clear the previous validation results
            _validationResults.Clear();

#if FEATURE_VALIDATION_SUMMARY
            // Hide the error list if validation succeeded
            if (_validationSummary != null && _validationSummary.Errors.Count > 0)
            {
                _validationSummary.Errors.Clear();
                if (this.EditingRow != null)
                {
                    int editingRowSlot = this.EditingRow.Slot;

                    InvalidateMeasure();
                    this.Dispatcher.BeginInvoke(() =>
                    {
                        // It's possible that the DataContext or ItemsSource has changed by the time we reach this code,
                        // so we need to ensure that the editing row still exists before scrolling it into view
                        if (!IsSlotOutOfBounds(editingRowSlot) && editingRowSlot != -1)
                        {
                            ScrollSlotIntoView(editingRowSlot, false /*scrolledHorizontally*/);
                        }
                    });
                }
            }
#endif
        }

        private void RowGroupHeaderStyles_CollectionChanged(object sender, NotifyCollectionChangedEventArgs e)
        {
            if (_rowsPresenter != null)
            {
                Style oldLastStyle = _rowGroupHeaderStylesOld.Count > 0 ? _rowGroupHeaderStylesOld[_rowGroupHeaderStylesOld.Count - 1] : null;
                while (_rowGroupHeaderStylesOld.Count < _rowGroupHeaderStyles.Count)
                {
                    _rowGroupHeaderStylesOld.Add(oldLastStyle);
                }

                Style lastStyle = _rowGroupHeaderStyles.Count > 0 ? _rowGroupHeaderStyles[_rowGroupHeaderStyles.Count - 1] : null;
                foreach (UIElement element in _rowsPresenter.Children)
                {
                    DataGridRowGroupHeader groupHeader = element as DataGridRowGroupHeader;
                    if (groupHeader != null)
                    {
                        Style oldStyle = groupHeader.Level < _rowGroupHeaderStylesOld.Count ? _rowGroupHeaderStylesOld[groupHeader.Level] : oldLastStyle;
                        Style newStyle = groupHeader.Level < _rowGroupHeaderStyles.Count ? _rowGroupHeaderStyles[groupHeader.Level] : lastStyle;
                        EnsureElementStyle(groupHeader, oldStyle, newStyle);
                    }
                }
            }

            _rowGroupHeaderStylesOld.Clear();
            foreach (Style style in _rowGroupHeaderStyles)
            {
                _rowGroupHeaderStylesOld.Add(style);
            }
        }

        private void SelectAll()
        {
            SetRowsSelection(0, this.SlotCount - 1);
        }

        private void SetAndSelectCurrentCell(
            int columnIndex,
            int slot,
            bool forceCurrentCellSelection)
        {
            DataGridSelectionAction action = forceCurrentCellSelection ? DataGridSelectionAction.SelectCurrent : DataGridSelectionAction.None;
            UpdateSelectionAndCurrency(columnIndex, slot, action, false /*scrollIntoView*/);
        }

        // columnIndex = 2, rowIndex = -1 --> current cell belongs to the 'new row'.
        // columnIndex = 2, rowIndex = 2 --> current cell is an inner cell
        // columnIndex = -1, rowIndex = -1 --> current cell is reset
        // columnIndex = -1, rowIndex = 2 --> Unexpected
        private bool SetCurrentCellCore(int columnIndex, int slot, bool commitEdit, bool endRowEdit)
        {
            System.Diagnostics.Debug.Assert(columnIndex < this.ColumnsItemsInternal.Count, "Expected columnIndex smaller than ColumnsItemsInternal.Count.");
            System.Diagnostics.Debug.Assert(slot < this.SlotCount, "Expected slot smaller than this.SlotCount.");
            System.Diagnostics.Debug.Assert(columnIndex == -1 || this.ColumnsItemsInternal[columnIndex].IsVisible, "Expected columnIndex equals -1 or ColumnsItemsInternal[columnIndex].IsVisible is true.");
            System.Diagnostics.Debug.Assert(columnIndex <= -1 || slot != -1, "Expected columnIndex smaller than or equal to -1 or slot other than -1.");

            if (columnIndex == this.CurrentColumnIndex &&
                slot == this.CurrentSlot)
            {
                System.Diagnostics.Debug.Assert(this.DataConnection != null, "Expected non-null DataConnection.");
                System.Diagnostics.Debug.Assert(_editingColumnIndex == -1 || _editingColumnIndex == this.CurrentColumnIndex, "Expected _editingColumnIndex equals -1 or _editingColumnIndex equals CurrentColumnIndex.");
                System.Diagnostics.Debug.Assert(this.EditingRow == null || this.EditingRow.Slot == this.CurrentSlot || this.DataConnection.EndingEdit, "Expected EditingRow is null or EditingRow.Slot equals CurrentSlot or DataConnection.EndingEdit is true.");
                return true;
            }

            UIElement oldDisplayedElement = null;
            DataGridCellCoordinates oldCurrentCell = new DataGridCellCoordinates(this.CurrentCellCoordinates);
            object newCurrentItem = null;

            if (!this.RowGroupHeadersTable.Contains(slot))
            {
                int rowIndex = this.RowIndexFromSlot(slot);
                if (rowIndex >= 0 && rowIndex < this.DataConnection.Count)
                {
                    newCurrentItem = this.DataConnection.GetDataItem(rowIndex);
                }
            }

            if (this.CurrentColumnIndex > -1)
            {
                System.Diagnostics.Debug.Assert(this.CurrentColumnIndex < this.ColumnsItemsInternal.Count, "Expected CurrentColumnIndex smaller than ColumnsItemsInternal.Count.");
                System.Diagnostics.Debug.Assert(this.CurrentSlot < this.SlotCount, "Expected CurrentSlot smaller than SlotCount.");

                if (!IsInnerCellOutOfBounds(oldCurrentCell.ColumnIndex, oldCurrentCell.Slot) &&
                    this.IsSlotVisible(oldCurrentCell.Slot))
                {
                    oldDisplayedElement = this.DisplayData.GetDisplayedElement(oldCurrentCell.Slot);
                }

                if (!this.RowGroupHeadersTable.Contains(oldCurrentCell.Slot) && !_temporarilyResetCurrentCell)
                {
                    bool keepFocus = this.ContainsFocus;
                    if (commitEdit)
                    {
                        if (!EndCellEdit(DataGridEditAction.Commit, true /*exitEditingMode*/, keepFocus, true /*raiseEvents*/))
                        {
                            return false;
                        }

                        // Resetting the current cell: setting it to (-1, -1) is not considered setting it out of bounds
                        if ((columnIndex != -1 && slot != -1 && IsInnerCellOutOfSelectionBounds(columnIndex, slot)) ||
                            IsInnerCellOutOfSelectionBounds(oldCurrentCell.ColumnIndex, oldCurrentCell.Slot))
                        {
                            return false;
                        }

                        if (endRowEdit && !EndRowEdit(DataGridEditAction.Commit, true /*exitEditingMode*/, true /*raiseEvents*/))
                        {
                            return false;
                        }
                    }
                    else
                    {
                        this.CancelEdit(DataGridEditingUnit.Row, false);
                        ExitEdit(keepFocus);
                    }
                }
            }

            if (newCurrentItem != null)
            {
                slot = this.SlotFromRowIndex(this.DataConnection.IndexOf(newCurrentItem));
            }

            if (slot == -1 && columnIndex != -1)
            {
                return false;
            }

            if (_noFocusedColumnChangeCount == 0)
            {
                this.ColumnHeaderHasFocus = false;
            }

            this.CurrentColumnIndex = columnIndex;
            this.CurrentSlot = slot;

            if (_temporarilyResetCurrentCell)
            {
                if (columnIndex != -1)
                {
                    _temporarilyResetCurrentCell = false;
                }
            }

            if (!_temporarilyResetCurrentCell && _editingColumnIndex != -1)
            {
                _editingColumnIndex = columnIndex;
            }

            if (oldDisplayedElement != null)
            {
                DataGridRow row = oldDisplayedElement as DataGridRow;
                if (row != null)
                {
                    // Don't reset the state of the current cell if we're editing it because that would put it in an invalid state
                    UpdateCurrentState(oldDisplayedElement, oldCurrentCell.ColumnIndex, !(_temporarilyResetCurrentCell && row.IsEditing && _editingColumnIndex == oldCurrentCell.ColumnIndex));
                }
                else
                {
                    UpdateCurrentState(oldDisplayedElement, oldCurrentCell.ColumnIndex, false /*applyCellState*/);
                }
            }

            if (this.CurrentColumnIndex > -1)
            {
                System.Diagnostics.Debug.Assert(this.CurrentSlot > -1, "Expected CurrentSlot greater than -1.");
                System.Diagnostics.Debug.Assert(this.CurrentColumnIndex < this.ColumnsItemsInternal.Count, "Expected CurrentColumnIndex smaller than ColumnsItemsInternal.Count.");
                System.Diagnostics.Debug.Assert(this.CurrentSlot < this.SlotCount, "Expected CurrentSlot smaller than SlotCount.");
                if (this.IsSlotVisible(this.CurrentSlot))
                {
                    UpdateCurrentState(this.DisplayData.GetDisplayedElement(this.CurrentSlot), this.CurrentColumnIndex, true /*applyCellState*/);
                }
            }

            return true;
        }

        private void SetHorizontalOffset(double newHorizontalOffset)
        {
            if (_hScrollBar != null && _hScrollBar.Value != newHorizontalOffset)
            {
                _hScrollBar.Value = newHorizontalOffset;

                // Unless the control is still loading, show the scroll bars when an offset changes. Keep the existing indicator type.
                if (VisualTreeHelper.GetParent(this) != null)
                {
                    ShowScrollBars();
                }
            }
        }

        private void SetVerticalOffset(double newVerticalOffset)
        {
            VerticalOffset = newVerticalOffset;

            if (_vScrollBar != null && !DoubleUtil.AreClose(newVerticalOffset, _vScrollBar.Value))
            {
                _vScrollBar.Value = _verticalOffset;

                // Unless the control is still loading, show the scroll bars when an offset changes. Keep the existing indicator type.
                if (VisualTreeHelper.GetParent(this) != null)
                {
                    ShowScrollBars();
                }
            }
        }

#if FEATURE_VALIDATION_SUMMARY
        /// <summary>
        /// Determines whether or not a specific validation result should be displayed in the ValidationSummary.
        /// </summary>
        /// <param name="validationResult">Validation result to display.</param>
        /// <returns>True if it should be added to the ValidationSummary, false otherwise.</returns>
        private bool ShouldDisplayValidationResult(ValidationResult validationResult)
        {
            if (this.EditingRow != null)
            {
                return !_bindingValidationResults.ContainsEqualValidationResult(validationResult) ||
                    this.EditingRow.DataContext is IDataErrorInfo || this.EditingRow.DataContext is INotifyDataErrorInfo;
            }

            return false;
        }
#endif

        private void ShowScrollBars()
        {
            if (this.AreAllScrollBarsCollapsed)
            {
                _proposedScrollBarsState = ScrollBarVisualState.NoIndicator;
                _proposedScrollBarsSeparatorState = ScrollBarsSeparatorVisualState.SeparatorCollapsedWithoutAnimation;
                SwitchScrollBarsVisualStates(_proposedScrollBarsState, _proposedScrollBarsSeparatorState, false /*useTransitions*/);
            }
            else
            {
                if (_hideScrollBarsTimer != null && _hideScrollBarsTimer.IsEnabled)
                {
                    _hideScrollBarsTimer.Stop();
                    _hideScrollBarsTimer.Start();
                }

                // Mouse indicators dominate if they are already showing or if we have set the flag to prefer them.
                if (_preferMouseIndicators || _showingMouseIndicators)
                {
                    if (this.AreBothScrollBarsVisible && (_isPointerOverHorizontalScrollBar || _isPointerOverVerticalScrollBar))
                    {
                        _proposedScrollBarsState = ScrollBarVisualState.MouseIndicatorFull;
                    }
                    else
                    {
                        _proposedScrollBarsState = ScrollBarVisualState.MouseIndicator;
                    }

                    _showingMouseIndicators = true;
                }
                else
                {
                    _proposedScrollBarsState = ScrollBarVisualState.TouchIndicator;
                }

                // Select the proper state for the scroll bars separator square within the GroupScrollBarsSeparator group:
                if (UISettingsHelper.AreSettingsEnablingAnimations)
                {
                    // When OS animations are turned on, show the square when a scroll bar is shown unless the DataGrid is disabled, using an animation.
                    _proposedScrollBarsSeparatorState =
                        this.IsEnabled &&
                        _proposedScrollBarsState == ScrollBarVisualState.MouseIndicatorFull ?
                        ScrollBarsSeparatorVisualState.SeparatorExpanded : ScrollBarsSeparatorVisualState.SeparatorCollapsed;
                }
                else
                {
                    // OS animations are turned off. Show or hide the square depending on the presence of a scroll bars, without an animation.
                    // When the DataGrid is disabled, hide the square in sync with the scroll bar(s).
                    if (_proposedScrollBarsState == ScrollBarVisualState.MouseIndicatorFull)
                    {
                        _proposedScrollBarsSeparatorState = this.IsEnabled ? ScrollBarsSeparatorVisualState.SeparatorExpandedWithoutAnimation : ScrollBarsSeparatorVisualState.SeparatorCollapsed;
                    }
                    else
                    {
                        _proposedScrollBarsSeparatorState = this.IsEnabled ? ScrollBarsSeparatorVisualState.SeparatorCollapsedWithoutAnimation : ScrollBarsSeparatorVisualState.SeparatorCollapsed;
                    }
                }

                if (!UISettingsHelper.AreSettingsAutoHidingScrollBars)
                {
                    if (this.AreBothScrollBarsVisible)
                    {
                        if (UISettingsHelper.AreSettingsEnablingAnimations)
                        {
                            SwitchScrollBarsVisualStates(ScrollBarVisualState.MouseIndicatorFull, this.IsEnabled ? ScrollBarsSeparatorVisualState.SeparatorExpanded : ScrollBarsSeparatorVisualState.SeparatorCollapsed, true /*useTransitions*/);
                        }
                        else
                        {
                            SwitchScrollBarsVisualStates(ScrollBarVisualState.MouseIndicatorFull, this.IsEnabled ? ScrollBarsSeparatorVisualState.SeparatorExpandedWithoutAnimation : ScrollBarsSeparatorVisualState.SeparatorCollapsed, true /*useTransitions*/);
                        }
                    }
                    else
                    {
                        if (UISettingsHelper.AreSettingsEnablingAnimations)
                        {
                            SwitchScrollBarsVisualStates(ScrollBarVisualState.MouseIndicator, ScrollBarsSeparatorVisualState.SeparatorCollapsed, true /*useTransitions*/);
                        }
                        else
                        {
                            SwitchScrollBarsVisualStates(ScrollBarVisualState.MouseIndicator, this.IsEnabled ? ScrollBarsSeparatorVisualState.SeparatorCollapsedWithoutAnimation : ScrollBarsSeparatorVisualState.SeparatorCollapsed, true /*useTransitions*/);
                        }
                    }
                }
                else
                {
                    SwitchScrollBarsVisualStates(_proposedScrollBarsState, _proposedScrollBarsSeparatorState, true /*useTransitions*/);
                }
            }
        }

        private void StopHideScrollBarsTimer()
        {
            if (_hideScrollBarsTimer != null && _hideScrollBarsTimer.IsEnabled)
            {
                _hideScrollBarsTimer.Stop();
            }
        }

        private void SwitchScrollBarsVisualStates(ScrollBarVisualState scrollBarsState, ScrollBarsSeparatorVisualState separatorState, bool useTransitions)
        {
            switch (scrollBarsState)
            {
                case ScrollBarVisualState.NoIndicator:
                    VisualStates.GoToState(this, useTransitions, VisualStates.StateNoIndicator);

                    if (!_hasNoIndicatorStateStoryboardCompletedHandler)
                    {
                        _showingMouseIndicators = false;
                    }

                    break;
                case ScrollBarVisualState.TouchIndicator:
                    VisualStates.GoToState(this, useTransitions, VisualStates.StateTouchIndicator);
                    break;
                case ScrollBarVisualState.MouseIndicator:
                    VisualStates.GoToState(this, useTransitions, VisualStates.StateMouseIndicator);
                    break;
                case ScrollBarVisualState.MouseIndicatorFull:
                    VisualStates.GoToState(this, useTransitions, VisualStates.StateMouseIndicatorFull);
                    break;
            }

            switch (separatorState)
            {
                case ScrollBarsSeparatorVisualState.SeparatorCollapsed:
                    VisualStates.GoToState(this, useTransitions, VisualStates.StateSeparatorCollapsed);
                    break;
                case ScrollBarsSeparatorVisualState.SeparatorExpanded:
                    VisualStates.GoToState(this, useTransitions, VisualStates.StateSeparatorExpanded);
                    break;
                case ScrollBarsSeparatorVisualState.SeparatorExpandedWithoutAnimation:
                    VisualStates.GoToState(this, useTransitions, VisualStates.StateSeparatorExpandedWithoutAnimation);
                    break;
                case ScrollBarsSeparatorVisualState.SeparatorCollapsedWithoutAnimation:
                    VisualStates.GoToState(this, useTransitions, VisualStates.StateSeparatorCollapsedWithoutAnimation);
                    break;
            }
        }

        private void UnhookHorizontalScrollBarEvents()
        {
            if (_hScrollBar != null)
            {
                _hScrollBar.Scroll -= new ScrollEventHandler(HorizontalScrollBar_Scroll);
                _hScrollBar.PointerEntered -= new PointerEventHandler(HorizontalScrollBar_PointerEntered);
                _hScrollBar.PointerExited -= new PointerEventHandler(HorizontalScrollBar_PointerExited);
            }
        }

        private void UnhookVerticalScrollBarEvents()
        {
            if (_vScrollBar != null)
            {
                _vScrollBar.Scroll -= new ScrollEventHandler(VerticalScrollBar_Scroll);
                _vScrollBar.PointerEntered -= new PointerEventHandler(VerticalScrollBar_PointerEntered);
                _vScrollBar.PointerExited -= new PointerEventHandler(VerticalScrollBar_PointerExited);
            }
        }

        private void UpdateCurrentState(UIElement displayedElement, int columnIndex, bool applyCellState)
        {
            DataGridRow row = displayedElement as DataGridRow;
            if (row != null)
            {
                if (this.AreRowHeadersVisible)
                {
                    row.ApplyHeaderState(true /*animate*/);
                }

                DataGridCell cell = row.Cells[columnIndex];
                if (applyCellState)
                {
                    cell.ApplyCellState(true /*animate*/);
                }
            }
            else
            {
                DataGridRowGroupHeader groupHeader = displayedElement as DataGridRowGroupHeader;
                if (groupHeader != null)
                {
                    groupHeader.ApplyState(true /*useTransitions*/);
                    if (this.AreRowHeadersVisible)
                    {
                        groupHeader.ApplyHeaderState(true /*animate*/);
                    }
                }
            }
        }

        private void UpdateDisabledVisual()
        {
            if (this.IsEnabled)
            {
                VisualStates.GoToState(this, true, VisualStates.StateNormal);
            }
            else
            {
                VisualStates.GoToState(this, true, VisualStates.StateDisabled, VisualStates.StateNormal);
            }
        }

        private void UpdateHorizontalScrollBar(bool needHorizScrollBar, bool forceHorizScrollBar, double totalVisibleWidth, double totalVisibleFrozenWidth, double cellsWidth)
        {
            if (_hScrollBar != null)
            {
                if (needHorizScrollBar || forceHorizScrollBar)
                {
                    // ..........viewportSize
                    //         v---v
                    // |<|_____|###|>|
                    //   ^     ^
                    //   min   max

                    // we want to make the relative size of the thumb reflect the relative size of the viewing area
                    // viewportSize / (max + viewportSize) = cellsWidth / max
                    // -> viewportSize = max * cellsWidth / (max - cellsWidth)

                    // always zero
                    _hScrollBar.Minimum = 0;
                    if (needHorizScrollBar)
                    {
                        // maximum travel distance -- not the total width
                        _hScrollBar.Maximum = totalVisibleWidth - cellsWidth;
                        System.Diagnostics.Debug.Assert(totalVisibleFrozenWidth >= 0, "Expected positive totalVisibleFrozenWidth.");
                        if (_frozenColumnScrollBarSpacer != null)
                        {
                            _frozenColumnScrollBarSpacer.Width = totalVisibleFrozenWidth;
                        }

                        System.Diagnostics.Debug.Assert(_hScrollBar.Maximum >= 0, "Expected positive _hScrollBar.Maximum.");

                        // width of the scrollable viewing area
                        double viewPortSize = Math.Max(0, cellsWidth - totalVisibleFrozenWidth);
                        _hScrollBar.ViewportSize = viewPortSize;
                        _hScrollBar.LargeChange = viewPortSize;

                        // The ScrollBar should be in sync with HorizontalOffset at this point.  There's a resize case
                        // where the ScrollBar will coerce an old value here, but we don't want that.
                        SetHorizontalOffset(_horizontalOffset);

                        _hScrollBar.IsEnabled = true;
                    }
                    else
                    {
                        _hScrollBar.Maximum = 0;
                        _hScrollBar.ViewportSize = 0;
                        _hScrollBar.IsEnabled = false;
                    }

                    if (_hScrollBar.Visibility != Visibility.Visible)
                    {
                        // This will trigger a call to this method via Cells_SizeChanged for which no processing is needed.
                        _hScrollBar.Visibility = Visibility.Visible;
                        _ignoreNextScrollBarsLayout = true;

                        if (!this.IsHorizontalScrollBarOverCells && _hScrollBar.DesiredSize.Height == 0)
                        {
                            // We need to know the height for the rest of layout to work correctly so measure it now
                            _hScrollBar.Measure(new Size(double.PositiveInfinity, double.PositiveInfinity));
                        }
                    }
                }
                else
                {
                    _hScrollBar.Maximum = 0;
                    if (_hScrollBar.Visibility != Visibility.Collapsed)
                    {
                        // This will trigger a call to this method via Cells_SizeChanged for which no processing is needed.
                        _hScrollBar.Visibility = Visibility.Collapsed;
                        _ignoreNextScrollBarsLayout = true;
                    }
                }

                DataGridAutomationPeer peer = DataGridAutomationPeer.FromElement(this) as DataGridAutomationPeer;
                if (peer != null)
                {
                    peer.RaiseAutomationScrollEvents();
                }
            }
        }

#if FEATURE_IEDITABLECOLLECTIONVIEW
        private void UpdateNewItemPlaceholder()
        {
            int placeholderSlot = SlotFromRowIndex(this.DataConnection.NewItemPlaceholderIndex);
            if (this.DataConnection.NewItemPlaceholderPosition == NewItemPlaceholderPosition.AtEnd &&
                _collapsedSlotsTable.Contains(placeholderSlot) != this.IsReadOnly)
            {
                if (this.IsReadOnly)
                {
                    if (this.SelectedIndex == this.DataConnection.NewItemPlaceholderIndex)
                    {
                        this.SelectedIndex = Math.Max(-1, this.DataConnection.Count - 2);
                    }

                    if (this.IsSlotVisible(SlotFromRowIndex(this.DataConnection.NewItemPlaceholderIndex)))
                    {
                        this.RemoveDisplayedElement(placeholderSlot, false, true);
                        this.InvalidateRowsArrange();
                    }

                    _collapsedSlotsTable.AddValue(placeholderSlot, Visibility.Collapsed);
                }
                else
                {
                    _collapsedSlotsTable.RemoveValue(placeholderSlot);
                }

                this.VisibleSlotCount = this.SlotCount - _collapsedSlotsTable.GetIndexCount(0, this.SlotCount - 1);
                this.ComputeScrollBarsLayout();
            }
        }
#endif

        private void UpdateRowDetailsVisibilityMode(DataGridRowDetailsVisibilityMode newDetailsMode)
        {
            if (_rowsPresenter != null && this.DataConnection.Count > 0)
            {
                Visibility newDetailsVisibility = Visibility.Collapsed;

                switch (newDetailsMode)
                {
                    case DataGridRowDetailsVisibilityMode.Visible:
                        newDetailsVisibility = Visibility.Visible;
                        break;
                    case DataGridRowDetailsVisibilityMode.Collapsed:
                        newDetailsVisibility = Visibility.Collapsed;
                        break;
                    case DataGridRowDetailsVisibilityMode.VisibleWhenSelected:
                        break;
                }

                this.ClearShowDetailsTable();

                bool updated = false;
                foreach (DataGridRow row in this.GetAllRows())
                {
                    if (row.Visibility == Visibility.Visible)
                    {
                        if (newDetailsMode == DataGridRowDetailsVisibilityMode.VisibleWhenSelected)
                        {
                            // For VisibleWhenSelected, we need to calculate the value for each individual row
                            newDetailsVisibility = _selectedItems.ContainsSlot(row.Slot) && row.Index != this.DataConnection.NewItemPlaceholderIndex ? Visibility.Visible : Visibility.Collapsed;
                        }

                        if (row.DetailsVisibility != newDetailsVisibility)
                        {
                            updated = true;
                            row.SetDetailsVisibilityInternal(
                                newDetailsVisibility,
                                true /*raiseNotification*/);
                        }
                    }
                }

                if (updated)
                {
                    UpdateDisplayedRows(this.DisplayData.FirstScrollingSlot, this.CellsHeight);
                    InvalidateRowsMeasure(false /*invalidateIndividualElements*/);
                }
            }
        }

        private void UpdateRowsPresenterManipulationMode(bool horizontalMode, bool verticalMode)
        {
            if (_rowsPresenter != null)
            {
                ManipulationModes manipulationMode = _rowsPresenter.ManipulationMode;

                if (horizontalMode)
                {
                    if (this.HorizontalScrollBarVisibility != ScrollBarVisibility.Disabled)
                    {
                        manipulationMode |= ManipulationModes.TranslateX | ManipulationModes.TranslateInertia;
                    }
                    else
                    {
                        manipulationMode &= ~(ManipulationModes.TranslateX | ManipulationModes.TranslateRailsX);
                    }
                }

                if (verticalMode)
                {
                    if (this.VerticalScrollBarVisibility != ScrollBarVisibility.Disabled)
                    {
                        manipulationMode |= ManipulationModes.TranslateY | ManipulationModes.TranslateInertia;
                    }
                    else
                    {
                        manipulationMode &= ~(ManipulationModes.TranslateY | ManipulationModes.TranslateRailsY);
                    }
                }

                if ((manipulationMode & (ManipulationModes.TranslateX | ManipulationModes.TranslateY)) == (ManipulationModes.TranslateX | ManipulationModes.TranslateY))
                {
                    manipulationMode |= ManipulationModes.TranslateRailsX | ManipulationModes.TranslateRailsY;
                }

                if ((manipulationMode & (ManipulationModes.TranslateX | ManipulationModes.TranslateRailsX | ManipulationModes.TranslateY | ManipulationModes.TranslateRailsY)) ==
                    ManipulationModes.None)
                {
                    manipulationMode &= ~ManipulationModes.TranslateInertia;
                }

                _rowsPresenter.ManipulationMode = manipulationMode;
            }
        }

        private bool UpdateStateOnTapped(TappedRoutedEventArgs args, int columnIndex, int slot, bool allowEdit, bool shift, bool ctrl)
        {
            bool beginEdit;

            System.Diagnostics.Debug.Assert(slot >= 0, "Expected positive slot.");

            // Before changing selection, check if the current cell needs to be committed, and
            // check if the current row needs to be committed. If any of those two operations are required and fail,
            // do not change selection, and do not change current cell.
            bool wasInEdit = this.EditingColumnIndex != -1;

            if (IsSlotOutOfBounds(slot))
            {
                return true;
            }

            if (wasInEdit && (columnIndex != this.EditingColumnIndex || slot != this.CurrentSlot) &&
                this.WaitForLostFocus(() => { this.UpdateStateOnTapped(args, columnIndex, slot, allowEdit, shift, ctrl); }))
            {
                return true;
            }

            try
            {
                _noSelectionChangeCount++;

                beginEdit = allowEdit &&
                            this.CurrentSlot == slot &&
                            columnIndex != -1 &&
                            (wasInEdit || this.CurrentColumnIndex == columnIndex) &&
                            !GetColumnEffectiveReadOnlyState(this.ColumnsItemsInternal[columnIndex]);

                DataGridSelectionAction action;
                if (this.SelectionMode == DataGridSelectionMode.Extended && shift)
                {
                    // Shift select multiple rows.
                    action = DataGridSelectionAction.SelectFromAnchorToCurrent;
                }
                else if (GetRowSelection(slot))
                {
                    // Unselecting single row or Selecting a previously multi-selected row.
                    if (!ctrl && this.SelectionMode == DataGridSelectionMode.Extended && _selectedItems.Count != 0)
                    {
                        // Unselect everything except the row that was clicked on.
                        action = DataGridSelectionAction.SelectCurrent;
                    }
                    else if (ctrl && this.EditingRow == null)
                    {
                        action = DataGridSelectionAction.RemoveCurrentFromSelection;
                    }
                    else
                    {
                        action = DataGridSelectionAction.None;
                    }
                }
                else
                {
                    // Selecting a single row or multi-selecting with Ctrl.
                    if (this.SelectionMode == DataGridSelectionMode.Single || !ctrl)
                    {
                        // Unselect the currectly selected rows except the new selected row.
                        action = DataGridSelectionAction.SelectCurrent;
                    }
                    else
                    {
                        action = DataGridSelectionAction.AddCurrentToSelection;
                    }
                }

                UpdateSelectionAndCurrency(columnIndex, slot, action, false /*scrollIntoView*/);
            }
            finally
            {
                this.NoSelectionChangeCount--;
            }

            if (_successfullyUpdatedSelection && beginEdit && BeginCellEdit(args))
            {
                FocusEditingCell(true /*setFocus*/);
            }

            return true;
        }

        /// <summary>
        /// Updates the DataGrid's validation results, modifies the ValidationSummary's items,
        /// and sets the IsValid states of the UIElements.
        /// </summary>
        /// <param name="newValidationResults">New validation results.</param>
        /// <param name="scrollIntoView">If the validation results have changed, scrolls the editing row into view.</param>
        private void UpdateValidationResults(List<ValidationResult> newValidationResults, bool scrollIntoView)
        {
            bool validationResultsChanged = false;
            System.Diagnostics.Debug.Assert(this.EditingRow != null, "Expected non-null EditingRow.");

            // Remove the validation results that have been fixed
            List<ValidationResult> removedValidationResults = new List<ValidationResult>();
            foreach (ValidationResult oldValidationResult in _validationResults)
            {
                if (oldValidationResult != null && !newValidationResults.ContainsEqualValidationResult(oldValidationResult))
                {
                    removedValidationResults.Add(oldValidationResult);
                    validationResultsChanged = true;
                }
            }

            foreach (ValidationResult removedValidationResult in removedValidationResults)
            {
                _validationResults.Remove(removedValidationResult);
#if FEATURE_VALIDATION_SUMMARY
                if (_validationSummary != null)
                {
                    ValidationSummaryItem removedValidationSummaryItem = this.FindValidationSummaryItem(removedValidationResult);
                    if (removedValidationSummaryItem != null)
                    {
                        _validationSummary.Errors.Remove(removedValidationSummaryItem);
                    }
                }
#endif
            }

            // Add any validation results that were just introduced
            foreach (ValidationResult newValidationResult in newValidationResults)
            {
                if (newValidationResult != null && !_validationResults.ContainsEqualValidationResult(newValidationResult))
                {
                    _validationResults.Add(newValidationResult);
#if FEATURE_VALIDATION_SUMMARY
                    if (_validationSummary != null && ShouldDisplayValidationResult(newValidationResult))
                    {
                        ValidationSummaryItem newValidationSummaryItem = this.CreateValidationSummaryItem(newValidationResult);
                        if (newValidationSummaryItem != null)
                        {
                            _validationSummary.Errors.Add(newValidationSummaryItem);
                        }
                    }
#endif

                    validationResultsChanged = true;
                }
            }

            if (validationResultsChanged)
            {
                this.UpdateValidationStatus();
            }

            if (!this.IsValid && scrollIntoView)
            {
                // Scroll the row with the error into view.
                int editingRowSlot = this.EditingRow.Slot;
#if FEATURE_VALIDATION_SUMMARY
                if (_validationSummary != null)
                {
                    // If the number of errors has changed, then the ValidationSummary will be a different size,
                    // and we need to delay our call to ScrollSlotIntoView
                    this.InvalidateMeasure();
                    this.Dispatcher.BeginInvoke(() =>
                    {
                        // It's possible that the DataContext or ItemsSource has changed by the time we reach this code,
                        // so we need to ensure that the editing row still exists before scrolling it into view
                        if (!this.IsSlotOutOfBounds(editingRowSlot) && editingRowSlot != -1)
                        {
                            this.ScrollSlotIntoView(editingRowSlot, false /*scrolledHorizontally*/);
                        }
                    });
                }
                else
#endif
                {
                    this.ScrollSlotIntoView(editingRowSlot, false /*scrolledHorizontally*/);
                }
            }
        }

        /// <summary>
        /// Updates the IsValid states of the DataGrid, the EditingRow and its cells. All cells related to
        /// property-level errors are set to Invalid.  If there is an object-level error selected in the
        /// ValidationSummary, then its associated cells will also be flagged (if there are any).
        /// </summary>
        private void UpdateValidationStatus()
        {
            if (this.EditingRow != null)
            {
                foreach (DataGridCell cell in this.EditingRow.Cells)
                {
                    bool isCellValid = true;

                    System.Diagnostics.Debug.Assert(cell.OwningColumn != null, "Expected cell has owning column.");
                    if (!cell.OwningColumn.IsReadOnly)
                    {
                        foreach (ValidationResult validationResult in _validationResults)
                        {
                            bool validationResultIsSelectedValidationSummaryItemContext = false;

#if FEATURE_VALIDATION_SUMMARY
                            validationResultIsSelectedValidationSummaryItemContext = _selectedValidationSummaryItem != null && _selectedValidationSummaryItem.Context == validationResult;
#endif

                            if (_propertyValidationResults.ContainsEqualValidationResult(validationResult) ||
                                validationResultIsSelectedValidationSummaryItemContext)
                            {
                                foreach (string bindingPath in validationResult.MemberNames)
                                {
                                    if (cell.OwningColumn.BindingPaths.Contains(bindingPath))
                                    {
                                        isCellValid = false;
                                        break;
                                    }
                                }
                            }
                        }
                    }

                    if (cell.IsValid != isCellValid)
                    {
                        cell.IsValid = isCellValid;
                        cell.ApplyCellState(true /*animate*/);
                    }
                }

                bool isRowValid = _validationResults.Count == 0;
                if (this.EditingRow.IsValid != isRowValid)
                {
                    this.EditingRow.IsValid = isRowValid;
                    this.EditingRow.ApplyState(true /*animate*/);
                }

                this.IsValid = isRowValid;
            }
            else
            {
                this.IsValid = true;
            }
        }

        private void UpdateVerticalScrollBar(bool needVertScrollBar, bool forceVertScrollBar, double totalVisibleHeight, double cellsHeight)
        {
            if (_vScrollBar != null)
            {
                if (needVertScrollBar || forceVertScrollBar)
                {
                    // ..........viewportSize
                    //         v---v
                    // |<|_____|###|>|
                    //   ^     ^
                    //   min   max

                    // we want to make the relative size of the thumb reflect the relative size of the viewing area
                    // viewportSize / (max + viewportSize) = cellsWidth / max
                    // -> viewportSize = max * cellsHeight / (totalVisibleHeight - cellsHeight)
                    // ->              = max * cellsHeight / (totalVisibleHeight - cellsHeight)
                    // ->              = max * cellsHeight / max
                    // ->              = cellsHeight

                    // always zero
                    _vScrollBar.Minimum = 0;
                    if (needVertScrollBar && !double.IsInfinity(cellsHeight))
                    {
                        // maximum travel distance -- not the total height
                        _vScrollBar.Maximum = totalVisibleHeight - cellsHeight;
                        System.Diagnostics.Debug.Assert(_vScrollBar.Maximum >= 0, "Expected positive _vScrollBar.Maximum.");

                        // total height of the display area
                        _vScrollBar.ViewportSize = cellsHeight;
                        _vScrollBar.LargeChange = cellsHeight;
                        _vScrollBar.IsEnabled = true;
                    }
                    else
                    {
                        _vScrollBar.Maximum = 0;
                        _vScrollBar.ViewportSize = 0;
                        _vScrollBar.IsEnabled = false;
                    }

                    if (_vScrollBar.Visibility != Visibility.Visible)
                    {
                        // This will trigger a call to this method via Cells_SizeChanged for which no processing is needed.
                        _vScrollBar.Visibility = Visibility.Visible;
                        _ignoreNextScrollBarsLayout = true;

                        if (!this.IsVerticalScrollBarOverCells && _vScrollBar.DesiredSize.Width == 0)
                        {
                            // We need to know the width for the rest of layout to work correctly so measure it now.
                            _vScrollBar.Measure(new Size(double.PositiveInfinity, double.PositiveInfinity));
                        }
                    }
                }
                else
                {
                    _vScrollBar.Maximum = 0;
                    if (_vScrollBar.Visibility != Visibility.Collapsed)
                    {
                        // This will trigger a call to this method via Cells_SizeChanged for which no processing is needed.
                        _vScrollBar.Visibility = Visibility.Collapsed;
                        _ignoreNextScrollBarsLayout = true;
                    }
                }

                DataGridAutomationPeer peer = DataGridAutomationPeer.FromElement(this) as DataGridAutomationPeer;
                if (peer != null)
                {
                    peer.RaiseAutomationScrollEvents();
                }
            }
        }

        /// <summary>
        /// Validates the current editing row and updates the visual states.
        /// </summary>
        /// <param name="scrollIntoView">If true, will scroll the editing row into view when a new error is introduced.</param>
        /// <param name="wireEvents">If true, subscribes to the asynchronous INDEI ErrorsChanged events.</param>
        /// <returns>True if the editing row is valid, false otherwise.</returns>
        private bool ValidateEditingRow(bool scrollIntoView, bool wireEvents)
        {
            List<ValidationResult> validationResults;
            if (_initializingNewItem)
            {
                // We only want to run property validation if we're initializing a new item. Instead of
                // clearing all the errors, we will only remove those associated with the current column.
                validationResults = new List<ValidationResult>(_validationResults);
            }
            else
            {
                // We're going to run full entity-level validation, so throw away the
                // old errors since they will be recreated if they're still active.
                _propertyValidationResults.Clear();
                _indeiValidationResults.Clear();
                validationResults = new List<ValidationResult>();
            }

            if (this.EditingRow != null)
            {
                object dataItem = this.EditingRow.DataContext;
                System.Diagnostics.Debug.Assert(dataItem != null, "Expected non-null dataItem.");

                if (!_initializingNewItem)
                {
                    // Validate using the Validator.
                    ValidationContext context = new ValidationContext(dataItem, null, null);
                    Validator.TryValidateObject(dataItem, context, validationResults, true);

#if FEATURE_IDATAERRORINFO
                    // IDEI entity validation.
                    this.ValidateIdei(dataItem as IDataErrorInfo, null, null, validationResults);
#endif

                    // INDEI entity validation.
                    this.ValidateIndei(dataItem as INotifyDataErrorInfo, null, null, null, validationResults, wireEvents);
                }

                // IDEI and INDEI property validation.
                foreach (DataGridColumn column in this.ColumnsInternal.GetDisplayedColumns(c => c.IsVisible && !c.IsReadOnly))
                {
                    if (!_initializingNewItem || column == this.CurrentColumn)
                    {
                        foreach (string bindingPath in column.BindingPaths)
                        {
                            string declaringPath = null;
                            object declaringItem = dataItem;
                            string bindingProperty = bindingPath;

                            // Check for nested paths.
                            int lastIndexOfSeparator = bindingPath.LastIndexOfAny(new char[] { TypeHelper.PropertyNameSeparator, TypeHelper.LeftIndexerToken });
                            if (lastIndexOfSeparator >= 0)
                            {
                                declaringPath = bindingPath.Substring(0, lastIndexOfSeparator);
                                declaringItem = TypeHelper.GetNestedPropertyValue(dataItem, declaringPath);
                                if (bindingProperty[lastIndexOfSeparator] == TypeHelper.LeftIndexerToken)
                                {
                                    bindingProperty = TypeHelper.PrependDefaultMemberName(declaringItem, bindingPath.Substring(lastIndexOfSeparator));
                                }
                                else
                                {
                                    bindingProperty = bindingPath.Substring(lastIndexOfSeparator + 1);
                                }
                            }

                            if (_initializingNewItem)
                            {
                                // We're only re-validating the current column, so remove its old errors
                                // because we're about to check if they're still relevant.
                                foreach (ValidationResult oldValidationResult in _validationResults)
                                {
                                    if (oldValidationResult != null && oldValidationResult.ContainsMemberName(bindingPath))
                                    {
                                        validationResults.Remove(oldValidationResult);
                                        _indeiValidationResults.Remove(oldValidationResult);
                                        _propertyValidationResults.Remove(oldValidationResult);
                                    }
                                }
                            }

#if FEATURE_IDATAERRORINFO
                            // IDEI property validation.
                            this.ValidateIdei(declaringItem as IDataErrorInfo, bindingProperty, bindingPath, validationResults);
#endif

                            // INDEI property validation.
                            this.ValidateIndei(declaringItem as INotifyDataErrorInfo, bindingProperty, bindingPath, declaringPath, validationResults, wireEvents);
                        }
                    }
                }

                // Add any existing exception errors (in case we're editing a cell).
                // Note: these errors will only be displayed in the ValidationSummary if the
                // editing data item implements IDEI or INDEI.
                foreach (ValidationResult validationResult in _bindingValidationResults)
                {
                    validationResults.AddIfNew(validationResult);
                    _propertyValidationResults.AddIfNew(validationResult);
                }

                // Merge the new validation results with the existing ones.
                this.UpdateValidationResults(validationResults, scrollIntoView);

                // Return false if there are validation errors.
                if (!this.IsValid)
                {
                    return false;
                }
            }

            // Return true if there are no errors or there is no editing row.
            this.ResetValidationStatus();
            return true;
        }

#if FEATURE_IDATAERRORINFO
        /// <summary>
        /// Checks an IDEI data object for errors for the specified property. New errors are added to the
        /// list of validation results.
        /// </summary>
        /// <param name="idei">IDEI object to validate.</param>
        /// <param name="bindingProperty">Name of the property to validate.</param>
        /// <param name="bindingPath">Path of the binding.</param>
        /// <param name="validationResults">List of results to add to.</param>
        private void ValidateIdei(IDataErrorInfo idei, string bindingProperty, string bindingPath, List<ValidationResult> validationResults)
        {
            if (idei != null)
            {
                string errorString = null;
                if (string.IsNullOrEmpty(bindingProperty))
                {
                    System.Diagnostics.Debug.Assert(string.IsNullOrEmpty(bindingPath));
                    ValidationUtil.CatchNonCriticalExceptions(() => { errorString = idei.Error; });
                    if (!string.IsNullOrEmpty(errorString))
                    {
                        validationResults.AddIfNew(new ValidationResult(errorString));
                    }
                }
                else
                {
                    ValidationUtil.CatchNonCriticalExceptions(() => { errorString = idei[bindingProperty]; });
                    if (!string.IsNullOrEmpty(errorString))
                    {
                        ValidationResult validationResult = new ValidationResult(errorString, new List<string>() { bindingPath });
                        validationResults.AddIfNew(validationResult);
                        _propertyValidationResults.Add(validationResult);
                    }
                }
            }
        }
#endif

        /// <summary>
        /// Checks an INDEI data object for errors on the specified path. New errors are added to the
        /// list of validation results.
        /// </summary>
        /// <param name="indei">INDEI object to validate.</param>
        /// <param name="bindingProperty">Name of the property to validate.</param>
        /// <param name="bindingPath">Path of the binding.</param>
        /// <param name="declaringPath">Path of the INDEI object.</param>
        /// <param name="validationResults">List of results to add to.</param>
        /// <param name="wireEvents">True if the ErrorsChanged event should be subscribed to.</param>
        private void ValidateIndei(INotifyDataErrorInfo indei, string bindingProperty, string bindingPath, string declaringPath, List<ValidationResult> validationResults, bool wireEvents)
        {
            if (indei != null)
            {
                if (indei.HasErrors)
                {
                    IEnumerable errors = null;
                    ValidationUtil.CatchNonCriticalExceptions(() => { errors = indei.GetErrors(bindingProperty); });
                    if (errors != null)
                    {
                        foreach (object errorItem in errors)
                        {
                            if (errorItem != null)
                            {
                                string errorString = null;
                                ValidationUtil.CatchNonCriticalExceptions(() => { errorString = errorItem.ToString(); });
                                if (!string.IsNullOrEmpty(errorString))
                                {
                                    ValidationResult validationResult;
                                    if (!string.IsNullOrEmpty(bindingProperty))
                                    {
                                        validationResult = new ValidationResult(errorString, new List<string>() { bindingPath });
                                        _propertyValidationResults.Add(validationResult);
                                    }
                                    else
                                    {
                                        System.Diagnostics.Debug.Assert(string.IsNullOrEmpty(bindingPath), "Expected bindingPath is null or empty.");
                                        validationResult = new ValidationResult(errorString);
                                    }

                                    validationResults.AddIfNew(validationResult);
                                    _indeiValidationResults.AddIfNew(validationResult);
                                }
                            }
                        }
                    }
                }

                if (wireEvents && !_validationItems.ContainsKey(indei))
                {
                    _validationItems.Add(indei, declaringPath);
                    indei.ErrorsChanged += new EventHandler<DataErrorsChangedEventArgs>(ValidationItem_ErrorsChanged);
                }
            }
        }

        /// <summary>
        /// Handles the asynchronous INDEI errors that occur while the DataGrid is in editing mode.
        /// </summary>
        /// <param name="sender">INDEI item whose errors changed.</param>
        /// <param name="e">Error event arguments.</param>
        private void ValidationItem_ErrorsChanged(object sender, DataErrorsChangedEventArgs e)
        {
            INotifyDataErrorInfo indei = sender as INotifyDataErrorInfo;
            if (_validationItems.ContainsKey(indei))
            {
                System.Diagnostics.Debug.Assert(this.EditingRow != null, "Expected non-null EditingRow.");

                // Determine the binding path.
                string bindingPath = _validationItems[indei];
                if (string.IsNullOrEmpty(bindingPath))
                {
                    bindingPath = e.PropertyName;
                }
                else if (!string.IsNullOrEmpty(e.PropertyName) && e.PropertyName.IndexOf(TypeHelper.LeftIndexerToken) >= 0)
                {
                    bindingPath += TypeHelper.RemoveDefaultMemberName(e.PropertyName);
                }
                else
                {
                    bindingPath += TypeHelper.PropertyNameSeparator + e.PropertyName;
                }

                // Remove the old errors.
                List<ValidationResult> validationResults = new List<ValidationResult>();
                foreach (ValidationResult validationResult in _validationResults)
                {
                    ValidationResult oldValidationResult = _indeiValidationResults.FindEqualValidationResult(validationResult);
                    if (oldValidationResult != null && oldValidationResult.ContainsMemberName(bindingPath))
                    {
                        _indeiValidationResults.Remove(oldValidationResult);
                    }
                    else
                    {
                        validationResults.Add(validationResult);
                    }
                }

                // Find any new errors and update the visuals.
                this.ValidateIndei(indei, e.PropertyName, bindingPath, null, validationResults, false /*wireEvents*/);
                this.UpdateValidationResults(validationResults, false /*scrollIntoView*/);

                // If we're valid now then reset our status.
                if (this.IsValid)
                {
                    this.ResetValidationStatus();
                }
            }
            else if (indei != null)
            {
                indei.ErrorsChanged -= new EventHandler<DataErrorsChangedEventArgs>(ValidationItem_ErrorsChanged);
            }
        }

        private void VerticalScrollBar_Scroll(object sender, ScrollEventArgs e)
        {
            ProcessVerticalScroll(e.ScrollEventType);
        }
    }
}<|MERGE_RESOLUTION|>--- conflicted
+++ resolved
@@ -3207,11 +3207,7 @@
                     rowGroupInfo = RowGroupInfoFromCollectionViewGroup(collectionViewGroup);
                     if (rowGroupInfo == null)
                     {
-<<<<<<< HEAD
-                        System.Diagnostics.Debug.Assert(false, "Expected non-null rowGroupInfo.");
-=======
-                        Debug.Fail("Expected non-null rowGroupInfo.");
->>>>>>> f42a884a
+                        System.Diagnostics.Debug.Fail("Expected non-null rowGroupInfo.");
                         return;
                     }
 
