[
  {
    "Name": "Controls",
    "Icon": "Icons/Foundation.png",
    "Samples": [
      {
        "Name": "TextToolbar",
        "Type": "TextToolbarPage",
        "Subcategory": "Menus and Toolbars",
        "About": "A Toolbar for Editing Text attached to a RichEditBox. It can format RTF and Markdown, or use a Custom Formatter, and specify your own Formatter with Buttons and Actions.",
        "CodeUrl": "https:github.com/windows-toolkit/WindowsCommunityToolkit/tree/master/Microsoft.Toolkit.Uwp.UI.Controls/TextToolbar",
        "XamlCodeFile": "TextToolbar.bind",
        "CodeFile": "TextToolbarCode.bind",
        "Icon": "/SamplePages/TextToolbar/TextToolbar.png",
        "DocumentationUrl": "https:raw.githubusercontent.com/MicrosoftDocs/WindowsCommunityToolkitDocs/master/docs/controls/TextToolbar.md"
      },
      {
        "Name": "TabView",
        "Type": "TabViewPage",
        "Subcategory": "Layout",
        "About": "A control for displaying multiple items in the same space and allows a user to easily switch between them.",
        "CodeUrl": "https:github.com/windows-toolkit/WindowsCommunityToolkit/tree/master/Microsoft.Toolkit.Uwp.UI.Controls/TabView",
        "XamlCodeFile": "TabViewXaml.bind",
        "Icon": "/SamplePages/TabView/TabView.png",
        "DocumentationUrl": "https:raw.githubusercontent.com/MicrosoftDocs/WindowsCommunityToolkitDocs/master/docs/controls/TabView.md",
        "IsUno": true
      },
      {
        "Name": "DataGrid",
        "Type": "DataGridPage",
        "Subcategory": "Layout",
        "About": "Control that presents data in a customizable table of rows and columns.",
        "CodeUrl": "https:github.com/windows-toolkit/WindowsCommunityToolkit/tree/master/Microsoft.Toolkit.Uwp.UI.Controls.DataGrid/DataGrid",
        "XamlCodeFile": "DataGridCode.bind",
        "Icon": "/SamplePages/DataGrid/DataGrid.png",
        "DocumentationUrl": "https:raw.githubusercontent.com/MicrosoftDocs/WindowsCommunityToolkitDocs/master/docs/controls/DataGrid.md",
        "IsUno": true
      },
      {
        "Name": "Carousel",
        "Type": "CarouselPage",
        "Subcategory": "Layout",
        "About": "Presents items in a carousel control. It reacts to changes in the layout as well as the content so it can adapt to different form factors automatically.",
        "CodeUrl": "https:github.com/windows-toolkit/WindowsCommunityToolkit/tree/master/Microsoft.Toolkit.Uwp.UI.Controls/Carousel",
        "XamlCodeFile": "CarouselCode.bind",
        "Icon": "/SamplePages/Carousel/Carousel.png",
        "DocumentationUrl": "https:raw.githubusercontent.com/MicrosoftDocs/WindowsCommunityToolkitDocs/master/docs/controls/Carousel.md"
      },
      {
        "Name": "AdaptiveGridView",
        "Type": "AdaptiveGridViewPage",
        "Subcategory": "Layout",
        "About": "Presents items in a evenly-spaced set of columns to fill the total available display space. It reacts to changes in the layout as well as the content so it can adapt to different form factors automatically.",
        "CodeUrl": "https:github.com/windows-toolkit/WindowsCommunityToolkit/tree/master/Microsoft.Toolkit.Uwp.UI.Controls/AdaptiveGridView",
        "XamlCodeFile": "AdaptiveGridViewCode.bind",
        "Icon": "/SamplePages/AdaptiveGridView/AdaptiveGridView.png",
        "DocumentationUrl": "https:raw.githubusercontent.com/MicrosoftDocs/WindowsCommunityToolkitDocs/master/docs/controls/AdaptiveGridView.md"
      },
      {
        "Name": "UniformGrid",
        "Type": "UniformGridPage",
        "Subcategory": "Layout",
        "About": "Presents items in a evenly-spaced set of rows or columns to fill the total available display space. It reacts to changes in the layout as well as the content so it can adapt to different form factors automatically.",
        "CodeUrl": "https:github.com/windows-toolkit/WindowsCommunityToolkit/tree/master/Microsoft.Toolkit.Uwp.UI.Controls/UniformGrid",
        "XamlCodeFile": "UniformGridXaml.bind",
        "Icon": "/SamplePages/UniformGrid/UniformGrid.png",
        "DocumentationUrl": "https:raw.githubusercontent.com/MicrosoftDocs/WindowsCommunityToolkitDocs/master/docs/controls/UniformGrid.md",
        "IsUno": true
      },
      {
        "Name": "RangeSelector",
        "Type": "RangeSelectorPage",
        "Subcategory": "Input",
        "About": "The RangeSelector is a \"double slider\" control for range values.",
        "CodeUrl": "https:github.com/windows-toolkit/WindowsCommunityToolkit/tree/master/Microsoft.Toolkit.Uwp.UI.Controls/RangeSelector",
        "XamlCodeFile": "RangeSelectorCode.bind",
        "Icon": "/SamplePages/RangeSelector/RangeSelector.png",
        "DocumentationUrl": "https:raw.githubusercontent.com/MicrosoftDocs/WindowsCommunityToolkitDocs/master/docs/controls/RangeSelector.md",
        "IsUno": true
      },
      {
        "Name": "ImageEx",
        "Type": "ImageExPage",
        "Subcategory": "Media",
        "About": "Images are downloaded asynchronously showing a load indicator. Source images are then stored in the App local cache to preserve resources and load time.",
        "CodeUrl": "https:github.com/windows-toolkit/WindowsCommunityToolkit/tree/master/Microsoft.Toolkit.Uwp.UI.Controls/ImageEx",
        "XamlCodeFile": "ImageExCode.bind",
        "Icon": "/SamplePages/ImageEx/ImageEx.png",
        "DocumentationUrl": "https:raw.githubusercontent.com/MicrosoftDocs/WindowsCommunityToolkitDocs/master/docs/controls/ImageEx.md"
      },
      {
        "Name": "HeaderedTextBlock",
        "Type": "HeaderedTextBlockPage",
        "Subcategory": "Layout",
        "About": "The HeaderedTextBlock control is designed to provide a header for read only text. This control is useful for displaying read only forms.",
        "CodeUrl": "https:github.com/windows-toolkit/WindowsCommunityToolkit/tree/master/Microsoft.Toolkit.Uwp.UI.Controls/HeaderedTextBlock",
        "XamlCodeFile": "HeaderedTextBlockCode.bind",
        "Icon": "/SamplePages/HeaderedTextBlock/HeaderedTextBlock.png",
        "DocumentationUrl": "https:raw.githubusercontent.com/MicrosoftDocs/WindowsCommunityToolkitDocs/master/docs/controls/HeaderedTextBlock.md",
        "BadgeUpdateVersionRequired": "DEPRECATED",
        "DeprecatedWarning": "The HeaderedTextBlock has been replaced with the HeaderedContentControl and will be removed in a future major release."
      },
      {
        "Name": "MasterDetailsView",
        "Type": "MasterDetailsViewPage",
        "Subcategory": "Layout",
        "About": "The MasterDetailsView control allows the user to implement the Master/Details design pattern.",
        "CodeUrl": "https:github.com/windows-toolkit/WindowsCommunityToolkit/tree/master/Microsoft.Toolkit.Uwp.UI.Controls/MasterDetailsView",
        "XamlCodeFile": "MasterDetailsView.bind",
        "CodeFile": "MasterDetailsViewCode.bind",
        "Icon": "/SamplePages/MasterDetailsView/MasterDetailsView.png",
        "DocumentationUrl": "https:raw.githubusercontent.com/MicrosoftDocs/WindowsCommunityToolkitDocs/master/docs/controls/MasterDetailsView.md",
        "IsUno": true
      },
      {
        "Name": "MarkdownTextBlock",
        "Type": "MarkdownTextBlockPage",
        "Subcategory": "Input",
        "About": "An efficient and extensible control that can parse and render markdown.",
        "CodeUrl": "https:github.com/windows-toolkit/WindowsCommunityToolkit/tree/master/Microsoft.Toolkit.Uwp.UI.Controls/MarkdownTextBlock",
        "XamlCodeFile": "MarkdownTextBlock.bind",
        "CodeFile": "MarkdownTextBlockCode.bind",
        "Icon": "/SamplePages/MarkdownTextBlock/MarkdownTextBlock.png",
        "DocumentationUrl": "https:raw.githubusercontent.com/MicrosoftDocs/WindowsCommunityToolkitDocs/master/docs/controls/MarkdownTextBlock.md"
      },
      {
        "Name": "RadialGauge",
        "Type": "RadialGaugePage",
        "Subcategory": "Status and Info",
        "About": "The radial gauge displays a value within a range, using a needle on a circular face.",
        "CodeUrl": "https:github.com/windows-toolkit/WindowsCommunityToolkit/tree/master/Microsoft.Toolkit.Uwp.UI.Controls/RadialGauge",
        "XamlCodeFile": "RadialGaugeCode.bind",
        "Icon": "/SamplePages/RadialGauge/RadialGauge.png",
        "DocumentationUrl": "https:raw.githubusercontent.com/MicrosoftDocs/WindowsCommunityToolkitDocs/master/docs/controls/RadialGauge.md",
        "IsUno": true
      },
      {
        "Name": "RadialProgressBar",
        "Type": "RadialProgressBarPage",
        "Subcategory": "Status and Info",
        "About": "The radial progress bar displays progress as a circle getting filled.",
        "CodeUrl": "https:github.com/windows-toolkit/WindowsCommunityToolkit/tree/master/Microsoft.Toolkit.Uwp.UI.Controls/RadialProgressBar",
        "XamlCodeFile": "RadialProgressBarCode.bind",
        "Icon": "/SamplePages/RadialProgressBar/RadialProgressBar.png",
        "DocumentationUrl": "https:raw.githubusercontent.com/MicrosoftDocs/WindowsCommunityToolkitDocs/master/docs/controls/RadialProgressBar.md",
        "IsUno": true
      },
      {
        "Name": "RotatorTile",
        "Type": "RotatorTilePage",
        "Subcategory": "Media",
        "About": "RotatorTile is an ItemsControl that rotates through a set of items one-by-one. It enables you to show multiple items of data in a live-tile like way.",
        "CodeUrl": "https:github.com/windows-toolkit/WindowsCommunityToolkit/tree/master/Microsoft.Toolkit.Uwp.UI.Controls/RotatorTile",
        "XamlCodeFile": "RotatorTileCode.bind",
        "Icon": "/SamplePages/RotatorTile/RotatorTile.png",
        "DocumentationUrl": "https:raw.githubusercontent.com/MicrosoftDocs/WindowsCommunityToolkitDocs/master/docs/controls/RotatorTile.md"
      },
      {
        "Name": "BladeView",
        "Type": "BladePage",
        "Subcategory": "Layout",
        "About": "BladeView provides a horizontal collection of blades for master-detail scenarios. The control is based on the experience demonstrated by the Azure Portal.",
        "CodeUrl": "https:github.com/windows-toolkit/WindowsCommunityToolkit/tree/master/Microsoft.Toolkit.Uwp.UI.Controls/BladeView",
        "XamlCodeFile": "BladeCode.bind",
        "Icon": "/SamplePages/BladeView/BladeView.png",
        "DocumentationUrl": "https:raw.githubusercontent.com/MicrosoftDocs/WindowsCommunityToolkitDocs/master/docs/controls/BladeView.md",
        "IsUno": true
      },
      {
        "Name": "ScrollHeader",
        "Type": "ScrollHeaderPage",
        "Subcategory": "Layout",
        "About": "A UI control that works as a ListView or GridView header control with quick return, sticky and fade behavior.",
        "CodeUrl": "https:github.com/windows-toolkit/WindowsCommunityToolkit/tree/master/Microsoft.Toolkit.Uwp.UI.Controls/ScrollHeader",
        "XamlCodeFile": "ScrollHeaderCode.bind",
        "Icon": "/SamplePages/ScrollHeader/ScrollHeader.png",
        "DocumentationUrl": "https:raw.githubusercontent.com/MicrosoftDocs/WindowsCommunityToolkitDocs/master/docs/controls/ScrollHeader.md"
      },
      {
        "Name": "GridSplitter",
        "Type": "GridSplitterPage",
        "Subcategory": "Layout",
        "About": "GridSplitter represents the control that redistributes space between columns or rows of a Grid control.",
        "CodeUrl": "https:github.com/windows-toolkit/WindowsCommunityToolkit/tree/master/Microsoft.Toolkit.Uwp.UI.Controls/GridSplitter",
        "XamlCodeFile": "GridSplitter.bind",
        "Icon": "/SamplePages/GridSplitter/GridSplitter.png",
        "DocumentationUrl": "https:raw.githubusercontent.com/MicrosoftDocs/WindowsCommunityToolkitDocs/master/docs/controls/GridSplitter.md",
        "IsUno": true
      },
      {
        "Name": "DropShadowPanel",
        "Type": "DropShadowPanelPage",
        "Subcategory": "Media",
        "About": "DropShadowPanel contol allows the creation of a DropShadow for any Xaml FrameworkElement in markup.",
        "CodeUrl": "https:github.com/windows-toolkit/WindowsCommunityToolkit/tree/master/Microsoft.Toolkit.Uwp.UI.Controls/DropShadowPanel",
        "XamlCodeFile": "DropShadowPanelXaml.bind",
        "Icon": "/SamplePages/DropShadowPanel/DropShadowPanel.png",
        "BadgeUpdateVersionRequired": "Anniversary Update required",
        "DocumentationUrl": "https:raw.githubusercontent.com/MicrosoftDocs/WindowsCommunityToolkitDocs/master/docs/controls/DropShadowPanel.md"
      },
      {
        "Name": "Loading",
        "Type": "LoadingPage",
        "Subcategory": "Status and Info",
        "About": "LoadingControl helps to show content with animation to the user while the app is doing some calculation.",
        "CodeUrl": "https:github.com/windows-toolkit/WindowsCommunityToolkit/tree/master/Microsoft.Toolkit.Uwp.UI.Controls/Loading",
        "XamlCodeFile": "LoadingCode.bind",
        "Icon": "/SamplePages/Loading/Loading.png",
        "DocumentationUrl": "https:raw.githubusercontent.com/MicrosoftDocs/WindowsCommunityToolkitDocs/master/docs/controls/Loading.md"
      },
      {
        "Name": "Expander",
        "Type": "ExpanderPage",
        "Subcategory": "Layout",
        "About": "Expander control allows user to show/hide content based on a boolean state.",
        "CodeUrl": "https:github.com/windows-toolkit/WindowsCommunityToolkit/tree/master/Microsoft.Toolkit.Uwp.UI.Controls/Expander",
        "XamlCodeFile": "ExpanderXaml.bind",
        "Icon": "/SamplePages/Expander/Expander.png",
        "DocumentationUrl": "https:raw.githubusercontent.com/MicrosoftDocs/WindowsCommunityToolkitDocs/master/docs/controls/Expander.md",
        "IsUno": true
      },
      {
        "Name": "TileControl",
        "Type": "TileControlPage",
        "Subcategory": "Layout",
        "About": "A ContentControl that show an image repeated many times.The control can be synchronized with a Scrollviewer and animated easily",
        "CodeUrl": "https:github.com/windows-toolkit/WindowsCommunityToolkit/tree/master/Microsoft.Toolkit.Uwp.UI.Controls/TileControl",
        "XamlCodeFile": "TileControl.bind",
        "Icon": "/SamplePages/TileControl/TileControl.png",
        "DocumentationUrl": "https:raw.githubusercontent.com/MicrosoftDocs/WindowsCommunityToolkitDocs/master/docs/controls/TileControl.md"
      },
      {
        "Name": "WrapPanel",
        "Type": "WrapPanelPage",
        "Subcategory": "Layout",
        "About": "The WrapPanel Control positions child elements in sequential position from left to right, breaking content to the next line at the edge of the containing box.",
        "CodeUrl": "https:github.com/windows-toolkit/WindowsCommunityToolkit/tree/master/Microsoft.Toolkit.Uwp.UI.Controls/WrapPanel",
        "XamlCodeFile": "WrapPanel.bind",
        "Icon": "/SamplePages/WrapPanel/WrapPanel.png",
        "DocumentationUrl": "https:raw.githubusercontent.com/MicrosoftDocs/WindowsCommunityToolkitDocs/master/docs/controls/WrapPanel.md",
        "IsUno": true
      },
      {
        "Name": "OrbitView",
        "Type": "OrbitViewPage",
        "Subcategory": "Layout",
        "About": "The OrbitView Control positions items in a circle around a center element and supports orbits and anchors.",
        "CodeUrl": "https:github.com/windows-toolkit/WindowsCommunityToolkit/tree/master/Microsoft.Toolkit.Uwp.UI.Controls/OrbitView",
        "XamlCodeFile": "OrbitViewXaml.bind",
        "Icon": "/SamplePages/OrbitView/OrbitView.png",
        "DocumentationUrl": "https:raw.githubusercontent.com/MicrosoftDocs/WindowsCommunityToolkitDocs/master/docs/controls/OrbitView.md"
      },
      {
        "Name": "Menu",
        "Type": "MenuPage",
        "Subcategory": "Menus and Toolbars",
        "About": "This control will be removed in a future major release. Please use the MenuBar control from the WinUI Library instead.",
        "BadgeUpdateVersionRequired": "DEPRECATED",
        "DeprecatedWarning": "This control will be removed in a future major release. Please use the MenuBar control from the WinUI Library instead.",
        "CodeUrl": "https:github.com/windows-toolkit/WindowsCommunityToolkit/tree/master/Microsoft.Toolkit.Uwp.UI.Controls/Menu",
        "XamlCodeFile": "Menu.bind",
        "Icon": "/SamplePages/Menu/Menu.png",
        "DocumentationUrl": "https:raw.githubusercontent.com/MicrosoftDocs/WindowsCommunityToolkitDocs/master/docs/controls/Menu.md"
      },
      {
        "Name": "InAppNotification",
        "Type": "InAppNotificationPage",
        "Subcategory": "Status and Info",
        "About": "The In App Notification control offers the ability to show local notifications in your application.",
        "CodeUrl": "https:github.com/windows-toolkit/WindowsCommunityToolkit/tree/master/Microsoft.Toolkit.Uwp.UI.Controls/InAppNotification",
        "XamlCodeFile": "InAppNotificationXaml.bind",
        "CodeFile": "InAppNotificationCode.bind",
        "Icon": "/SamplePages/InAppNotification/InAppNotification.png",
        "DocumentationUrl": "https:raw.githubusercontent.com/MicrosoftDocs/WindowsCommunityToolkitDocs/master/docs/controls/InAppNotification.md",
        "IsUno": true
      },
      {
        "Name": "DockPanel",
        "Type": "DockPanelPage",
        "Subcategory": "Layout",
        "About": "Defines an area where you can arrange child elements either horizontally or vertically, relative to each other.",
        "CodeUrl": "https:github.com/windows-toolkit/WindowsCommunityToolkit/tree/master/Microsoft.Toolkit.Uwp.UI.Controls/DockPanel",
        "XamlCodeFile": "DockPanel.bind",
        "Icon": "/SamplePages/DockPanel/DockPanel.png",
        "DocumentationUrl": "https:raw.githubusercontent.com/MicrosoftDocs/WindowsCommunityToolkitDocs/master/docs/controls/DockPanel.md",
        "IsUno": true
      },
      {
        "Name": "HeaderedContentControl",
        "Type": "HeaderedContentControlPage",
        "Subcategory": "Layout",
        "About": "Allows content to be displayed with a specified header.",
        "CodeUrl": "https:github.com/windows-toolkit/WindowsCommunityToolkit/tree/master/Microsoft.Toolkit.Uwp.UI.Controls/HeaderedContentControl",
        "XamlCodeFile": "HeaderedContentControlXaml.bind",
        "Icon": "/SamplePages/HeaderedContentControl/HeaderedContentControl.png",
        "DocumentationUrl": "https:raw.githubusercontent.com/MicrosoftDocs/WindowsCommunityToolkitDocs/master/docs/controls/HeaderedContentControl.md",
        "IsUno": true,
        "IsUno": true
      },
      {
        "Name": "HeaderedItemsControl",
        "Type": "HeaderedItemsControlPage",
        "Subcategory": "Layout",
        "About": "Allows items to be displayed with a specified header.",
        "CodeUrl": "https:github.com/windows-toolkit/WindowsCommunityToolkit/tree/master/Microsoft.Toolkit.Uwp.UI.Controls/HeaderedItemsControl",
        "XamlCodeFile": "HeaderedItemsControlXaml.bind",
        "Icon": "/SamplePages/HeaderedItemsControl/HeaderedItemsControl.png",
        "DocumentationUrl": "https:raw.githubusercontent.com/MicrosoftDocs/WindowsCommunityToolkitDocs/master/docs/controls/HeaderedItemsControl.md"
      },
      {
        "Name": "StaggeredPanel",
        "Type": "StaggeredPanelPage",
        "Subcategory": "Layout",
        "About": "The StaggeredPanel allows for layout of items in a column approach where an item will be added to whichever column has used the least amount of space.",
        "CodeUrl": "https:github.com/windows-toolkit/WindowsCommunityToolkit/tree/master/Microsoft.Toolkit.Uwp.UI.Controls/StaggeredPanel",
        "XamlCodeFile": "StaggeredPanel.bind",
        "Icon": "/SamplePages/StaggeredPanel/StaggeredPanel.png",
        "DocumentationUrl": "https:raw.githubusercontent.com/MicrosoftDocs/WindowsCommunityToolkitDocs/master/docs/controls/StaggeredPanel.md"
      },
      {
        "Name": "LayoutTransformControl",
        "Type": "LayoutTransformControlPage",
        "Subcategory": "Layout",
        "About": "Control that implements support for transformations as if applied by LayoutTransform.",
        "CodeUrl": "https:github.com/windows-toolkit/WindowsCommunityToolkit/tree/master/Microsoft.Toolkit.Uwp.UI.Controls/LayoutTransformControl",
        "XamlCodeFile": "LayoutTransformControlXaml.bind",
        "Icon": "/SamplePages/LayoutTransformControl/LayoutTransformControl.png",
        "DocumentationUrl": "https:raw.githubusercontent.com/MicrosoftDocs/WindowsCommunityToolkitDocs/master/docs/controls/LayoutTransformControl.md"
      },
      {
        "Name": "CameraPreview",
        "Type": "CameraPreviewPage",
        "Subcategory": "Media",
        "About": "Allows to easily preview video from available camera frame source groups and also get realtime video frames/ software bitmaps from the selected source.",
        "CodeUrl": "https:github.com/windows-toolkit/WindowsCommunityToolkit/tree/master/Microsoft.Toolkit.Uwp.UI.Controls/CameraPreview",
        "XamlCodeFile": "CameraPreviewXaml.bind",
        "CodeFile": "CameraPreviewCode.bind",
        "Icon": "/SamplePages/CameraPreview/CameraPreview.png",
        "BadgeUpdateVersionRequired": "April 2018 update required",
        "DocumentationUrl": "https:raw.githubusercontent.com/MicrosoftDocs/WindowsCommunityToolkitDocs/master/docs/controls/CameraPreview.md",
        "ApiCheck": "Windows.Devices.Input.Preview.GazeInputSourcePreview" // check for April update
      },
      {
        "Name": "InfiniteCanvas",
        "Type": "InfiniteCanvasPage",
        "Subcategory": "Media",
        "About": "InfiniteCanvas is a canvas that supports Infinite Scrolling, Ink, Text, Format Text, Zoom in/out, Redo, Undo, Export canvas data, Import canvas data.",
        "CodeUrl": "https:github.com/windows-toolkit/WindowsCommunityToolkit/tree/master/Microsoft.Toolkit.Uwp.UI.Controls/InfiniteCanvas",
        "XamlCodeFile": "InfiniteCanvas.bind",
        "Icon": "/SamplePages/InfiniteCanvas/InfiniteCanvas.png",
        "ApiCheck": "Windows.UI.Xaml.Controls.ColorPicker",
        "BadgeUpdateVersionRequired": "Fall Creators Update required",
        "DocumentationUrl": "https:raw.githubusercontent.com/MicrosoftDocs/WindowsCommunityToolkitDocs/master/docs/controls/InfiniteCanvas.md"
      },
      {
        "Name": "RemoteDevicePicker",
        "Type": "RemoteDevicePickerControlPage",
        "Subcategory": "Input",
        "About": "Remote Device Picker Control for Project Rome.",
        "CodeUrl": "https:github.com/windows-toolkit/WindowsCommunityToolkit/tree/master/Microsoft.Toolkit.Uwp.UI.Controls/RemoteDevicePicker",
        "CodeFile": "RemoteDevicePickerCode.bind",
        "Icon": "/SamplePages/RemoteDevicePicker/RemoteDevicePicker.png",
        "DocumentationUrl": "https:raw.githubusercontent.com/MicrosoftDocs/WindowsCommunityToolkitDocs/master/docs/controls/RemoteDevicePicker.md"
      },
      {
        "Name": "ImageCropper",
        "Type": "ImageCropperPage",
        "Subcategory": "Input",
        "About": "ImageCropper control allows user to crop image freely.",
        "CodeUrl": "https:github.com/windows-toolkit/WindowsCommunityToolkit/tree/master/Microsoft.Toolkit.Uwp.UI.Controls/ImageCropper",
        "XamlCodeFile": "ImageCropperXaml.bind",
        "CodeFile": "ImageCropperCode.bind",
        "Icon": "/SamplePages/ImageCropper/ImageCropper.png",
        "DocumentationUrl": "https:raw.githubusercontent.com/MicrosoftDocs/WindowsCommunityToolkitDocs/master/docs/controls/ImageCropper.md"
      },
      {
        "Name": "Eyedropper",
        "Type": "EyedropperPage",
        "Subcategory": "Input",
        "About": "Eyedropper can pick up a color from anywhere in your application.",
        "CodeUrl": "https:github.com/windows-toolkit/WindowsCommunityToolkit/tree/master/Microsoft.Toolkit.Uwp.UI.Controls/Eyedropper",
        "XamlCodeFile": "EyedropperXaml.bind",
        "CodeFile": "EyedropperCode.bind",
        "Icon": "/SamplePages/Eyedropper/Eyedropper.png",
        "DocumentationUrl": "https:raw.githubusercontent.com/MicrosoftDocs/WindowsCommunityToolkitDocs/master/docs/controls/Eyedropper.md"
      },
      {
        "Name": "LoginButton",
        "Type": "LoginButtonPage",
        "Subcategory": "Graph",
        "About": "The LoginButton control is a button and flyout to facilitate Microsoft identity platform authentication for AAD or MSA accounts.",
        "CodeUrl": "https:github.com/windows-toolkit/Graph-Controls/tree/master/Microsoft.Toolkit.Graph.Controls/Controls/LoginButton",
        "XamlCodeFile": "LoginButtonXaml.bind",
        "Icon": "/SamplePages/LoginButton/LoginButton.png",
        "BadgeUpdateVersionRequired": "PREVIEW",
        "DeprecatedWarning": "The LoginButton control is in preview. Find out more here: https:aka.ms/wgt",
        "DocumentationUrl": "https:raw.githubusercontent.com/MicrosoftDocs/WindowsCommunityToolkitDocs/master/docs/graph/controls/LoginButton.md"
      },
      {
        "Name": "PersonView",
        "Type": "PersonViewPage",
        "Subcategory": "Graph",
        "About": "The PersonView control is used to display a person or contact by using their photo, name, and/or email address from Microsoft Graph.",
        "CodeUrl": "https:github.com/windows-toolkit/Graph-Controls/tree/master/Microsoft.Toolkit.Graph.Controls/Controls/PersonView",
        "XamlCodeFile": "PersonViewXaml.bind",
        "Icon": "/SamplePages/PersonView/PersonView.png",
        "BadgeUpdateVersionRequired": "PREVIEW",
        "DeprecatedWarning": "The PersonView control is in preview. Find out more here: https:aka.ms/wgt",
        "DocumentationUrl": "https:raw.githubusercontent.com/MicrosoftDocs/WindowsCommunityToolkitDocs/master/docs/graph/controls/PersonView.md"
      },
      {
        "Name": "PeoplePicker",
        "Type": "PeoplePickerPage",
        "Subcategory": "Graph",
        "About": "The PeoplePicker Control searchs for people and renders the list of results from Microsoft Graph. By default, the component will search for all people.",
        "CodeUrl": "https:github.com/windows-toolkit/Graph-Controls/tree/master/Microsoft.Toolkit.Graph.Controls/Controls/PeoplePicker",
        "XamlCodeFile": "PeoplePickerXaml.bind",
        "Icon": "/SamplePages/PeoplePicker/PeoplePicker.png",
        "BadgeUpdateVersionRequired": "PREVIEW",
        "DeprecatedWarning": "The PeoplePicker control is in preview. Find out more here: https:aka.ms/wgt",
        "DocumentationUrl": "https:raw.githubusercontent.com/MicrosoftDocs/WindowsCommunityToolkitDocs/master/docs/graph/controls/PeoplePicker.md"
      },
      {
        "Name": "AlignmentGrid",
        "Type": "AlignmentGridPage",
        "Subcategory": "Developer",
        "About": "AlignmentGrid is used to display a grid to help aligning controls.",
        "CodeUrl": "https:github.com/windows-toolkit/WindowsCommunityToolkit/tree/master/Microsoft.Toolkit.Uwp.DeveloperTools/AlignmentGrid",
        "XamlCodeFile": "AlignmentGridXaml.bind",
        "Icon": "/SamplePages/AlignmentGrid/AlignmentGrid.png",
        "DocumentationUrl": "https:raw.githubusercontent.com/MicrosoftDocs/WindowsCommunityToolkitDocs/master/docs/developer-tools/AlignmentGrid.md",
        "IsUno": true
      },
      {
        "Name": "FocusTracker",
        "Type": "FocusTrackerPage",
        "Subcategory": "Developer",
        "About": "FocusTracker can be used to display information about the current focused XAML element.",
        "CodeUrl": "https:github.com/windows-toolkit/WindowsCommunityToolkit/tree/master/Microsoft.Toolkit.Uwp.DeveloperTools/FocusTracker",
        "XamlCodeFile": "FocusTrackerXaml.bind",
        "Icon": "/SamplePages/FocusTracker/FocusTracker.png",
        "DocumentationUrl": "https:raw.githubusercontent.com/MicrosoftDocs/WindowsCommunityToolkitDocs/master/docs/developer-tools/FocusTracker.md",
        "IsUno": true
      },
      //{
      //  "Name": "TokenizingTextBox",
      //  "Type": "TokenizingTextBoxPage",
      //  "Subcategory": "Input",
      //  "About": "A text input control that makes suggestions and keeps track of data token items",
      //  "CodeUrl": "https:github.com/windows-toolkit/WindowsCommunityToolkit/tree/master/Microsoft.Toolkit.Uwp.UI.Controls/TokenizingTextBox",
      //  "CodeFile": "TokenizingTextBoxCode.bind",
      //  "XamlCodeFile": "TokenizingTextBoxXaml.bind",
      //  "Icon": "/SamplePages/TokenizingTextBox/TokenizingTextBox.png",
      //  "DocumentationUrl": "https:raw.githubusercontent.com/MicrosoftDocs/WindowsCommunityToolkitDocs/master/docs/controls/TokenizingTextBox.md",
      //  "IsUno": true
      //}
    ]
  },
  {
    "Name": "Animations",
    "Icon": "Icons/Animations.png",
    "Samples": [
      {
        "Name": "Fade",
        "Type": "FadeBehaviorPage",
        "Subcategory": "Behavior",
        "About": "Opacity of XAML elements using composition",
        "CodeUrl": "https:github.com/windows-toolkit/WindowsCommunityToolkit/tree/master/Microsoft.Toolkit.Uwp.UI.Animations/Behaviors",
        "CodeFile": "FadeBehaviorCode.bind",
        "XamlCodeFile": "FadeBehaviorXaml.bind",
        "Icon": "/SamplePages/Fade/FadeBehavior.png",
        "DocumentationUrl": "https:raw.githubusercontent.com/MicrosoftDocs/WindowsCommunityToolkitDocs/master/docs/animations/Fade.md"
      },
      {
        "Name": "Scale",
        "Type": "ScaleBehaviorPage",
        "Subcategory": "Behavior",
        "About": "Scale of XAML elements using composition",
        "CodeUrl": "https:github.com/windows-toolkit/WindowsCommunityToolkit/tree/master/Microsoft.Toolkit.Uwp.UI.Animations/Behaviors",
        "CodeFile": "ScaleBehaviorCode.bind",
        "XamlCodeFile": "ScaleBehaviorXaml.bind",
        "Icon": "/SamplePages/Scale/scaleBehavior.png",
        "DocumentationUrl": "https:raw.githubusercontent.com/MicrosoftDocs/WindowsCommunityToolkitDocs/master/docs/animations/Scale.md"
      },
      {
        "Name": "Offset",
        "Type": "OffsetBehaviorPage",
        "Subcategory": "Behavior",
        "About": "Offset of XAML elements using composition",
        "CodeUrl": "https:github.com/windows-toolkit/WindowsCommunityToolkit/tree/master/Microsoft.Toolkit.Uwp.UI.Animations/Behaviors",
        "CodeFile": "OffsetBehaviorCode.bind",
        "XamlCodeFile": "OffsetBehaviorXaml.bind",
        "Icon": "/SamplePages/Offset/offsetBehavior.png",
        "DocumentationUrl": "https:raw.githubusercontent.com/MicrosoftDocs/WindowsCommunityToolkitDocs/master/docs/animations/Offset.md"
      },
      {
        "Name": "Rotate",
        "Type": "RotateBehaviorPage",
        "Subcategory": "Behavior",
        "About": "Rotation on XAML elements using composition",
        "CodeUrl": "https:github.com/windows-toolkit/WindowsCommunityToolkit/tree/master/Microsoft.Toolkit.Uwp.UI.Animations/Behaviors",
        "CodeFile": "RotateBehaviorCode.bind",
        "XamlCodeFile": "RotateBehaviorXaml.bind",
        "Icon": "/SamplePages/Rotate/rotateBehavior.png",
        "DocumentationUrl": "https:raw.githubusercontent.com/MicrosoftDocs/WindowsCommunityToolkitDocs/master/docs/animations/Rotate.md"
      },
      {
        "Name": "Blur",
        "Type": "BlurBehaviorPage",
        "Subcategory": "Behavior",
        "About": "Blur XAML elements using composition",
        "CodeUrl": "https:github.com/windows-toolkit/WindowsCommunityToolkit/tree/master/Microsoft.Toolkit.Uwp.UI.Animations/Behaviors",
        "CodeFile": "BlurBehaviorCode.bind",
        "XamlCodeFile": "BlurBehaviorXaml.bind",
        "Icon": "/SamplePages/Blur/blurBehavior.png",
        "BadgeUpdateVersionRequired": "Anniversary Update required",
        "DocumentationUrl": "https:raw.githubusercontent.com/MicrosoftDocs/WindowsCommunityToolkitDocs/master/docs/animations/Blur.md"
      },
      {
        "Name": "Saturation",
        "Type": "SaturationBehaviorPage",
        "Subcategory": "Behavior",
        "About": "Saturate XAML elements using composition",
        "CodeUrl": "https:github.com/windows-toolkit/WindowsCommunityToolkit/tree/master/Microsoft.Toolkit.Uwp.UI.Animations/Behaviors",
        "CodeFile": "SaturationBehaviorCode.bind",
        "XamlCodeFile": "SaturationBehaviorXaml.bind",
        "Icon": "/SamplePages/Saturation/saturationBehavior.png",
        "BadgeUpdateVersionRequired": "Anniversary Update required",
        "DocumentationUrl": "https:raw.githubusercontent.com/MicrosoftDocs/WindowsCommunityToolkitDocs/master/docs/animations/Saturation.md"
      },
      {
        "Name": "Light",
        "Type": "LightBehaviorPage",
        "Subcategory": "Behavior",
        "About": "The Light effect will be removed in a future major release",
        "BadgeUpdateVersionRequired": "DEPRECATED",
        "DeprecatedWarning": "The Light effect will be removed in a future major release",
        "CodeUrl": "https:github.com/windows-toolkit/WindowsCommunityToolkit/tree/master/Microsoft.Toolkit.Uwp.UI.Animations/Behaviors",
        "CodeFile": "LightBehaviorCode.bind",
        "XamlCodeFile": "LightBehaviorXaml.bind",
        "Icon": "/SamplePages/Light/LightBehavior.png",
        "DocumentationUrl": "https:raw.githubusercontent.com/MicrosoftDocs/WindowsCommunityToolkitDocs/master/docs/animations/Light.md"
      },
      {
        "Name": "FadeHeader",
        "Type": "FadeHeaderBehaviorPage",
        "Subcategory": "Effect",
        "About": "Fade ListView and GridView Headers",
        "CodeUrl": "https:github.com/windows-toolkit/WindowsCommunityToolkit/tree/master/Microsoft.Toolkit.Uwp.UI.Animations/Behaviors",
        "CodeFile": "FadeHeaderBehaviorCode.bind",
        "XamlCodeFile": "FadeHeaderBehaviorXaml.bind",
        "Icon": "/SamplePages/FadeHeader/FadeHeaderBehavior.png",
        "DocumentationUrl": "https:raw.githubusercontent.com/MicrosoftDocs/WindowsCommunityToolkitDocs/master/docs/animations/FadeHeader.md"
      },
      {
        "Name": "Lottie",
        "About": "Lottie-Windows is a library and tools for rendering Lottie animations on Windows 10.",
        "Subcategory": "Effect",
        "Icon": "/Assets/Helpers.png",
        "DocumentationUrl": "https:raw.githubusercontent.com/MicrosoftDocs/WindowsCommunityToolkitDocs/master/docs/animations/Lottie.md",
        "CodeUrl": "https:github.com/windows-toolkit/Lottie-Windows"
      },
      {
        "Name": "ReorderGridAnimation",
        "Type": "ReorderGridPage",
        "Subcategory": "Effect",
        "About": "Animates items of a grid when the size changes",
        "CodeUrl": "https:github.com/windows-toolkit/WindowsCommunityToolkit/tree/master/Microsoft.Toolkit.Uwp.UI.Animations",
        "XamlCodeFile": "ReorderGrid.bind",
        "Icon": "/SamplePages/ReorderGridAnimation/ReorderGrid.png",
        "BadgeUpdateVersionRequired": "Anniversary Update required",
        "DocumentationUrl": "https:raw.githubusercontent.com/MicrosoftDocs/WindowsCommunityToolkitDocs/master/docs/animations/ReorderGrid.md"
      },
      {
        "Name": "Implicit Animations",
        "Type": "ImplicitAnimationsPage",
        "Subcategory": "Effect",
        "About": "Attached properties to enable Implicit animations (including Show and Hide animations) through XAML",
        "CodeUrl": "https:github.com/windows-toolkit/WindowsCommunityToolkit/tree/master/Microsoft.Toolkit.Uwp.UI.Animations",
        "Icon": "/SamplePages/Implicit Animations/ImplicitAnimations.png",
        "XamlCodeFile": "ImplicitAnimationsCode.bind",
        "BadgeUpdateVersionRequired": "Creators Update required",
        "DocumentationUrl": "https:raw.githubusercontent.com/MicrosoftDocs/WindowsCommunityToolkitDocs/master/docs/animations/ImplicitAnimations.md"
      },
      {
        "Name": "Connected Animations",
        "Type": "ConnectedAnimationsPage",
        "Subcategory": "Effect",
        "About": "Attached properties to enable Connected animations through XAML",
        "CodeUrl": "https:github.com/windows-toolkit/WindowsCommunityToolkit/tree/master/Microsoft.Toolkit.Uwp.UI.Animations/ConnectedAnimations",
        "XamlCodeFile": "ConnectedAnimationsCode.bind",
        "DisableXamlEditorRendering": true,
        "Icon": "/SamplePages/Connected Animations/ConnectedAnimations.png",
        "BadgeUpdateVersionRequired": "Creators Update required",
        "DocumentationUrl": "https:raw.githubusercontent.com/MicrosoftDocs/WindowsCommunityToolkitDocs/master/docs/animations/ConnectedAnimations.md"
      }
    ]
  },
  {
    "Name": "WPF and WinForms Controls",
    "Samples": [
      {
        "Name": "WindowsXamlHost",
        "About": "This guide helps you add UWP XAML controls to your WPF",
        "Icon": "/Assets/Helpers.png",
        "DocumentationUrl": "https:raw.githubusercontent.com/MicrosoftDocs/WindowsCommunityToolkitDocs/master/docs/controls/wpf-winforms/WindowsXamlHost.md",
        "CodeUrl": "https:github.com/windows-toolkit/Microsoft.Toolkit.Win32"
      },
      {
        "Name": "WebView",
        "About": "The Windows Community Toolkit provides a version of the UWP web view control that can be used in WPF and Windows Forms applications. This control embeds a view into your application that renders web content using the Microsoft Edge rendering engine",
        "Icon": "/Assets/Helpers.png",
        "DocumentationUrl": "https:raw.githubusercontent.com/MicrosoftDocs/WindowsCommunityToolkitDocs/master/docs/controls/wpf-winforms/WebView.md",
        "CodeUrl": "https:github.com/windows-toolkit/Microsoft.Toolkit.Win32"
      },
      {
        "Name": "WebViewCompatible",
        "About": "The Windows Community Toolkit provides a version of the UWP web view control that can be used in WPF and Windows Forms applications. This control embeds a view into your application that renders web content in one of two ways. For client environments that support the WebViewControl (Windows 10), that implementation is used. For legacy systems, System.Windows.Controls.WebBrowser implements the view",
        "Icon": "/Assets/Helpers.png",
        "DocumentationUrl": "https:raw.githubusercontent.com/MicrosoftDocs/WindowsCommunityToolkitDocs/master/docs/controls/wpf-winforms/WebViewCompatible.md",
        "CodeUrl": "https:github.com/windows-toolkit/Microsoft.Toolkit.Win32"
      },
      {
        "Name": "InkCanvas",
        "About": "This control is a wrapper to enable use of the UWP InkCanvas control in Windows Forms or WPF",
        "Icon": "/Assets/Helpers.png",
        "DocumentationUrl": "https:raw.githubusercontent.com/MicrosoftDocs/WindowsCommunityToolkitDocs/master/docs/controls/wpf-winforms/InkCanvas.md",
        "CodeUrl": "https:github.com/windows-toolkit/Microsoft.Toolkit.Win32"
      },
      {
        "Name": "InkToolbar",
        "About": "This control is a wrapper to enable use of the UWP InkToolbar control in Windows Forms or WPF",
        "Icon": "/Assets/Helpers.png",
        "DocumentationUrl": "https:raw.githubusercontent.com/MicrosoftDocs/WindowsCommunityToolkitDocs/master/docs/controls/wpf-winforms/InkToolbar.md",
        "CodeUrl": "https:github.com/windows-toolkit/Microsoft.Toolkit.Win32"
      },
      {
        "Name": "MediaPlayerElement",
        "About": "This control is a wrapper to enable use of the UWP MediaPlayerElement control in Windows Forms or WPF",
        "Icon": "/Assets/Helpers.png",
        "DocumentationUrl": "https:raw.githubusercontent.com/MicrosoftDocs/WindowsCommunityToolkitDocs/master/docs/controls/wpf-winforms/MediaPlayerElement.md",
        "CodeUrl": "https:github.com/windows-toolkit/Microsoft.Toolkit.Win32"
      },
      {
        "Name": "MapControl",
        "About": "This control is a wrapper to enable use of the UWP MapControl control in Windows Forms or WPF",
        "Icon": "/Assets/Helpers.png",
        "DocumentationUrl": "https:raw.githubusercontent.com/MicrosoftDocs/WindowsCommunityToolkitDocs/master/docs/controls/wpf-winforms/MapControl.md",
        "CodeUrl": "https:github.com/windows-toolkit/Microsoft.Toolkit.Win32"
      }
    ]
  },
  {
    "Name": "Services",
    "Icon": "Icons/Services.png",
    "Samples": [
      {
        "Name": "Facebook Service",
        "Type": "FacebookPage",
        "About": "The Facebook Service allows you to retrieve or publish data to Facebook graph.",
        "CodeUrl": "https:github.com/windows-toolkit/WindowsCommunityToolkit/tree/master/Microsoft.Toolkit.Uwp.Services/Services/Facebook",
        "CodeFile": "FacebookCode.bind",
        "Icon": "/SamplePages/Facebook Service/FacebookLogo.png",
        "BadgeUpdateVersionRequired": "DEPRECATED",
        "DeprecatedWarning": "These helpers will be removed in the next release.",
        "DocumentationUrl": "https:raw.githubusercontent.com/MicrosoftDocs/WindowsCommunityToolkitDocs/master/docs/services/Facebook.md"
      },
      {
        "Name": "Microsoft Graph Service",
        "About": "These providers help you easily authenticate and connect to the Microsoft Graph.",
        "Icon": "/Assets/mslogo.png",
        "BadgeUpdateVersionRequired": "PREVIEW",
        "DeprecatedWarning": "The Graph Providers are in preview. Find out more here: https:aka.ms/wgt",
        "DocumentationUrl": "https:raw.githubusercontent.com/MicrosoftDocs/WindowsCommunityToolkitDocs/master/docs/graph/providers/InteractiveProviderBehavior.md",
        "CodeUrl": "https:github.com/windows-toolkit/Graph-Controls"
      },
      {
        "Name": "Twitter Service",
        "Type": "TwitterPage",
        "About": "The Twitter Service allows you to retrieve or publish data to Twitter.",
        "CodeUrl": "https:github.com/windows-toolkit/WindowsCommunityToolkit/tree/master/Microsoft.Toolkit.Services/Services/Twitter",
        "CodeFile": "TwitterCode.bind",
        "Icon": "/SamplePages/Twitter Service/TwitterLogo.png",
        "DocumentationUrl": "https:raw.githubusercontent.com/MicrosoftDocs/WindowsCommunityToolkitDocs/master/docs/services/Twitter.md"
      },
      {
        "Name": "Weibo Service",
        "Type": "WeiboPage",
        "About": "The Weibo Service allows you to retrieve or publish data to Weibo.",
        "CodeUrl": "https:github.com/windows-toolkit/WindowsCommunityToolkit/tree/master/Microsoft.Toolkit.Services/Services/Weibo",
        "CodeFile": "WeiboCode.bind",
        "Icon": "/SamplePages/Weibo Service/WeiboLogo.png",
        "DocumentationUrl": "https:raw.githubusercontent.com/MicrosoftDocs/WindowsCommunityToolkitDocs/master/docs/services/Weibo.md"
      },
      {
        "Name": "OneDrive Service",
        "About": "The OneDrive service allows you to get your files from OneDrive using an Microsoft Account or OneDrive For Business using an Office 365 account",
<<<<<<< HEAD
        "CodeUrl": "https:github.com/windows-toolkit/WindowsCommunityToolkit/tree/master/Microsoft.Toolkit.Services/Services/OneDrive/",
        "CodeFile": "OneDriveCode.bind",
=======
        "CodeUrl": "https://github.com/windows-toolkit/WindowsCommunityToolkit/tree/master/Microsoft.Toolkit.Services/Services/OneDrive/",
>>>>>>> f42a884a
        "Icon": "/SamplePages/OneDrive Service/OneDriveLogo.png",
        "BadgeUpdateVersionRequired": "DEPRECATED",
        "DeprecatedWarning": "Please use the Microsoft Graph SDK or our new providers at https:aka.ms/wgt",
        "DocumentationUrl": "https:raw.githubusercontent.com/MicrosoftDocs/WindowsCommunityToolkitDocs/master/docs/services/OneDrive.md"
      },
      {
        "Name": "LinkedIn Service",
        "Type": "LinkedInPage",
        "About": "The LinkedIn service allows you to connect to retrieve or publish data to LinkedIn.",
        "CodeUrl": "https:github.com/windows-toolkit/WindowsCommunityToolkit/tree/master/Microsoft.Toolkit.Services/Services/LinkedIn/",
        "CodeFile": "LinkedInCode.bind",
        "Icon": "/SamplePages/LinkedIn Service/LinkedInLogo.png",
        "DocumentationUrl": "https:raw.githubusercontent.com/MicrosoftDocs/WindowsCommunityToolkitDocs/master/docs/services/Linkedin.md"
      },
      {
        "Name": "Microsoft Translator Service",
        "Type": "MicrosoftTranslatorPage",
        "About": "The Microsoft Translator Service allows you to translate text into many languages.",
        "CodeUrl": "https:github.com/windows-toolkit/WindowsCommunityToolkit/tree/master/Microsoft.Toolkit.Services/Services/MicrosoftTranslator",
        "CodeFile": "MicrosoftTranslatorCode.bind",
        "Icon": "/SamplePages/Microsoft Translator Service/TranslatorService.png",
        "DocumentationUrl": "https:raw.githubusercontent.com/MicrosoftDocs/WindowsCommunityToolkitDocs/master/docs/services/MicrosoftTranslator.md"
      }
    ]
  },
  {
    "Name": "Helpers",
    "Icon": "Icons/Helpers.png",
    "Samples": [
      {
        "Name": "ImageCache",
        "Type": "ImageCachePage",
        "Subcategory": "Data",
        "About": "The ImageCache allows persistence of images with an option to use in-memory storage.",
        "CodeUrl": "https:github.com/windows-toolkit/WindowsCommunityToolkit/blob/master/Microsoft.Toolkit.Uwp.UI/Cache/ImageCache.cs",
        "CodeFile": "ImageCacheCode.bind",
        "XamlCodeFile": "ImageCacheXaml.bind",
        "Icon": "/SamplePages/ImageCache/ImageCache.png",
        "DocumentationUrl": "https:raw.githubusercontent.com/MicrosoftDocs/WindowsCommunityToolkitDocs/master/docs/helpers/ImageCache.md"
      },
      {
        "Name": "Object Storage",
        "Type": "ObjectStoragePage",
        "Subcategory": "Systems",
        "About": "The Object Storage helper allows you to easily read and save objects in your application, both locally or on every device (roaming).",
        "CodeUrl": "https:github.com/windows-toolkit/WindowsCommunityToolkit/tree/master/Microsoft.Toolkit.Uwp/Helpers/ObjectStorage",
        "CodeFile": "ObjectStorageCode.bind",
        "Icon": "/SamplePages/Object Storage/ObjectStorage.png",
        "DocumentationUrl": "https:raw.githubusercontent.com/MicrosoftDocs/WindowsCommunityToolkitDocs/master/docs/helpers/ObjectStorage.md"
      },
      {
        "Name": "Incremental Loading Collection",
        "Type": "IncrementalLoadingCollectionPage",
        "Subcategory": "Data",
        "About": "Allows to create collections that can be loaded incrementally, as user requests more items in the view. This type of collections can be bound to controls like GridView and ListView.",
        "CodeUrl": "https:github.com/windows-toolkit/WindowsCommunityToolkit/tree/master/Microsoft.Toolkit.Uwp/IncrementalLoadingCollection",
        "CodeFile": "IncrementalLoadingCollectionCode.bind",
        "Icon": "/SamplePages/Incremental Loading Collection/icon.png",
        "DocumentationUrl": "https:raw.githubusercontent.com/MicrosoftDocs/WindowsCommunityToolkitDocs/master/docs/helpers/IncrementalLoadingCollection.md"
      },
      {
        "Name": "BackgroundTaskHelper",
        "Type": "BackgroundTaskHelperPage",
        "Subcategory": "Systems",
        "About": "Allows easy registration and maintenance of background task",
        "CodeUrl": "https:github.com/windows-toolkit/WindowsCommunityToolkit/blob/master/Microsoft.Toolkit.Uwp/Helpers/BackgroundTaskHelper.cs",
        "CodeFile": "BackgroundTaskHelperCode.bind",
        "Icon": "/Assets/Helpers.png",
        "DocumentationUrl": "https:raw.githubusercontent.com/MicrosoftDocs/WindowsCommunityToolkitDocs/master/docs/helpers/BackgroundTaskHelper.md"
      },
      {
        "Name": "NetworkHelper",
        "Type": "NetworkHelperPage",
        "Subcategory": "Systems",
        "About": "The NetworkHelper class is used to determine whether the app has Internet, and if it is on a metered Internet connection",
        "CodeUrl": "https:github.com/windows-toolkit/WindowsCommunityToolkit/tree/master/Microsoft.Toolkit.Uwp.Connectivity/Network",
        "CodeFile": "NetworkHelperCode.bind",
        "Icon": "/SamplePages/NetworkHelper/NetworkHelper.png",
        "DocumentationUrl": "https:raw.githubusercontent.com/MicrosoftDocs/WindowsCommunityToolkitDocs/master/docs/helpers/NetworkHelper.md"
      },
      {
        "Name": "BluetoothLEHelper",
        "Type": "BluetoothLEHelperPage",
        "Subcategory": "Systems",
        "About": "The Bluetooth LE helper class is used to connect and interact with bluetooth LE devices.",
        "CodeUrl": "https:github.com/windows-toolkit/WindowsCommunityToolkit/tree/master/Microsoft.Toolkit.Uwp.Connectivity/BluetoothLEHelper",
        "CodeFile": "BluetoothLEHelperCode.bind",
        "Icon": "/SamplePages/BluetoothLEHelper/BluetoothLEHelper.png",
        "DocumentationUrl": "https:raw.githubusercontent.com/MicrosoftDocs/WindowsCommunityToolkitDocs/master/docs/helpers/BluetoothLEHelper.md",
        "BadgeUpdateVersionRequired": "Creators Update required"
      },
      {
        "Name": "SystemInformation",
        "Type": "SystemInformationPage",
        "Subcategory": "Systems",
        "About": "The SystemInformation class provides easy access to some of system/app/device information",
        "CodeUrl": "https:github.com/windows-toolkit/WindowsCommunityToolkit/tree/master/Microsoft.Toolkit.Uwp/Helpers/SystemInformation.cs",
        "CodeFile": "SystemInformationCode.bind",
        "Icon": "/SamplePages/SystemInformation/SystemInformation.png",
        "DocumentationUrl": "https:raw.githubusercontent.com/MicrosoftDocs/WindowsCommunityToolkitDocs/master/docs/helpers/SystemInformation.md",
        "IsUno": true
      },
      {
        "Name": "PrintHelper",
        "Type": "PrintHelperPage",
        "Subcategory": "Systems",
        "About": "Allows to easily print XAML controls",
        "CodeUrl": "https:github.com/windows-toolkit/WindowsCommunityToolkit/tree/master/Microsoft.Toolkit.Uwp/Helpers/PrintHelper",
        "CodeFile": "PrintHelperCode.bind",
        "XamlCodeFile": "PrintHelperXaml.bind",
        "Icon": "/SamplePages/PrintHelper/PrintHelper.png",
        "DocumentationUrl": "https:raw.githubusercontent.com/MicrosoftDocs/WindowsCommunityToolkitDocs/master/docs/helpers/PrintHelper.md"
      },
      {
        "Name": "DispatcherHelper",
        "Type": "DispatcherHelperPage",
        "Subcategory": "Developer",
        "About": "Allows easy interaction with Windows Runtime core message dispatcher for multi-threaded scenario (I.E: Run code on UI thread). ",
        "CodeUrl": "https:github.com/windows-toolkit/WindowsCommunityToolkit/blob/master/Microsoft.Toolkit.Uwp/Helpers/DispatcherHelper.cs",
        "CodeFile": "DispatcherHelperCode.bind",
        "Icon": "/Assets/Helpers.png",
        "DocumentationUrl": "https:raw.githubusercontent.com/MicrosoftDocs/WindowsCommunityToolkitDocs/master/docs/helpers/DispatcherHelper.md",
        "IsUno": true
      },
      {
        "Name": "AdvancedCollectionView",
        "Type": "AdvancedCollectionViewPage",
        "Subcategory": "Data",
        "About": "Allows you to easily sort and filter your collections before displaying them.",
        "CodeUrl": "https:github.com/windows-toolkit/WindowsCommunityToolkit/tree/master/Microsoft.Toolkit.Uwp.UI/AdvancedCollectionView",
        "CodeFile": "AdvancedCollectionView.bind",
        "Icon": "/SamplePages/AdvancedCollectionView/AdvancedCollectionView.png",
        "DocumentationUrl": "https:raw.githubusercontent.com/MicrosoftDocs/WindowsCommunityToolkitDocs/master/docs/helpers/AdvancedCollectionView.md"
      },
      {
        "Name": "CameraHelper",
        "Type": "CameraHelperPage",
        "Subcategory": "Systems",
        "About": "Allows to easily get camera frame sources available for media capture to preview video and get real time video frames/software bitmaps.",
        "CodeUrl": "https:github.com/windows-toolkit/WindowsCommunityToolkit/blob/master/Microsoft.Toolkit.Uwp/Helpers/CameraHelper/CameraHelper.cs",
        "CodeFile": "CameraHelperCode.bind",
        "Icon": "/SamplePages/CameraHelper/CameraHelper.png",
        "BadgeUpdateVersionRequired": "April 2018 update required",
        "DocumentationUrl": "https:raw.githubusercontent.com/MicrosoftDocs/WindowsCommunityToolkitDocs/master/docs/helpers/CameraHelper.md"
      },
      {
        "Name": "ThemeListener",
        "Type": "ThemeListenerPage",
        "Subcategory": "Developer",
        "About": "The ThemeListener allows you to keep track of changes to the System Theme.",
        "Icon": "/Assets/Helpers.png",
        "DocumentationUrl": "https:raw.githubusercontent.com/MicrosoftDocs/WindowsCommunityToolkitDocs/master/docs/helpers/ThemeListener.md"
      },
      {
        "Name": "RemoteDeviceHelper",
        "Type": "RemoteDeviceHelperPage",
        "Subcategory": "Systems",
        "About": "Allows you to easily enumerate remote devices ( Project Rome ).",
        "CodeUrl": "https:github.com/windows-toolkit/WindowsCommunityToolkit/blob/master/Microsoft.Toolkit.Uwp/Helpers/RemoteDeviceHelper/RemoteDeviceHelper.cs",
        "CodeFile": "RemoteDeviceHelperCode.bind",
        "Icon": "/SamplePages/RemoteDeviceHelper/RemoteDeviceHelper.png",
        "DocumentationUrl": "https:raw.githubusercontent.com/MicrosoftDocs/WindowsCommunityToolkitDocs/master/docs/helpers/RemoteDeviceHelper.md"
      },
      {
        "Name": "ViewportBehavior",
        "Type": "ViewportBehaviorPage",
        "About": "Behavior for listening element enter or exit viewport",
        "CodeUrl": "https:github.com/windows-toolkit/WindowsCommunityToolkit/tree/master/Microsoft.Toolkit.Uwp.UI.Animations/ViewportBehavior",
        "CodeFile": "ViewportBehaviorCode.bind",
        "XamlCodeFile": "ViewportBehaviorXaml.bind",
        "Icon": "/SamplePages/ViewportBehavior/ViewportBehavior.png",
        "DocumentationUrl": "https:raw.githubusercontent.com/MicrosoftDocs/WindowsCommunityToolkitDocs/master/docs/animations/ViewportBehavior.md"
      },
      {
        "Name": "Markdown Parser",
        "Type": "MarkdownParserPage",
        "Subcategory": "Parser",
        "About": "The Markdown Parser allows you to parse a Markdown String into a Markdown Document, and then Render it with a Markdown Renderer.",
        "Icon": "/Assets/Helpers.png",
        "DocumentationUrl": "https:raw.githubusercontent.com/MicrosoftDocs/WindowsCommunityToolkitDocs/master/docs/parsers/MarkdownParser.md",
        "IsUno": true
      },
      {
        "Name": "RSS Parser",
        "Type": "RssParserPage",
        "Subcategory": "Parser",
        "About": "The RSS Parser allows you to parse an RSS content String into RSS Schema.",
        "Icon": "/Assets/Helpers.png",
        "DocumentationUrl": "https:raw.githubusercontent.com/MicrosoftDocs/WindowsCommunityToolkitDocs/master/docs/parsers/RssParser.md",
        "IsUno": true
      },
      {
        "Name": "LiveTile",
        "Type": "LiveTilePage",
        "Subcategory": "Notifications",
        "About": "This shows how to update a Live Tile with a rich Adaptive notification.",
        "CodeUrl": "https:github.com/windows-toolkit/WindowsCommunityToolkit/tree/master/Microsoft.Toolkit.Uwp.Notifications",
        "CodeFile": "LiveTileCode.bind",
        "JavaScriptCodeFile": "LiveTileCodeJavaScript.bind",
        "Icon": "/SamplePages/LiveTile/LiveTile.png",
        "DocumentationUrl": "https:raw.githubusercontent.com/MicrosoftDocs/WindowsCommunityToolkitDocs/master/docs/notifications/NotificationsOverview.md"
      },
      {
        "Name": "Toast",
        "Type": "ToastPage",
        "Subcategory": "Notifications",
        "About": "This shows how to send a Toast notification.",
        "CodeUrl": "https:github.com/windows-toolkit/WindowsCommunityToolkit/tree/master/Microsoft.Toolkit.Uwp.Notifications",
        "CodeFile": "ToastCode.bind",
        "JavaScriptCodeFile": "ToastCodeJavaScript.bind",
        "Icon": "/SamplePages/Toast/Toast.png",
        "DocumentationUrl": "https:raw.githubusercontent.com/MicrosoftDocs/WindowsCommunityToolkitDocs/master/docs/notifications/NotificationsOverview.md"
      },
      {
        "Name": "WeatherLiveTileAndToast",
        "Type": "WeatherLiveTileAndToastPage",
        "Subcategory": "Notifications",
        "About": "This shows how to send a Weather Live Tile and Toast notification, displaying the forecast.",
        "CodeUrl": "https:github.com/windows-toolkit/WindowsCommunityToolkit/tree/master/Microsoft.Toolkit.Uwp.Notifications",
        "CodeFile": "WeatherLiveTileAndToastCode.bind",
        "JavaScriptCodeFile": "WeatherLiveTileAndToastCodeJavaScript.bind",
        "Icon": "/SamplePages/WeatherLiveTileAndToast/WeatherLiveTileAndToast.png",
        "DocumentationUrl": "https:raw.githubusercontent.com/MicrosoftDocs/WindowsCommunityToolkitDocs/master/docs/notifications/NotificationsOverview.md"
      },
      {
        "Name": "PlatformSpecificAnalyzer",
        "Subcategory": "Developer",
        "About": "Platform Specific Analyzer is a Roslyn analyzer that analyzes and suggests code fixes to ensure that any version / platform specific API are guarded by correct runtime checks",
        "CodeUrl": "https:github.com/windows-toolkit/WindowsCommunityToolkit/tree/master/Microsoft.Toolkit.Uwp.PlatformSpecificAnalyzer",
        "Icon": "/Assets/Helpers.png",
        "DocumentationUrl": "https:raw.githubusercontent.com/MicrosoftDocs/WindowsCommunityToolkitDocs/master/docs/platform-specific/PlatformSpecificAnalyzer.md"
      }
    ]
  },
  {
    "Name": "Brushes",
    "Icon": "Icons/Brushes.png",
    "Samples": [
      {
        "Name": "BackdropBlurBrush",
        "Type": "BackdropBlurBrushPage",
        "About": "Brush which fills the contents with a blurred version of whatever's behind it.",
        "CodeUrl": "https:github.com/windows-toolkit/WindowsCommunityToolkit/tree/master/Microsoft.Toolkit.Uwp.UI/Media/BackdropBlurBrush.cs",
        "XamlCodeFile": "BackdropBlurBrushXaml.bind",
        "Icon": "/SamplePages/BackdropBlurBrush/BackdropBlurBrush.png",
        "BadgeUpdateVersionRequired": "Creators Update required",
        "ApiCheck": "Windows.UI.Xaml.Media.XamlCompositionBrushBase",
        "DocumentationUrl": "https:raw.githubusercontent.com/MicrosoftDocs/WindowsCommunityToolkitDocs/master/docs/brushes/BackdropBlurBrush.md"
      },
      {
        "Name": "BackdropInvertBrush",
        "Type": "BackdropInvertBrushPage",
        "About": "Brush which fills the contents with an inverted version of whatever's behind it.",
        "CodeUrl": "https:github.com/windows-toolkit/WindowsCommunityToolkit/tree/master/Microsoft.Toolkit.Uwp.UI/Media/BackdropInvertBrush.cs",
        "XamlCodeFile": "BackdropInvertBrushXaml.bind",
        "Icon": "/SamplePages/BackdropInvertBrush/BackdropInvertBrush.png",
        "BadgeUpdateVersionRequired": "Creators Update required",
        "ApiCheck": "Windows.UI.Xaml.Media.XamlCompositionBrushBase",
        "DocumentationUrl": "https:raw.githubusercontent.com/MicrosoftDocs/WindowsCommunityToolkitDocs/master/docs/brushes/BackdropInvertBrush.md"
      },
      {
        "Name": "BackdropGammaTransferBrush",
        "Type": "BackdropGammaTransferBrushPage",
        "About": "Brush which fills the contents with a gamma modified version of whatever's behind it.",
        "CodeUrl": "https:github.com/windows-toolkit/WindowsCommunityToolkit/tree/master/Microsoft.Toolkit.Uwp.UI/Media/BackdropGammaTransferBrush.cs",
        "XamlCodeFile": "BackdropGammaTransferBrushXaml.bind",
        "Icon": "/SamplePages/BackdropGammaTransferBrush/BackdropGammaTransferBrush.png",
        "BadgeUpdateVersionRequired": "Creators Update required",
        "ApiCheck": "Windows.UI.Xaml.Media.XamlCompositionBrushBase",
        "DocumentationUrl": "https:raw.githubusercontent.com/MicrosoftDocs/WindowsCommunityToolkitDocs/master/docs/brushes/BackdropGammaTransferBrush.md"
      },
      {
        "Name": "BackdropSaturationBrush",
        "Type": "BackdropSaturationBrushPage",
        "About": "Brush which applies a Saturation effect to whatever's behind it.",
        "CodeUrl": "https:github.com/windows-toolkit/WindowsCommunityToolkit/tree/master/Microsoft.Toolkit.Uwp.UI/Media/BackdropSaturationBrush.cs",
        "XamlCodeFile": "BackdropSaturationBrushXaml.bind",
        "Icon": "/SamplePages/BackdropSaturationBrush/BackdropSaturationBrush.png",
        "BadgeUpdateVersionRequired": "Creators Update required",
        "ApiCheck": "Windows.UI.Xaml.Media.XamlCompositionBrushBase",
        "DocumentationUrl": "https:raw.githubusercontent.com/MicrosoftDocs/WindowsCommunityToolkitDocs/master/docs/brushes/BackdropSaturationBrush.md"
      },
      {
        "Name": "BackdropSepiaBrush",
        "Type": "BackdropSepiaBrushPage",
        "About": "Brush which applies a Sepia effect to whatever's behind it.",
        "CodeUrl": "https:github.com/windows-toolkit/WindowsCommunityToolkit/tree/master/Microsoft.Toolkit.Uwp.UI/Media/BackdropSepiaBrush.cs",
        "XamlCodeFile": "BackdropSepiaBrushXaml.bind",
        "Icon": "/SamplePages/BackdropSepiaBrush/BackdropSepiaBrush.png",
        "BadgeUpdateVersionRequired": "Creators Update required",
        "ApiCheck": "Windows.UI.Xaml.Media.XamlCompositionBrushBase",
        "DocumentationUrl": "https:raw.githubusercontent.com/MicrosoftDocs/WindowsCommunityToolkitDocs/master/docs/brushes/BackdropSepiaBrush.md"
      },
      {
        "Name": "ImageBlendBrush",
        "Type": "ImageBlendBrushPage",
        "About": "Brush which applies a blending effect a given image from whatever's behind it.",
        "CodeUrl": "https:github.com/windows-toolkit/WindowsCommunityToolkit/tree/master/Microsoft.Toolkit.Uwp.UI/Media/ImageBlendBrush.cs",
        "XamlCodeFile": "ImageBlendBrushXaml.bind",
        "Icon": "/SamplePages/ImageBlendBrush/ImageBlendBrush.png",
        "BadgeUpdateVersionRequired": "Creators Update required",
        "ApiCheck": "Windows.UI.Xaml.Media.XamlCompositionBrushBase",
        "DocumentationUrl": "https:raw.githubusercontent.com/MicrosoftDocs/WindowsCommunityToolkitDocs/master/docs/brushes/ImageBlendBrush.md"
      },
      {
        "Name": "RadialGradientBrush",
        "Type": "RadialGradientBrushPage",
        "About": "A composition brush which creates a radial gradient effect.",
        "CodeUrl": "https:github.com/windows-toolkit/WindowsCommunityToolkit/tree/master/Microsoft.Toolkit.Uwp.UI/Media/RadialGradientBrush.cs",
        "XamlCodeFile": "RadialGradientBrushXaml.bind",
        "Icon": "/SamplePages/RadialGradientBrush/RadialGradientBrush.png",
        "BadgeUpdateVersionRequired": "Creators Update required",
        "ApiCheck": "Windows.UI.Xaml.Media.XamlCompositionBrushBase",
        "DocumentationUrl": "https:raw.githubusercontent.com/MicrosoftDocs/WindowsCommunityToolkitDocs/master/docs/brushes/RadialGradientBrush.md"
      }
    ]
  },
  {
    "Name": "Extensions",
    "Icon": "Icons/Extensions.png",
    "Samples": [
      {
        "Name": "ListViewExtensions",
        "Type": "ListViewExtensionsPage",
        "About": "Extensions for all controls that inherit from ListViewBase like ListView.",
        "CodeUrl": "https:github.com/windows-toolkit/WindowsCommunityToolkit/tree/master/Microsoft.Toolkit.Uwp.UI/Extensions/ListViewExtensions",
        "XamlCodeFile": "ListViewExtensionsCode.bind",
        "Icon": "/Assets/Helpers.png",
        "DocumentationUrl": "https:raw.githubusercontent.com/MicrosoftDocs/WindowsCommunityToolkitDocs/master/docs/extensions/ListViewExtensions.md",
        "IsUno": true
      },
      {
        "Name": "ViewExtensions",
        "Type": "ViewExtensionsPage",
        "About": "View extensions to set StatusBar and TitleBar properties.",
        "CodeUrl": "https:github.com/windows-toolkit/WindowsCommunityToolkit/tree/master/Microsoft.Toolkit.Uwp.UI/Extensions",
        "XamlCodeFile": "ViewExtensionsCode.bind",
        "Icon": "/SamplePages/ViewExtensions/ViewExtensions.png",
        "DocumentationUrl": "https:raw.githubusercontent.com/MicrosoftDocs/WindowsCommunityToolkitDocs/master/docs/extensions/ViewExtensions.md"
      },
      {
        "Name": "TextBoxMask",
        "Type": "TextBoxMaskPage",
        "About": "TextBox Mask property allows a user to more easily enter fixed width text in TextBox control where you would like them to enter the data in a certain format",
        "CodeUrl": "https:github.com/windows-toolkit/WindowsCommunityToolkit/tree/master/Microsoft.Toolkit.Uwp.UI/Extensions/TextBoxMask",
        "XamlCodeFile": "TextBoxMask.bind",
        "Icon": "/SamplePages/TextBoxMask/TextBoxMask.png",
        "DocumentationUrl": "https:raw.githubusercontent.com/MicrosoftDocs/WindowsCommunityToolkitDocs/master/docs/extensions/TextBoxMask.md",
        "IsUno": true
      },
      {
        "Name": "Mouse",
        "Type": "MouseCursorPage",
        "About": "Mouse.Cursor attached property enables you to easily change the mouse cursor over specific Framework elements.",
        "CodeUrl": "https:github.com/windows-toolkit/WindowsCommunityToolkit/tree/master/Microsoft.Toolkit.Uwp.UI/Extensions/Mouse",
        "XamlCodeFile": "MouseCursorPage.bind",
        "Icon": "/SamplePages/Mouse/MouseCursor.png",
        "DocumentationUrl": "https:raw.githubusercontent.com/MicrosoftDocs/WindowsCommunityToolkitDocs/master/docs/extensions/MouseCursor.md",
        "IsUno": true
      },
      {
        "Name": "TextBoxRegex",
        "Type": "TextBoxRegexPage",
        "About": "TextBoxRegex helps developer to validate a TextBox with a regular expression using the Regex property.",
        "CodeUrl": "https:github.com/windows-toolkit/WindowsCommunityToolkit/tree/master/Microsoft.Toolkit.Uwp.UI/Extensions/TextBoxRegEx",
        "XamlCodeFile": "TextBoxRegex.bind",
        "Icon": "/SamplePages/TextBoxRegex/TextBoxRegex.png",
        "DocumentationUrl": "https:raw.githubusercontent.com/MicrosoftDocs/WindowsCommunityToolkitDocs/master/docs/extensions/TextBoxRegex.md",
        "IsUno": true
      },
      {
        "Name": "SurfaceDialTextbox",
        "Type": "SurfaceDialTextboxPage",
        "About": "Enables support for Surface Dial on any given Textbox. Rotate the Dial to change the numeric value of the Textbox.",
        "CodeUrl": "https:github.com/windows-toolkit/WindowsCommunityToolkit/tree/master/Microsoft.Toolkit.Uwp.UI/Extensions/SurfaceDialTextbox",
        "XamlCodeFile": "SurfaceDialTextboxCode.bind",
        "Icon": "/SamplePages/SurfaceDialTextbox/SurfaceDialTextbox.png",
        "BadgeUpdateVersionRequired": "Anniversary Update required",
        "DocumentationUrl": "https:raw.githubusercontent.com/MicrosoftDocs/WindowsCommunityToolkitDocs/master/docs/extensions/SurfaceDialTextboxHelper.md"
      },
      {
        "Name": "Visual Extensions",
        "Type": "VisualExtensionsPage",
        "About": "Attached properties to modify object visual properties through XAML",
        "CodeUrl": "https:github.com/windows-toolkit/WindowsCommunityToolkit/tree/master/Microsoft.Toolkit.Uwp.UI/Extensions/Visual",
        "XamlCodeFile": "VisualExtensionsCode.bind",
        "Icon": "/SamplePages/Visual Extensions/VisualExtensions.png",
        "BadgeUpdateVersionRequired": "Creators Update required",
        "DocumentationUrl": "https:raw.githubusercontent.com/MicrosoftDocs/WindowsCommunityToolkitDocs/master/docs/extensions/VisualExtensions.md"
      },
      {
        "Name": "FrameworkElementExtensions",
        "Type": "FrameworkElementExtensionsPage",
        "About": "Extensions for all the FrameworkElement controls.",
        "CodeUrl": "https:github.com/windows-toolkit/WindowsCommunityToolkit/tree/master/Microsoft.Toolkit.Uwp.UI/Extensions/FrameworkElement",
        "XamlCodeFile": "FrameworkElementExtensionsCode.bind",
        "Icon": "/Assets/Helpers.png",
        "DocumentationUrl": "https:raw.githubusercontent.com/MicrosoftDocs/WindowsCommunityToolkitDocs/master/docs/extensions/FrameworkElementExtensions.md",
        "IsUno": true
      },
      {
        "Name": "ClipToBounds",
        "Type": "ClipToBoundsPage",
        "About": "Extension to clip the UIElement inner controls inside its bounds.",
        "CodeUrl": "https://github.com/windows-toolkit/WindowsCommunityToolkit/tree/master/Microsoft.Toolkit.Uwp.UI/Extensions/UIElement",
        "XamlCodeFile": "ClipToBoundsCode.bind",
        "Icon": "/Assets/Helpers.png",
        "DocumentationUrl": "https://raw.githubusercontent.com/MicrosoftDocs/WindowsCommunityToolkitDocs/master/docs/extensions/UIElementExtensions.md"
      },
      {
        "Name": "StringExtensions",
        "Type": "StringExtensionsPage",
        "About": "String Extensions to validate strings",
        "CodeUrl": "https:github.com/windows-toolkit/WindowsCommunityToolkit/tree/master/Microsoft.Toolkit/Extensions",
        "Icon": "/Assets/Helpers.png",
        "DocumentationUrl": "https:raw.githubusercontent.com/MicrosoftDocs/WindowsCommunityToolkitDocs/master/docs/extensions/StringExtensions.md",
        "IsUno": true
      },
      {
        "Name": "ScrollViewerExtensions",
        "Type": "ScrollViewerExtensionsPage",
        "About": "Extensions for all controls that contain a ScrollViewer like ListView.",
        "CodeUrl": "https:github.com/windows-toolkit/WindowsCommunityToolkit/tree/master/Microsoft.Toolkit.Uwp.UI/Extensions/ScrollViewer",
        "XamlCodeFile": "ScrollViewerExtensionsCode.bind",
        "Icon": "/Assets/Helpers.png",
        "DocumentationUrl": "https:raw.githubusercontent.com/MicrosoftDocs/WindowsCommunityToolkitDocs/master/docs/extensions/ScrollViewerExtensions.md"
      },
      {
        "Name": "OnDevice",
        "Type": "OnDevicePage",
        "About": "The OnDevice markup extension allows you to customize UI appearance on a per-DeviceFamily basis.",
        "Icon": "/SamplePages/OnDevice/OnDevice.png",
        "XamlCodeFile": "OnDeviceXaml.bind",
        "DocumentationUrl": "https:raw.githubusercontent.com/MicrosoftDocs/WindowsCommunityToolkitDocs/master/docs/extensions/OnDeviceMarkup.md",
        "IsUno": true
      }
    ]
  },
  {
    "Name": "Gaze",
    "Icon": "Icons/DeveloperTools.png",
    "Samples": [
      {
        "Name": "GazeInteraction",
        "Type": "GazeInteractionPage",
        "About": "Demonstrate the properties and events of the Gaze Interaction library",
        "XamlCodeFile": "GazeInteractionXaml.bind",
        "CodeFile": "GazeInteractionCode.bind",
        "Icon": "/SamplePages/GazeInteraction/GazeInteraction.png",
        "DocumentationUrl": "https:raw.githubusercontent.com/MicrosoftDocs/WindowsCommunityToolkitDocs/master/docs/gaze/GazeInteractionLibrary.md",
        "ApiCheck": "Windows.Devices.Input.Preview.GazeInputSourcePreview"
      },
      {
        "Name": "GazeTracing",
        "Type": "GazeTracingPage",
        "About": "Shows how to use the Windows 10 API for eye trackers",
        "CodeUrl": "https:github.com/windows-toolkit/WindowsCommunityToolkit/tree/master/Microsoft.Toolkit.Uwp.Input.Gaze/",
        "XamlCodeFile": "GazeTracingXaml.bind",
        "CodeFile": "GazeTracingCode.bind",
        "Icon": "/SamplePages/GazeTracing/GazeTracing.png",
        "ApiCheck": "Windows.Devices.Input.Preview.GazeInputSourcePreview"
      }
    ]
  }
]<|MERGE_RESOLUTION|>--- conflicted
+++ resolved
@@ -695,12 +695,7 @@
       {
         "Name": "OneDrive Service",
         "About": "The OneDrive service allows you to get your files from OneDrive using an Microsoft Account or OneDrive For Business using an Office 365 account",
-<<<<<<< HEAD
-        "CodeUrl": "https:github.com/windows-toolkit/WindowsCommunityToolkit/tree/master/Microsoft.Toolkit.Services/Services/OneDrive/",
-        "CodeFile": "OneDriveCode.bind",
-=======
         "CodeUrl": "https://github.com/windows-toolkit/WindowsCommunityToolkit/tree/master/Microsoft.Toolkit.Services/Services/OneDrive/",
->>>>>>> f42a884a
         "Icon": "/SamplePages/OneDrive Service/OneDriveLogo.png",
         "BadgeUpdateVersionRequired": "DEPRECATED",
         "DeprecatedWarning": "Please use the Microsoft Graph SDK or our new providers at https:aka.ms/wgt",
