// Licensed to the .NET Foundation under one or more agreements.
// The .NET Foundation licenses this file to you under the MIT license.
// See the LICENSE file in the project root for more information.

using System;
<<<<<<< HEAD
using Microsoft.Toolkit.Uwp.Extensions;
using Microsoft.UI.Input;
using Microsoft.UI.Xaml;
using Microsoft.UI.Xaml.Input;
=======
>>>>>>> 14880e31
using Windows.Foundation;
using Windows.System;
using Windows.UI.Core;

namespace Microsoft.Toolkit.Uwp.UI.Controls
{
    /// <summary>
    /// The <see cref="ImageCropper"/> control allows user to crop image freely.
    /// </summary>
    public partial class ImageCropper
    {
        private void ImageCropperThumb_KeyDown(object sender, KeyRoutedEventArgs e)
        {
            var changed = false;
            var diffPos = default(Point);
            if (e.Key == VirtualKey.Left)
            {
                diffPos.X--;
                var upKeyState = KeyboardInput.GetKeyStateForCurrentThread(VirtualKey.Up);
                var downKeyState = KeyboardInput.GetKeyStateForCurrentThread(VirtualKey.Down);
                if (upKeyState == CoreVirtualKeyStates.Down)
                {
                    diffPos.Y--;
                }

                if (downKeyState == CoreVirtualKeyStates.Down)
                {
                    diffPos.Y++;
                }

                changed = true;
            }
            else if (e.Key == VirtualKey.Right)
            {
                diffPos.X++;
                var upKeyState = KeyboardInput.GetKeyStateForCurrentThread(VirtualKey.Up);
                var downKeyState = KeyboardInput.GetKeyStateForCurrentThread(VirtualKey.Down);
                if (upKeyState == CoreVirtualKeyStates.Down)
                {
                    diffPos.Y--;
                }

                if (downKeyState == CoreVirtualKeyStates.Down)
                {
                    diffPos.Y++;
                }

                changed = true;
            }
            else if (e.Key == VirtualKey.Up)
            {
                diffPos.Y--;
                var leftKeyState = KeyboardInput.GetKeyStateForCurrentThread(VirtualKey.Left);
                var rightKeyState = KeyboardInput.GetKeyStateForCurrentThread(VirtualKey.Right);
                if (leftKeyState == CoreVirtualKeyStates.Down)
                {
                    diffPos.X--;
                }

                if (rightKeyState == CoreVirtualKeyStates.Down)
                {
                    diffPos.X++;
                }

                changed = true;
            }
            else if (e.Key == VirtualKey.Down)
            {
                diffPos.Y++;
                var leftKeyState = KeyboardInput.GetKeyStateForCurrentThread(VirtualKey.Left);
                var rightKeyState = KeyboardInput.GetKeyStateForCurrentThread(VirtualKey.Right);
                if (leftKeyState == CoreVirtualKeyStates.Down)
                {
                    diffPos.X--;
                }

                if (rightKeyState == CoreVirtualKeyStates.Down)
                {
                    diffPos.X++;
                }

                changed = true;
            }

            if (changed)
            {
                var imageCropperThumb = (ImageCropperThumb)sender;
                UpdateCroppedRect(imageCropperThumb.Position, diffPos);
            }
        }

        private void ImageCropperThumb_KeyUp(object sender, KeyRoutedEventArgs e)
        {
            var selectedRect = new Point(_startX, _startY).ToRect(new Point(_endX, _endY));
            var croppedRect = _inverseImageTransform.TransformBounds(selectedRect);
            if (croppedRect.Width > MinCropSize.Width && croppedRect.Height > MinCropSize.Height)
            {
                croppedRect.Intersect(_restrictedCropRect);
                _currentCroppedRect = croppedRect;
            }

            UpdateImageLayout(true);
        }

        private void ImageCropperThumb_ManipulationCompleted(object sender, ManipulationCompletedRoutedEventArgs e)
        {
            var selectedRect = new Point(_startX, _startY).ToRect(new Point(_endX, _endY));
            var croppedRect = _inverseImageTransform.TransformBounds(selectedRect);
            if (croppedRect.Width > MinCropSize.Width && croppedRect.Height > MinCropSize.Height)
            {
                croppedRect.Intersect(_restrictedCropRect);
                _currentCroppedRect = croppedRect;
            }

            UpdateImageLayout(true);
        }

        private void ImageCropperThumb_ManipulationDelta(object sender, ManipulationDeltaRoutedEventArgs e)
        {
            var imageCropperThumb = (ImageCropperThumb)sender;
            var currentPointerPosition = new Point(
                imageCropperThumb.X + e.Position.X + e.Delta.Translation.X - (imageCropperThumb.ActualWidth / 2),
                imageCropperThumb.Y + e.Position.Y + e.Delta.Translation.Y - (imageCropperThumb.ActualHeight / 2));
            var safePosition = GetSafePoint(_restrictedSelectRect, currentPointerPosition);
            var safeDiffPoint = new Point(safePosition.X - (float)imageCropperThumb.X, safePosition.Y - (float)imageCropperThumb.Y);
            UpdateCroppedRect(imageCropperThumb.Position, safeDiffPoint);
        }

        private void SourceImage_ManipulationDelta(object sender, ManipulationDeltaRoutedEventArgs e)
        {
            var offsetX = -e.Delta.Translation.X;
            var offsetY = -e.Delta.Translation.Y;
            if (offsetX > 0)
            {
                offsetX = Math.Min(offsetX, _restrictedSelectRect.X + _restrictedSelectRect.Width - _endX);
            }
            else
            {
                offsetX = Math.Max(offsetX, _restrictedSelectRect.X - _startX);
            }

            if (offsetY > 0)
            {
                offsetY = Math.Min(offsetY, _restrictedSelectRect.Y + _restrictedSelectRect.Height - _endY);
            }
            else
            {
                offsetY = Math.Max(offsetY, _restrictedSelectRect.Y - _startY);
            }

            var selectedRect = new Point(_startX, _startY).ToRect(new Point(_endX, _endY));
            selectedRect.X += offsetX;
            selectedRect.Y += offsetY;
            var croppedRect = _inverseImageTransform.TransformBounds(selectedRect);
            croppedRect.Intersect(_restrictedCropRect);
            _currentCroppedRect = croppedRect;
            UpdateImageLayout();
        }

        private void ImageCanvas_SizeChanged(object sender, SizeChangedEventArgs e)
        {
            if (Source == null)
            {
                return;
            }

            UpdateImageLayout();
            UpdateMaskArea();
        }
    }
}<|MERGE_RESOLUTION|>--- conflicted
+++ resolved
@@ -3,13 +3,9 @@
 // See the LICENSE file in the project root for more information.
 
 using System;
-<<<<<<< HEAD
-using Microsoft.Toolkit.Uwp.Extensions;
 using Microsoft.UI.Input;
 using Microsoft.UI.Xaml;
 using Microsoft.UI.Xaml.Input;
-=======
->>>>>>> 14880e31
 using Windows.Foundation;
 using Windows.System;
 using Windows.UI.Core;
