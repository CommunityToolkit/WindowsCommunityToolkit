// Licensed to the .NET Foundation under one or more agreements.
// The .NET Foundation licenses this file to you under the MIT license.
// See the LICENSE file in the project root for more information.

using System;
using System.Collections.Generic;
using System.Linq;
using System.Numerics;
using System.Threading;
using System.Threading.Tasks;
using Microsoft.Toolkit.Uwp.UI.Animations.Expressions;
using Microsoft.Toolkit.Uwp.UI.Extensions;
<<<<<<< HEAD
using Microsoft.UI.Composition;
using Microsoft.UI.Xaml;
using Microsoft.UI.Xaml.Controls;
using Microsoft.UI.Xaml.Hosting;
using Microsoft.UI.Xaml.Media;
using Windows.Foundation;

namespace Microsoft.Toolkit.Uwp.UI.Controls
{
    /// <summary>
    /// Orientation of the scroll
    /// </summary>
    public enum ScrollOrientation
    {
        /// <summary>
        /// Scroll only Horizontally (and optimize the number of image used)
        /// </summary>
        Horizontal,

        /// <summary>
        /// Scroll only Vertically (and optimize the number of image used)
        /// </summary>
        Vertical,

        /// <summary>
        /// Scroll both Horizontally and vertically
        /// </summary>
        Both
    }

    /// <summary>
    /// Image alignment
    /// </summary>
    public enum ImageAlignment
    {
        /// <summary>
        /// No alignment needed
        /// </summary>
        None,

        /// <summary>
        /// Align to Left when the property ScrollOrientation is Horizontal
        /// </summary>
        Left,

        /// <summary>
        /// Align to Right when the property ScrollOrientation is Horizontal
        /// </summary>
        Right,

        /// <summary>
        /// Align to Top when the property ScrollOrientation is Vertical
        /// </summary>
        Top,

        /// <summary>
        /// Align to Bottom when the property ScrollOrientation is Vertical
        /// </summary>
        Bottom
    }

=======
using Windows.Foundation;
using Windows.UI.Composition;
using Windows.UI.Xaml;
using Windows.UI.Xaml.Controls;
using Windows.UI.Xaml.Hosting;
using Windows.UI.Xaml.Media;

namespace Microsoft.Toolkit.Uwp.UI.Controls
{
>>>>>>> c4026400
    /// <summary>
    /// A ContentControl that show an image repeated many times.
    /// The control can be synchronized with a ScrollViewer and animated easily.
    /// </summary>
    public partial class TileControl : ContentControl
    {
        /// <summary>
        /// a flag to lock shared method
        /// </summary>
        private readonly SemaphoreSlim _flag = new SemaphoreSlim(1);

        private readonly List<SpriteVisual> _compositionChildren = new List<SpriteVisual>(50);
        private readonly object _lockerOffset = new object();

        private FrameworkElement _rootElement;

        private ContainerVisual _containerVisual;
        private CompositionSurfaceBrush _brushVisual;
        private LoadedImageSurface _imageSurface;

        private Size _imageSize = Size.Empty;

        private DispatcherTimer _timerAnimation;

        /// <summary>
        /// A ScrollViewer used for synchronized the move of the <see cref="TileControl"/>
        /// </summary>
        private ScrollViewer _scrollViewer;

        private bool _isImageSourceLoaded;
        private bool _isRootElementSizeChanged;

        private CompositionPropertySet _propertySetModulo;

        private double _animationX;
        private double _animationY;

        /// <summary>
        /// The image loaded event.
        /// </summary>
        public event EventHandler ImageLoaded;

        /// <summary>
        /// Initializes a new instance of the <see cref="TileControl"/> class.
        /// </summary>
        public TileControl()
        {
            DefaultStyleKey = typeof(TileControl);

            InitializeAnimation();
        }

        /// <summary>
        /// Initialize the new ScrollViewer
        /// </summary>
        /// <param name="oldScrollViewerContainer">the old ScrollViewerContainer</param>
        /// <param name="newScrollViewerContainer">the new ScrollViewerContainer</param>
        /// <returns>A <see cref="Task"/> representing the asynchronous operation.</returns>
        private Task InitializeScrollViewerContainer(FrameworkElement oldScrollViewerContainer, FrameworkElement newScrollViewerContainer)
        {
            if (oldScrollViewerContainer != null)
            {
                oldScrollViewerContainer.Loaded -= ScrollViewerContainer_Loaded;
            }

            if (newScrollViewerContainer != null)
            {
                // May be the scrollViewerContainer is not completely loaded (and the scrollViewer doesn't exit yet)
                // so we need to wait the loaded event to be sure
                newScrollViewerContainer.Loaded += ScrollViewerContainer_Loaded;
            }

            // try to attach a scrollViewer (the null value is valid)
            return AttachScrollViewer(newScrollViewerContainer);
        }

        /// <summary>
        /// ScrollViewer is loaded
        /// </summary>
        /// <param name="sender">a ScrollViewerContainer</param>
        /// <param name="e">arguments</param>
        private async void ScrollViewerContainer_Loaded(object sender, RoutedEventArgs e)
        {
            await AttachScrollViewer(sender as FrameworkElement);
        }

        /// <summary>
        /// Attach a ScrollViewer to the TileControl (parallax effect)
        /// </summary>
        /// <param name="scrollViewerContainer">A ScrollViewer or a container of a ScrollViewer</param>
        /// <returns>A <see cref="Task"/> representing the asynchronous operation.</returns>
        private async Task AttachScrollViewer(DependencyObject scrollViewerContainer)
        {
            if (scrollViewerContainer == null)
            {
                return;
            }

            ScrollViewer newScrollViewer = scrollViewerContainer.FindDescendant<ScrollViewer>();

            if (newScrollViewer != _scrollViewer)
            {
                // Update the expression
                await CreateModuloExpression(newScrollViewer);

                _scrollViewer = newScrollViewer;
            }
        }

        /// <summary>
        /// Load the image and transform it to a composition brush or a XAML brush (depends of the UIStrategy)
        /// </summary>
        /// <param name="uri">the uri of the image to load</param>
        /// <returns>A <see cref="Task"/> representing the asynchronous operation.</returns>
        private async Task<bool> LoadImageBrushAsync(Uri uri)
        {
            if (DesignTimeHelpers.IsRunningInLegacyDesignerMode)
            {
                return false;
            }

            if (_containerVisual == null || uri == null)
            {
                return false;
            }

            await _flag.WaitAsync();

            try
            {
                bool isAnimated = IsAnimated;

                IsAnimated = false;

                if (_isImageSourceLoaded)
                {
                    for (int i = 0; i < _compositionChildren.Count; i++)
                    {
                        _compositionChildren[i].Brush = null;
                    }

                    _brushVisual?.Dispose();
                    _brushVisual = null;

                    _imageSurface?.Dispose();
                    _imageSurface = null;
                }

                _isImageSourceLoaded = false;

                var compositor = _containerVisual.Compositor;

                _imageSurface = LoadedImageSurface.StartLoadFromUri(uri);
                var loadCompletedSource = new TaskCompletionSource<bool>();
                _brushVisual = compositor.CreateSurfaceBrush(_imageSurface);

                _imageSurface.LoadCompleted += (s, e) =>
                {
                    if (e.Status == LoadedImageSourceLoadStatus.Success)
                    {
                        loadCompletedSource.SetResult(true);
                    }
                    else
                    {
                        loadCompletedSource.SetException(new ArgumentException("Image loading failed."));
                    }
                };

                await loadCompletedSource.Task;
                _imageSize = _imageSurface.DecodedPhysicalSize;

                _isImageSourceLoaded = true;

                RefreshContainerTile();

                RefreshImageSize(_imageSize.Width, _imageSize.Height);

                if (isAnimated)
                {
                    IsAnimated = true;
                }
            }
            finally
            {
                _flag.Release();
            }

            ImageLoaded?.Invoke(this, EventArgs.Empty);

            return true;
        }

        /// <inheritdoc/>
        protected override async void OnApplyTemplate()
        {
            var rootElement = _rootElement;

            if (rootElement != null)
            {
                rootElement.SizeChanged -= RootElement_SizeChanged;
            }

            // Gets the XAML root element
            rootElement = GetTemplateChild("RootElement") as FrameworkElement;

            _rootElement = rootElement;

            if (rootElement != null)
            {
                rootElement.SizeChanged += RootElement_SizeChanged;

                // Get the Visual of the root element
                Visual rootVisual = ElementCompositionPreview.GetElementVisual(rootElement);

                if (rootVisual != null)
                {
                    // We create a ContainerVisual to insert SpriteVisual with a brush
                    var container = rootVisual.Compositor.CreateContainerVisual();

                    // the containerVisual is now a child of rootVisual
                    ElementCompositionPreview.SetElementChildVisual(rootElement, container);

                    _containerVisual = container;

                    await CreateModuloExpression();
                }

                await LoadImageBrushAsync(ImageSource);
            }

            base.OnApplyTemplate();
        }

        /// <summary>
        /// the size of the rootElement is changed
        /// </summary>
        /// <param name="sender">sender</param>
        /// <param name="e">arguments</param>
        private async void RootElement_SizeChanged(object sender, SizeChangedEventArgs e)
        {
            _isRootElementSizeChanged = true;
            await RefreshContainerTileLocked();
        }

        /// <summary>
        /// Refresh the ContainerVisual or ContainerElement with a lock
        /// </summary>
        /// <returns>A <see cref="Task"/> representing the asynchronous operation.</returns>
        private async Task RefreshContainerTileLocked()
        {
            await _flag.WaitAsync();

            try
            {
                RefreshContainerTile();
            }
            finally
            {
                _flag.Release();
            }
        }

        /// <summary>
        /// Refresh the ContainerVisual or ContainerElement
        /// </summary>
        private void RefreshContainerTile()
        {
            if (_imageSize == Size.Empty || _rootElement == null)
            {
                return;
            }

            RefreshContainerTile(_rootElement.ActualWidth, _rootElement.ActualHeight, _imageSize.Width, _imageSize.Height, ScrollOrientation);
        }

        /// <summary>
        /// Refresh the ContainerVisual or ContainerElement
        /// </summary>
        /// <returns>Return true when the container is refreshed</returns>
        private bool RefreshContainerTile(double width, double height, double imageWidth, double imageHeight, ScrollOrientation orientation)
        {
            if (_isImageSourceLoaded == false || _isRootElementSizeChanged == false)
            {
                return false;
            }

            double numberSpriteToInstantiate = 0;

            int numberImagePerColumn = 1;
            int numberImagePerRow = 1;

            int offsetHorizontalAlignment = 0;
            int offsetVerticalAlignment = 0;

            var clip = new RectangleGeometry { Rect = new Rect(0, 0, width, height) };
            _rootElement.Clip = clip;

            var imageAlignment = ImageAlignment;

            switch (orientation)
            {
                case ScrollOrientation.Horizontal:
                    numberImagePerColumn = (int)Math.Ceiling(width / imageWidth) + 1;

                    if (imageAlignment == ImageAlignment.Top || imageAlignment == ImageAlignment.Bottom)
                    {
                        numberImagePerRow = 1;

                        if (imageAlignment == ImageAlignment.Bottom)
                        {
                            offsetHorizontalAlignment = (int)(height - imageHeight);
                        }
                    }
                    else
                    {
                        numberImagePerRow = (int)Math.Ceiling(height / imageHeight);
                    }

                    numberSpriteToInstantiate = numberImagePerColumn * numberImagePerRow;
                    break;

                case ScrollOrientation.Vertical:
                    numberImagePerRow = (int)Math.Ceiling(height / imageHeight) + 1;

                    if (imageAlignment == ImageAlignment.Left || imageAlignment == ImageAlignment.Right)
                    {
                        numberImagePerColumn = 1;

                        if (ImageAlignment == ImageAlignment.Right)
                        {
                            offsetVerticalAlignment = (int)(width - imageWidth);
                        }
                    }
                    else
                    {
                        numberImagePerColumn = (int)Math.Ceiling(width / imageWidth);
                    }

                    numberSpriteToInstantiate = numberImagePerColumn * numberImagePerRow;

                    break;

                case ScrollOrientation.Both:
                    numberImagePerColumn = (int)Math.Ceiling(width / imageWidth) + 1;
                    numberImagePerRow = (int)(Math.Ceiling(height / imageHeight) + 1);
                    numberSpriteToInstantiate = numberImagePerColumn * numberImagePerRow;
                    break;
            }

            var count = _compositionChildren.Count;

            // instantiate all elements not created yet
            for (int x = 0; x < numberSpriteToInstantiate - count; x++)
            {
                var sprite = _containerVisual.Compositor.CreateSpriteVisual();
                _containerVisual.Children.InsertAtTop(sprite);
                _compositionChildren.Add(sprite);
            }

            // remove elements not used now
            for (int x = 0; x < count - numberSpriteToInstantiate; x++)
            {
                var element = _containerVisual.Children.FirstOrDefault() as SpriteVisual;
                _containerVisual.Children.Remove(element);
                _compositionChildren.Remove(element);
            }

            // Change positions+brush for all actives elements
            for (int y = 0; y < numberImagePerRow; y++)
            {
                for (int x = 0; x < numberImagePerColumn; x++)
                {
                    int index = (y * numberImagePerColumn) + x;

                    var sprite = _compositionChildren[index];
                    sprite.Brush = _brushVisual;
                    sprite.Offset = new Vector3((float)((x * imageWidth) + offsetVerticalAlignment), (float)((y * imageHeight) + offsetHorizontalAlignment), 0);
                    sprite.Size = new Vector2((float)imageWidth, (float)imageHeight);
                }
            }

            return true;
        }

        /// <summary>
        /// Create the modulo expression and apply it to the ContainerVisual element
        /// </summary>
        /// <returns>A <see cref="Task"/> representing the asynchronous operation.</returns>
        private async Task CreateModuloExpression(ScrollViewer scrollViewer = null)
        {
            await _flag.WaitAsync();

            try
            {
                double w = 0;
                double h = 0;

                if (_imageSize != Size.Empty)
                {
                    w = _imageSize.Width;
                    h = _imageSize.Height;
                }

                CreateModuloExpression(scrollViewer, w, h, ScrollOrientation);
            }
            finally
            {
                _flag.Release();
            }
        }

        /// <summary>
        /// Creation of an expression to manage modulo (positive and negative value)
        /// </summary>
        /// <param name="scrollViewer">The ScrollViewer to synchronized. A null value is valid</param>
        /// <param name="imageWidth">Width of the image</param>
        /// <param name="imageHeight">Height of the image</param>
        /// <param name="scrollOrientation">The ScrollOrientation</param>
        private void CreateModuloExpression(ScrollViewer scrollViewer, double imageWidth, double imageHeight, ScrollOrientation scrollOrientation)
        {
            const string offsetXParam = "offsetX";
            const string offsetYParam = "offsetY";
            const string imageWidthParam = "imageWidth";
            const string imageHeightParam = "imageHeight";
            const string speedParam = "speed";

            if (_containerVisual == null)
            {
                return;
            }

            var compositor = _containerVisual.Compositor;

            // Setup the expression
            ExpressionNode expressionX = null;
            ExpressionNode expressionY = null;
            ExpressionNode expressionXVal;
            ExpressionNode expressionYVal;

            var propertySetModulo = compositor.CreatePropertySet();
            propertySetModulo.InsertScalar(imageWidthParam, (float)imageWidth);
            propertySetModulo.InsertScalar(offsetXParam, (float)OffsetX);
            propertySetModulo.InsertScalar(imageHeightParam, (float)imageHeight);
            propertySetModulo.InsertScalar(offsetYParam, (float)OffsetY);
            propertySetModulo.InsertScalar(speedParam, (float)ParallaxSpeedRatio);

            var propertySetNodeModulo = propertySetModulo.GetReference();

            var imageHeightNode = propertySetNodeModulo.GetScalarProperty(imageHeightParam);
            var imageWidthNode = propertySetNodeModulo.GetScalarProperty(imageWidthParam);
            if (scrollViewer == null)
            {
                var offsetXNode = ExpressionFunctions.Ceil(propertySetNodeModulo.GetScalarProperty(offsetXParam));
                var offsetYNode = ExpressionFunctions.Ceil(propertySetNodeModulo.GetScalarProperty(offsetYParam));

                // expressions are created to simulate a positive and negative modulo with the size of the image and the offset
                expressionXVal = ExpressionFunctions.Conditional(
                    offsetXNode == 0,
                    0,
                    ExpressionFunctions.Conditional(
                        offsetXNode < 0,
                        -(ExpressionFunctions.Abs(offsetXNode - (ExpressionFunctions.Ceil(offsetXNode / imageWidthNode) * imageWidthNode)) % imageWidthNode),
                        -(imageWidthNode - (offsetXNode % imageWidthNode))));

                expressionYVal = ExpressionFunctions.Conditional(
                    offsetYNode == 0,
                    0,
                    ExpressionFunctions.Conditional(
                        offsetYNode < 0,
                        -(ExpressionFunctions.Abs(offsetYNode - (ExpressionFunctions.Ceil(offsetYNode / imageHeightNode) * imageHeightNode)) % imageHeightNode),
                        -(imageHeightNode - (offsetYNode % imageHeightNode))));
            }
            else
            {
                // expressions are created to simulate a positive and negative modulo with the size of the image and the offset and the ScrollViewer offset (Translation)
                var scrollProperties = ElementCompositionPreview.GetScrollViewerManipulationPropertySet(scrollViewer);
                var scrollPropSet = scrollProperties.GetSpecializedReference<ManipulationPropertySetReferenceNode>();

                var speed = propertySetNodeModulo.GetScalarProperty(speedParam);
                var xCommon = ExpressionFunctions.Ceil((scrollPropSet.Translation.X * speed) + propertySetNodeModulo.GetScalarProperty(offsetXParam));
                expressionXVal = ExpressionFunctions.Conditional(
                    xCommon == 0,
                    0,
                    ExpressionFunctions.Conditional(
                        xCommon < 0,
                        -(ExpressionFunctions.Abs(xCommon - (ExpressionFunctions.Ceil(xCommon / imageWidthNode) * imageWidthNode)) % imageWidthNode),
                        -(imageWidthNode - (xCommon % imageWidthNode))));

                var yCommon = ExpressionFunctions.Ceil((scrollPropSet.Translation.Y * speed) + propertySetNodeModulo.GetScalarProperty(offsetYParam));
                expressionYVal = ExpressionFunctions.Conditional(
                    yCommon == 0,
                    0,
                    ExpressionFunctions.Conditional(
                        yCommon < 0,
                        -(ExpressionFunctions.Abs(yCommon - (ExpressionFunctions.Ceil(yCommon / imageHeightNode) * imageHeightNode)) % imageHeightNode),
                        -(imageHeightNode - (yCommon % imageHeightNode))));
            }

            if (scrollOrientation == ScrollOrientation.Horizontal || scrollOrientation == ScrollOrientation.Both)
            {
                expressionX = expressionXVal;

                if (scrollOrientation == ScrollOrientation.Horizontal)
                {
                    // In horizontal mode we never move the offset y
                    expressionY = (ScalarNode)0.0f;
                    _containerVisual.Offset = new Vector3((float)OffsetY, 0, 0);
                }
            }

            if (scrollOrientation == ScrollOrientation.Vertical || scrollOrientation == ScrollOrientation.Both)
            {
                expressionY = expressionYVal;

                if (scrollOrientation == ScrollOrientation.Vertical)
                {
                    // In vertical mode we never move the offset x
                    expressionX = (ScalarNode)0.0f;
                    _containerVisual.Offset = new Vector3(0, (float)OffsetX, 0);
                }
            }

            _containerVisual.StopAnimation("Offset.X");
            _containerVisual.StopAnimation("Offset.Y");

            _containerVisual.StartAnimation("Offset.X", expressionX);
            _containerVisual.StartAnimation("Offset.Y", expressionY);

            _propertySetModulo = propertySetModulo;
        }

        private void RefreshMove()
        {
            RefreshMove(OffsetX + _animationX, OffsetY + _animationY);
        }

        /// <summary>
        /// Refresh the move
        /// </summary>
        private void RefreshMove(double x, double y)
        {
            lock (_lockerOffset)
            {
                if (_propertySetModulo == null)
                {
                    return;
                }

                _propertySetModulo.InsertScalar("offsetX", (float)x);
                _propertySetModulo.InsertScalar("offsetY", (float)y);
            }
        }

        /// <summary>
        /// Get the offset after a modulo with the image size
        /// </summary>
        /// <param name="offset">the offset of the tile</param>
        /// <param name="size">the size of the image</param>
        /// <returns>the offset between 0 and the size of the image</returns>
        private double GetOffsetModulo(double offset, double size)
        {
            var offsetCeil = Math.Ceiling(offset);

            if (offsetCeil == 0)
            {
                return 0;
            }

            if (offsetCeil < 0)
            {
                return -(Math.Abs(offsetCeil - (Math.Ceiling(offsetCeil / size) * size)) % size);
            }

            return -(size - (offsetCeil % size));
        }

        private void RefreshImageSize(double width, double height)
        {
            if (_propertySetModulo == null)
            {
                return;
            }

            _propertySetModulo.InsertScalar("imageWidth", (float)width);
            _propertySetModulo.InsertScalar("imageHeight", (float)height);
        }

        private void RefreshScrollSpeedRatio(double speedRatio)
        {
            _propertySetModulo?.InsertScalar("speed", (float)speedRatio);
        }

        private void InitializeAnimation()
        {
            if (_timerAnimation == null)
            {
                _timerAnimation = new DispatcherTimer();
            }
            else
            {
                _timerAnimation.Stop();
            }

            _timerAnimation.Interval = TimeSpan.FromMilliseconds(AnimationDuration);
            _timerAnimation.Tick += Timer_Tick;
        }

        private void Timer_Tick(object sender, object e)
        {
            if (_containerVisual == null)
            {
                return;
            }

            var stepX = AnimationStepX;
            var stepY = AnimationStepY;

            if (stepX != 0)
            {
                // OffsetX = OffsetX + AnimationStepX;
                _animationX += stepX;
            }

            if (stepY != 0)
            {
                // OffsetY = OffsetY + AnimationStepY;
                _animationY += stepY;
            }

            if (stepX != 0 || stepY != 0)
            {
                RefreshMove();
            }
        }
    }
}<|MERGE_RESOLUTION|>--- conflicted
+++ resolved
@@ -10,7 +10,6 @@
 using System.Threading.Tasks;
 using Microsoft.Toolkit.Uwp.UI.Animations.Expressions;
 using Microsoft.Toolkit.Uwp.UI.Extensions;
-<<<<<<< HEAD
 using Microsoft.UI.Composition;
 using Microsoft.UI.Xaml;
 using Microsoft.UI.Xaml.Controls;
@@ -20,69 +19,6 @@
 
 namespace Microsoft.Toolkit.Uwp.UI.Controls
 {
-    /// <summary>
-    /// Orientation of the scroll
-    /// </summary>
-    public enum ScrollOrientation
-    {
-        /// <summary>
-        /// Scroll only Horizontally (and optimize the number of image used)
-        /// </summary>
-        Horizontal,
-
-        /// <summary>
-        /// Scroll only Vertically (and optimize the number of image used)
-        /// </summary>
-        Vertical,
-
-        /// <summary>
-        /// Scroll both Horizontally and vertically
-        /// </summary>
-        Both
-    }
-
-    /// <summary>
-    /// Image alignment
-    /// </summary>
-    public enum ImageAlignment
-    {
-        /// <summary>
-        /// No alignment needed
-        /// </summary>
-        None,
-
-        /// <summary>
-        /// Align to Left when the property ScrollOrientation is Horizontal
-        /// </summary>
-        Left,
-
-        /// <summary>
-        /// Align to Right when the property ScrollOrientation is Horizontal
-        /// </summary>
-        Right,
-
-        /// <summary>
-        /// Align to Top when the property ScrollOrientation is Vertical
-        /// </summary>
-        Top,
-
-        /// <summary>
-        /// Align to Bottom when the property ScrollOrientation is Vertical
-        /// </summary>
-        Bottom
-    }
-
-=======
-using Windows.Foundation;
-using Windows.UI.Composition;
-using Windows.UI.Xaml;
-using Windows.UI.Xaml.Controls;
-using Windows.UI.Xaml.Hosting;
-using Windows.UI.Xaml.Media;
-
-namespace Microsoft.Toolkit.Uwp.UI.Controls
-{
->>>>>>> c4026400
     /// <summary>
     /// A ContentControl that show an image repeated many times.
     /// The control can be synchronized with a ScrollViewer and animated easily.
