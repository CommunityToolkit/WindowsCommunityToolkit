--- conflicted
+++ resolved
@@ -30,11 +30,6 @@
   </ItemGroup>
 
   <ItemGroup>
-<<<<<<< HEAD
-    <PackageReference Include="Microsoft.Graph" Version="1.8.1" />
-    <PackageReference Include="Microsoft.Identity.Client" Version="3.0.9" />
-=======
->>>>>>> f42a884a
     <PackageReference Include="Newtonsoft.Json" Version="10.0.3" />
     <PackageReference Include="System.Net.Http" Version="4.3.3" />
   </ItemGroup>
