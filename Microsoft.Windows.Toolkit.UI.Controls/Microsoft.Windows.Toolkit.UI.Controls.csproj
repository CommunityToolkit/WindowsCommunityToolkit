﻿<?xml version="1.0" encoding="utf-8"?>
<Project ToolsVersion="14.0" DefaultTargets="Build" xmlns="http://schemas.microsoft.com/developer/msbuild/2003">
  <Import Project="$(MSBuildExtensionsPath)\$(MSBuildToolsVersion)\Microsoft.Common.props" Condition="Exists('$(MSBuildExtensionsPath)\$(MSBuildToolsVersion)\Microsoft.Common.props')" />
  <PropertyGroup>
    <Configuration Condition=" '$(Configuration)' == '' ">Debug</Configuration>
    <Platform Condition=" '$(Platform)' == '' ">AnyCPU</Platform>
    <ProjectGuid>{E9FAABFB-D726-42C1-83C1-CB46A29FEA81}</ProjectGuid>
    <OutputType>Library</OutputType>
    <AppDesignerFolder>Properties</AppDesignerFolder>
    <RootNamespace>Microsoft.Windows.Toolkit.UI.Controls</RootNamespace>
    <AssemblyName>Microsoft.Windows.Toolkit.UI.Controls</AssemblyName>
    <DefaultLanguage>en-US</DefaultLanguage>
    <TargetPlatformIdentifier>UAP</TargetPlatformIdentifier>
    <TargetPlatformVersion>10.0.10586.0</TargetPlatformVersion>
    <TargetPlatformMinVersion>10.0.10240.0</TargetPlatformMinVersion>
    <MinimumVisualStudioVersion>14</MinimumVisualStudioVersion>
    <FileAlignment>512</FileAlignment>
    <ProjectTypeGuids>{A5A43C5B-DE2A-4C0C-9213-0A381AF9435A};{FAE04EC0-301F-11D3-BF4B-00C04F79EFBC}</ProjectTypeGuids>
    <AllowCrossPlatformRetargeting>false</AllowCrossPlatformRetargeting>
  </PropertyGroup>
  <PropertyGroup Condition=" '$(Configuration)|$(Platform)' == 'Debug|AnyCPU' ">
    <PlatformTarget>AnyCPU</PlatformTarget>
    <DebugSymbols>true</DebugSymbols>
    <DebugType>full</DebugType>
    <Optimize>false</Optimize>
    <OutputPath>bin\Debug\</OutputPath>
    <DefineConstants>DEBUG;TRACE;NETFX_CORE;WINDOWS_UWP</DefineConstants>
    <ErrorReport>prompt</ErrorReport>
    <WarningLevel>4</WarningLevel>
    <DocumentationFile>bin\Debug\Microsoft.Windows.Toolkit.UI.Controls.xml</DocumentationFile>
  </PropertyGroup>
  <PropertyGroup Condition=" '$(Configuration)|$(Platform)' == 'Release|AnyCPU' ">
    <PlatformTarget>AnyCPU</PlatformTarget>
    <DebugType>pdbonly</DebugType>
    <Optimize>true</Optimize>
    <OutputPath>bin\Release\</OutputPath>
    <DefineConstants>TRACE;NETFX_CORE;WINDOWS_UWP</DefineConstants>
    <ErrorReport>prompt</ErrorReport>
    <WarningLevel>4</WarningLevel>
  </PropertyGroup>
  <ItemGroup>
    <!-- A reference to the entire .Net Framework and Windows SDK are automatically included -->
<<<<<<< HEAD
    <Compile Include="HeaderedTextBlock\HeaderedTextBlock.cs" />
    <Compile Include="HeaderedTextBlock\HeaderedTextBlock.Properties.cs" />
    <Compile Include="Pivorama\Pivorama.Manipulation.cs" />
    <Compile Include="Pivorama\Pivorama.Properties.cs" />
    <Compile Include="Pivorama\PivoramaPanel.Items.cs" />
    <Compile Include="Pivorama\PivoramaTabs.Properties.cs" />
=======
    <Compile Include="Carousel\Carousel.cs" />
    <Compile Include="Carousel\Carousel.Items.cs" />
    <Compile Include="Carousel\Carousel.Manipulation.cs" />
    <Compile Include="Carousel\Carousel.Members.cs" />
    <Compile Include="Carousel\Carousel.Slots.cs" />
    <Compile Include="Carousel\CarouselSlot.cs" />
>>>>>>> a3e9f776
    <None Include="project.json" />
  </ItemGroup>
  <ItemGroup>
    <Compile Include="HamburgerMenu\HamburgerMenu.Options.cs" />
    <Compile Include="HamburgerMenu\HamburgerMenu.HamburgerButton.cs" />
    <Compile Include="HamburgerMenu\HamburgerMenu.Properties.cs" />
    <Compile Include="HamburgerMenu\HamburgerMenu.Events.cs" />
    <Compile Include="HamburgerMenu\HamburgerMenu.cs" />
    <Compile Include="ControlHelpers.Math.cs" />
    <Compile Include="ImageEx\ImageEx.cs" />
    <Compile Include="ImageEx\ImageEx.Members.cs" />
    <Compile Include="ImageEx\ImageEx.Source.cs" />
    <Compile Include="Properties\AssemblyInfo.cs" />
    <Compile Include="RangeSelector\RangeChangedEventArgs.cs" />
    <Compile Include="RangeSelector\RangeSelector.cs" />
    <Compile Include="VariableSizedGridView\VariableSizedGridView.Properties.cs" />
    <Compile Include="VariableSizedGridView\VariableSizedGridView.cs" />
    <Compile Include="VariableSizedGridView\VariableSizedGridViewPanel.cs" />
    <Compile Include="ResponsiveGridView\ResponsiveGridView.Properties.cs" />
    <Compile Include="ResponsiveGridView\ResponsiveGridView.cs" />
  </ItemGroup>
  <ItemGroup>
    <Page Include="Carousel\Carousel.xaml">
      <Generator>MSBuild:Compile</Generator>
      <SubType>Designer</SubType>
    </Page>
    <Page Include="HamburgerMenu\HamburgerMenu.xaml">
      <SubType>Designer</SubType>
      <Generator>MSBuild:Compile</Generator>
      <CopyToOutputDirectory>PreserveNewest</CopyToOutputDirectory>
    </Page>
<<<<<<< HEAD
    <Page Include="HeaderedTextBlock\HeaderedTextBlock.xaml">
      <SubType>Designer</SubType>
      <Generator>MSBuild:Compile</Generator>
      <CopyToOutputDirectory>PreserveNewest</CopyToOutputDirectory>
    </Page>
    <Page Include="RangeSelector\RangeSelector.xaml">
=======
    <Page Include="ImageEx\ImageEx.xaml">
>>>>>>> a3e9f776
      <Generator>MSBuild:Compile</Generator>
      <SubType>Designer</SubType>
    </Page>
    <Page Include="RangeSelector\RangeSelector.xaml">
      <Generator>MSBuild:Compile</Generator>
      <SubType>Designer</SubType>
    </Page>
    <Page Include="ResponsiveGridView\ResponsiveGridView.xaml">
      <Generator>MSBuild:Compile</Generator>
      <SubType>Designer</SubType>
    </Page>
    <Page Include="VariableSizedGridView\VariableSizedGridView.xaml">
      <Generator>MSBuild:Compile</Generator>
      <SubType>Designer</SubType>
    </Page>
    <Page Include="Themes\Generic.xaml">
      <SubType>Designer</SubType>
      <Generator>MSBuild:Compile</Generator>
      <CopyToOutputDirectory>PreserveNewest</CopyToOutputDirectory>
    </Page>
  </ItemGroup>
  <ItemGroup>
    <ProjectReference Include="..\Microsoft.Windows.Toolkit.UI\Microsoft.Windows.Toolkit.UI.csproj">
      <Project>{3DD8AA7C-3569-4E51-992F-0C2257E8878E}</Project>
      <Name>Microsoft.Windows.Toolkit.UI</Name>
    </ProjectReference>
  </ItemGroup>
  <ItemGroup>
    <ProjectReference Include="..\Microsoft.Windows.Toolkit.UI.Animations\Microsoft.Windows.Toolkit.UI.Animations.csproj">
      <Project>{b24a296c-b3eb-4e06-a64e-74ac2d1acc91}</Project>
      <Name>Microsoft.Windows.Toolkit.UI.Animations</Name>
    </ProjectReference>
    <ProjectReference Include="..\Microsoft.Windows.Toolkit.UI\Microsoft.Windows.Toolkit.UI.csproj">
      <Project>{3DD8AA7C-3569-4E51-992F-0C2257E8878E}</Project>
      <Name>Microsoft.Windows.Toolkit.UI</Name>
    </ProjectReference>
    <ProjectReference Include="..\Microsoft.Windows.Toolkit\Microsoft.Windows.Toolkit.csproj">
      <Project>{805f80df-75c6-4c2f-8fd9-b47f6d0df5a3}</Project>
      <Name>Microsoft.Windows.Toolkit</Name>
    </ProjectReference>
  </ItemGroup>
  <PropertyGroup Condition=" '$(VisualStudioVersion)' == '' or '$(VisualStudioVersion)' &lt; '14.0' ">
    <VisualStudioVersion>14.0</VisualStudioVersion>
  </PropertyGroup>
  <PropertyGroup>
    <StartupObject />
  </PropertyGroup>
  <Import Project="$(MSBuildExtensionsPath)\Microsoft\WindowsXaml\v$(VisualStudioVersion)\Microsoft.Windows.UI.Xaml.CSharp.targets" />
  <!-- To modify your build process, add your task inside one of the targets below and uncomment it. 
       Other similar extension points exist, see Microsoft.Common.targets.
  <Target Name="BeforeBuild">
  </Target>
  <Target Name="AfterBuild">
  </Target>
  -->
</Project><|MERGE_RESOLUTION|>--- conflicted
+++ resolved
@@ -40,21 +40,14 @@
   </PropertyGroup>
   <ItemGroup>
     <!-- A reference to the entire .Net Framework and Windows SDK are automatically included -->
-<<<<<<< HEAD
-    <Compile Include="HeaderedTextBlock\HeaderedTextBlock.cs" />
+	<Compile Include="HeaderedTextBlock\HeaderedTextBlock.cs" />
     <Compile Include="HeaderedTextBlock\HeaderedTextBlock.Properties.cs" />
-    <Compile Include="Pivorama\Pivorama.Manipulation.cs" />
-    <Compile Include="Pivorama\Pivorama.Properties.cs" />
-    <Compile Include="Pivorama\PivoramaPanel.Items.cs" />
-    <Compile Include="Pivorama\PivoramaTabs.Properties.cs" />
-=======
     <Compile Include="Carousel\Carousel.cs" />
     <Compile Include="Carousel\Carousel.Items.cs" />
     <Compile Include="Carousel\Carousel.Manipulation.cs" />
     <Compile Include="Carousel\Carousel.Members.cs" />
     <Compile Include="Carousel\Carousel.Slots.cs" />
     <Compile Include="Carousel\CarouselSlot.cs" />
->>>>>>> a3e9f776
     <None Include="project.json" />
   </ItemGroup>
   <ItemGroup>
@@ -86,16 +79,12 @@
       <Generator>MSBuild:Compile</Generator>
       <CopyToOutputDirectory>PreserveNewest</CopyToOutputDirectory>
     </Page>
-<<<<<<< HEAD
-    <Page Include="HeaderedTextBlock\HeaderedTextBlock.xaml">
+	<Page Include="HeaderedTextBlock\HeaderedTextBlock.xaml">
       <SubType>Designer</SubType>
       <Generator>MSBuild:Compile</Generator>
       <CopyToOutputDirectory>PreserveNewest</CopyToOutputDirectory>
     </Page>
-    <Page Include="RangeSelector\RangeSelector.xaml">
-=======
     <Page Include="ImageEx\ImageEx.xaml">
->>>>>>> a3e9f776
       <Generator>MSBuild:Compile</Generator>
       <SubType>Designer</SubType>
     </Page>
