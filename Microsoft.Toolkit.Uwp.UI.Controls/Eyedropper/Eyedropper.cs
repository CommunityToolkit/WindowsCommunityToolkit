// Licensed to the .NET Foundation under one or more agreements.
// The .NET Foundation licenses this file to you under the MIT license.
// See the LICENSE file in the project root for more information.

using System;
using System.Threading.Tasks;
using Microsoft.Graphics.Canvas;
using Microsoft.Graphics.Canvas.UI.Xaml;
using Microsoft.UI;
using Microsoft.UI.Xaml;
using Microsoft.UI.Xaml.Controls;
using Microsoft.UI.Xaml.Controls.Primitives;
using Microsoft.UI.Xaml.Input;
using Microsoft.UI.Xaml.Media;
using Windows.Foundation;
using Windows.Graphics.Display;
using Windows.UI;
using Windows.UI.Core;

namespace Microsoft.Toolkit.Uwp.UI.Controls
{
    /// <summary>
    /// The <see cref="Eyedropper"/> control can pick up a color from anywhere in your application.
    /// </summary>
    public partial class Eyedropper : Control
    {
        private const string TouchState = "Touch";
        private const string MousePenState = "MousePen";

        private const int PreviewPixelsPerRawPixel = 10;
        private const int PixelCountPerRow = 11;
        private static readonly CoreCursor DefaultCursor = new CoreCursor(CoreCursorType.Arrow, 1);
        private static readonly CoreCursor MoveCursor = new CoreCursor(CoreCursorType.Cross, 1);
        private readonly CanvasDevice _device = CanvasDevice.GetSharedDevice();
        private readonly TranslateTransform _layoutTransform = new TranslateTransform();
        private readonly CanvasImageSource _previewImageSource;
        private readonly Grid _rootGrid;
        private readonly Grid _targetGrid;

        private Popup _popup;
        private CanvasBitmap _appScreenshot;
        private Action _lazyTask;
        private uint? _pointerId = null;
        private TaskCompletionSource<Color> _taskSource;
        private double _currentDpi;

        /// <summary>
        /// Initializes a new instance of the <see cref="Eyedropper"/> class.
        /// </summary>
        public Eyedropper()
        {
            DefaultStyleKey = typeof(Eyedropper);
            _rootGrid = new Grid();
            _targetGrid = new Grid
            {
                Background = new SolidColorBrush(Color.FromArgb(0x01, 0x00, 0x00, 0x00))
            };

            RenderTransform = _layoutTransform;
            _previewImageSource = new CanvasImageSource(_device, PreviewPixelsPerRawPixel * PixelCountPerRow, PreviewPixelsPerRawPixel * PixelCountPerRow, 96f);

            // Preview = _previewImageSource;
            Loaded += Eyedropper_Loaded;

            throw new NotImplementedException("WinUI3");
        }

        /// <summary>
        /// Occurs when the Color property has changed.
        /// </summary>
        public event TypedEventHandler<Eyedropper, EyedropperColorChangedEventArgs> ColorChanged;

        /// <summary>
        /// Occurs when the eyedropper begins to take color.
        /// </summary>
        public event TypedEventHandler<Eyedropper, EventArgs> PickStarted;

        /// <summary>
        /// Occurs when the eyedropper stops to take color.
        /// </summary>
        public event TypedEventHandler<Eyedropper, EventArgs> PickCompleted;

        /// <summary>
        /// Open the eyedropper.
        /// </summary>
        /// <param name="startPoint">The initial eyedropper position</param>
        /// <returns>The picked color.</returns>
        public async Task<Color> Open(Point? startPoint = null)
        {
            _taskSource = new TaskCompletionSource<Color>();
            HookUpEvents();
            Opacity = 0;
            if (startPoint.HasValue)
            {
                _lazyTask = async () =>
                {
                    await UpdateAppScreenshotAsync();
                    UpdateEyedropper(startPoint.Value);
                    Opacity = 1;
                };
            }

            _rootGrid.Children.Add(_targetGrid);
            _rootGrid.Children.Add(this);
<<<<<<< HEAD
            _rootGrid.Width = Window.Current.Bounds.Width;
            _rootGrid.Height = Window.Current.Bounds.Height;
=======

            if (_popup != null)
            {
                _popup.IsOpen = false;
            }

            _popup = new Popup
            {
                Child = _rootGrid
            };

            if (ControlHelpers.IsXamlRootAvailable && XamlRoot != null)
            {
                _popup.XamlRoot = XamlRoot;
            }

            if (ControlHelpers.IsXamlRootAvailable && _popup.XamlRoot != null)
            {
                _rootGrid.Width = _popup.XamlRoot.Size.Width;
                _rootGrid.Height = _popup.XamlRoot.Size.Height;
            }
            else
            {
                _rootGrid.Width = Window.Current.Bounds.Width;
                _rootGrid.Height = Window.Current.Bounds.Height;
            }

>>>>>>> 4f39720d
            UpdateWorkArea();
            _popup.IsOpen = true;
            var result = await _taskSource.Task;
            _taskSource = null;
            _popup = null;
            _rootGrid.Children.Clear();
            return result;
        }

        /// <summary>
        /// Close the eyedropper.
        /// </summary>
        public void Close()
        {
            if (_taskSource != null && !_taskSource.Task.IsCanceled)
            {
                _taskSource.TrySetCanceled();
                _rootGrid.Children.Clear();
            }
        }

        private void HookUpEvents()
        {
            Unloaded -= Eyedropper_Unloaded;
            Unloaded += Eyedropper_Unloaded;

            if (ControlHelpers.IsXamlRootAvailable && XamlRoot != null)
            {
                XamlRoot.Changed -= XamlRoot_Changed;
                XamlRoot.Changed += XamlRoot_Changed;
                _currentDpi = XamlRoot.RasterizationScale;
            }
            else
            {
                var window = Window.Current;
                window.SizeChanged -= Window_SizeChanged;
                window.SizeChanged += Window_SizeChanged;
                var displayInformation = DisplayInformation.GetForCurrentView();
                displayInformation.DpiChanged -= Eyedropper_DpiChanged;
                displayInformation.DpiChanged += Eyedropper_DpiChanged;
                _currentDpi = displayInformation.LogicalDpi;
            }

            _targetGrid.PointerEntered -= TargetGrid_PointerEntered;
            _targetGrid.PointerEntered += TargetGrid_PointerEntered;
            _targetGrid.PointerExited -= TargetGrid_PointerExited;
            _targetGrid.PointerExited += TargetGrid_PointerExited;
            _targetGrid.PointerPressed -= TargetGrid_PointerPressed;
            _targetGrid.PointerPressed += TargetGrid_PointerPressed;
            _targetGrid.PointerMoved -= TargetGrid_PointerMoved;
            _targetGrid.PointerMoved += TargetGrid_PointerMoved;
            _targetGrid.PointerReleased -= TargetGrid_PointerReleased;
            _targetGrid.PointerReleased += TargetGrid_PointerReleased;
        }

        private async void XamlRoot_Changed(XamlRoot sender, XamlRootChangedEventArgs args)
        {
            if (_rootGrid.Width != sender.Size.Width || _rootGrid.Height != sender.Size.Height)
            {
                UpdateRootGridSize(sender.Size.Width, sender.Size.Height);
            }

            if (_currentDpi != sender.RasterizationScale)
            {
                _currentDpi = sender.RasterizationScale;
                await UpdateAppScreenshotAsync();
            }
        }

        private void UnhookEvents()
        {
            Unloaded -= Eyedropper_Unloaded;
            if (ControlHelpers.IsXamlRootAvailable && XamlRoot != null)
            {
                XamlRoot.Changed -= XamlRoot_Changed;
            }
            else
            {
                Window.Current.SizeChanged -= Window_SizeChanged;
                DisplayInformation.GetForCurrentView().DpiChanged -= Eyedropper_DpiChanged;
            }

            if (_targetGrid != null)
            {
                _targetGrid.PointerEntered -= TargetGrid_PointerEntered;
                _targetGrid.PointerExited -= TargetGrid_PointerExited;
                _targetGrid.PointerPressed -= TargetGrid_PointerPressed;
                _targetGrid.PointerMoved -= TargetGrid_PointerMoved;
                _targetGrid.PointerReleased -= TargetGrid_PointerReleased;
            }
        }

        private void Eyedropper_Loaded(object sender, RoutedEventArgs e)
        {
            _lazyTask?.Invoke();
            _lazyTask = null;
        }

        private void TargetGrid_PointerExited(object sender, PointerRoutedEventArgs e)
        {
            Window.Current.CoreWindow.PointerCursor = DefaultCursor;
            if (_pointerId != null)
            {
                _pointerId = null;
                Opacity = 0;
            }
        }

        private void TargetGrid_PointerEntered(object sender, PointerRoutedEventArgs e)
        {
            Window.Current.CoreWindow.PointerCursor = MoveCursor;
        }

        private async void Eyedropper_DpiChanged(DisplayInformation sender, object args)
        {
            _currentDpi = sender.LogicalDpi;
            await UpdateAppScreenshotAsync();
        }

        private async void TargetGrid_PointerReleased(object sender, PointerRoutedEventArgs e)
        {
            var point = e.GetCurrentPoint(_rootGrid);
            await InternalPointerReleasedAsync(e.Pointer.PointerId, point.Position);
        }

        // Internal abstraction is used by the Unit Tests
        internal async Task InternalPointerReleasedAsync(uint pointerId, Point position)
        {
            if (pointerId == _pointerId)
            {
                if (_appScreenshot == null)
                {
                    await UpdateAppScreenshotAsync();
                }

                UpdateEyedropper(position);
                _pointerId = null;
                if (_taskSource != null && !_taskSource.Task.IsCanceled)
                {
                    _taskSource.TrySetResult(Color);
                }

                PickCompleted?.Invoke(this, EventArgs.Empty);
            }
        }

        private void TargetGrid_PointerMoved(object sender, PointerRoutedEventArgs e)
        {
            var pointer = e.Pointer;
            var point = e.GetCurrentPoint(_rootGrid);
            InternalPointerMoved(pointer.PointerId, point.Position);
        }

        // Internal abstraction is used by the Unit Tests
        internal void InternalPointerMoved(uint pointerId, Point position)
        {
            if (pointerId == _pointerId)
            {
                UpdateEyedropper(position);
            }
        }

        private async void TargetGrid_PointerPressed(object sender, PointerRoutedEventArgs e)
        {
            var point = e.GetCurrentPoint(_rootGrid);
            await InternalPointerPressedAsync(e.Pointer.PointerId, point.Position, e.Pointer.PointerDeviceType);
        }

        // Internal abstraction is used by the Unit Tests
        internal async Task InternalPointerPressedAsync(uint pointerId, Point position, Windows.Devices.Input.PointerDeviceType pointerDeviceType)
        {
            _pointerId = pointerId;
            PickStarted?.Invoke(this, EventArgs.Empty);
            await UpdateAppScreenshotAsync();
            UpdateEyedropper(position);

            if (pointerDeviceType == Windows.Devices.Input.PointerDeviceType.Touch)
            {
                VisualStateManager.GoToState(this, TouchState, false);
            }
            else
            {
                VisualStateManager.GoToState(this, MousePenState, false);
            }

            if (Opacity < 1)
            {
                Opacity = 1;
            }
        }

        private void Eyedropper_Unloaded(object sender, RoutedEventArgs e)
        {
            UnhookEvents();
            if (_popup != null)
            {
                _popup.IsOpen = false;
            }

            _appScreenshot?.Dispose();
            _appScreenshot = null;

            Window.Current.CoreWindow.PointerCursor = DefaultCursor;
        }

        private void Window_SizeChanged(object sender, WindowSizeChangedEventArgs e)
        {
            UpdateRootGridSize(Window.Current.Bounds.Width, Window.Current.Bounds.Height);
        }

        private void UpdateRootGridSize(double width, double height)
        {
            if (_rootGrid != null)
            {
                _rootGrid.Width = width;
                _rootGrid.Height = height;
            }
        }
    }
}<|MERGE_RESOLUTION|>--- conflicted
+++ resolved
@@ -102,10 +102,6 @@
 
             _rootGrid.Children.Add(_targetGrid);
             _rootGrid.Children.Add(this);
-<<<<<<< HEAD
-            _rootGrid.Width = Window.Current.Bounds.Width;
-            _rootGrid.Height = Window.Current.Bounds.Height;
-=======
 
             if (_popup != null)
             {
@@ -133,7 +129,6 @@
                 _rootGrid.Height = Window.Current.Bounds.Height;
             }
 
->>>>>>> 4f39720d
             UpdateWorkArea();
             _popup.IsOpen = true;
             var result = await _taskSource.Task;
