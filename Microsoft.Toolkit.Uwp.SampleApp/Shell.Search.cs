--- conflicted
+++ resolved
@@ -4,10 +4,7 @@
 
 using System.Linq;
 using Microsoft.Toolkit.Uwp.Extensions;
-<<<<<<< HEAD
-=======
 using Microsoft.Toolkit.Uwp.Helpers;
->>>>>>> 9b75c9f9
 using Microsoft.Toolkit.Uwp.UI.Extensions;
 using Microsoft.UI.Xaml;
 using Microsoft.UI.Xaml.Controls;
@@ -80,11 +77,7 @@
             if (e.Key == Windows.System.VirtualKey.Down && SamplePickerGrid.Visibility == Visibility.Visible)
             {
                 // If we try and navigate down out of the textbox (and there's search results), go to the search results.
-<<<<<<< HEAD
-                DispatcherQueue.EnqueueAsync(() => SamplePickerGridView.Focus(FocusState.Keyboard));
-=======
                 dispatcherQueue.EnqueueAsync(() => SamplePickerGridView.Focus(FocusState.Keyboard));
->>>>>>> 9b75c9f9
             }
         }
 
