--- conflicted
+++ resolved
@@ -193,13 +193,6 @@
       <Project>{805f80df-75c6-4c2f-8fd9-b47f6d0df5a3}</Project>
       <Name>CommunityToolkit.WinUI</Name>
     </ProjectReference>
-<<<<<<< HEAD
-    <ProjectReference Include="..\..\CommunityToolkit.Common\CommunityToolkit.Common.csproj">
-      <Project>{6fe128a8-cefa-4a61-a987-ec92de6b538e}</Project>
-      <Name>CommunityToolkit.Common</Name>
-    </ProjectReference>
-=======
->>>>>>> 8be73281
   </ItemGroup>
   <ItemGroup>
     <Page Include="TestsPage.xaml">
