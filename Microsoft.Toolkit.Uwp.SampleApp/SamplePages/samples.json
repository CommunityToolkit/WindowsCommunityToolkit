--- conflicted
+++ resolved
@@ -1042,12 +1042,7 @@
         "CodeUrl": "https://github.com/windows-toolkit/WindowsCommunityToolkit/tree/master/Microsoft.Toolkit.Uwp.UI.Media/Visuals",
         "XamlCodeFile": "VisualEffectFactory.bind",
         "Icon": "/SamplePages/PipelineBrush/PipelineBrush.png",
-<<<<<<< HEAD
-        "DocumentationUrl": "https://raw.githubusercontent.com/MicrosoftDocs/WindowsCommunityToolkitDocs/master/docs/brushes/PipelineBrush.md"
-=======
-        "ApiCheck": "Windows.UI.Xaml.Media.XamlCompositionBrushBase",
         "DocumentationUrl": "https://raw.githubusercontent.com/MicrosoftDocs/WindowsCommunityToolkitDocs/master/docs/brushes/PipelineVisualFactory.md"
->>>>>>> a2ed6aa6
       },
       {
         "Name": "AcrylicBrush",
