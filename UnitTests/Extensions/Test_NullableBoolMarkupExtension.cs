--- conflicted
+++ resolved
@@ -139,14 +139,7 @@
         {
             // This is the failure case in the OS currently which causes us to need
             // this markup extension.
-<<<<<<< HEAD
-            var exception = Assert.ThrowsException<Windows.UI.Xaml.Markup.XamlParseException>(
-                () =>
-            {
-                var treeroot = XamlReader.Load(@"<Page
-=======
-            var treeroot = XamlReader.Load(@"<Page
->>>>>>> fab5e1e7
+            var treeroot = XamlReader.Load(@"<Page
     xmlns=""http://schemas.microsoft.com/winfx/2006/xaml/presentation""
     xmlns:x=""http://schemas.microsoft.com/winfx/2006/xaml""
     xmlns:ex=""using:Microsoft.Toolkit.Uwp.UI.Extensions""
