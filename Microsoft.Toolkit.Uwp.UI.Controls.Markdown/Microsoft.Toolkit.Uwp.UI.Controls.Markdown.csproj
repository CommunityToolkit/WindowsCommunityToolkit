﻿<Project Sdk="Microsoft.NET.Sdk">
  <PropertyGroup>
    <TargetFrameworks>net5.0-windows10.0.18362.0</TargetFrameworks>
    <Title>Windows Community Toolkit Controls Markdown</Title>
    <Description>
      This library provides a XAML MarkdownTextBlock control, an efficient and extensible control that can parse and render markdown. It is part of the Windows Community Toolkit.

    </Description>
    <PackageTags>UWP Toolkit Windows Controls XAML Markdown MarkdownTextBlock</PackageTags>
    <RootNamespace>Microsoft.Toolkit.Uwp.UI.Controls</RootNamespace>
    <!-- ARM64 builds for managed apps use .NET Native. We can't use the Reflection Provider for that. -->
    <EnableTypeInfoReflection Condition="'$(Configuration)' == 'Debug'">false</EnableTypeInfoReflection>
  </PropertyGroup>

  <ItemGroup>
    <None Include="VisualStudioToolsManifest.xml" Pack="true" PackagePath="tools" />
    <None Include="$(OutDir)\Design\$(MSBuildProjectName).Design*.dll;$(OutDir)\Design\$(MSBuildProjectName).Design*.pdb" Pack="true" PackagePath="lib\$(TargetFramework)\Design" />
  </ItemGroup>

  <ItemGroup>
<<<<<<< HEAD
    <Compile Update="Properties\Resources.Designer.cs">
      <DesignTime>True</DesignTime>
      <AutoGen>True</AutoGen>
      <DependentUpon>Resources.resx</DependentUpon>
    </Compile>
  </ItemGroup>

  <ItemGroup>
    <EmbeddedResource Update="Properties\Resources.resx">
      <Generator>ResXFileCodeGenerator</Generator>
      <LastGenOutput>Resources.Designer.cs</LastGenOutput>
    </EmbeddedResource>
  </ItemGroup>

  <ItemGroup>
    <PackageReference Include="ColorCode.WinUI" Version="8.0.0-preview4" />
    <ProjectReference Include="..\Microsoft.Toolkit.Parsers\Microsoft.Toolkit.Parsers.csproj" />
=======
    <PackageReference Include="ColorCode.UWP" Version="2.0.6" />
>>>>>>> 4b928963
    <ProjectReference Include="..\Microsoft.Toolkit.Uwp.UI.Controls.Core\Microsoft.Toolkit.Uwp.UI.Controls.Core.csproj" />
    <ProjectReference Include="..\Microsoft.Toolkit.Uwp.UI\Microsoft.Toolkit.Uwp.UI.csproj" />
  </ItemGroup>

  <!-- https://weblogs.asp.net/rweigelt/disable-warnings-in-generated-c-files-of-uwp-app -->
  <Target Name="PragmaWarningDisablePrefixer" AfterTargets="MarkupCompilePass2">
    <ItemGroup>
      <GeneratedCSFiles Include="**\*.g.cs;**\*.g.i.cs" />
    </ItemGroup>
    <Message Text="CSFiles: @(GeneratedCSFiles->'&quot;%(Identity)&quot;')" />
    <Exec Command="for %%f in (@(GeneratedCSFiles->'&quot;%(Identity)&quot;')) do echo #pragma warning disable &gt; %%f.temp &amp;&amp; type %%f &gt;&gt; %%f.temp &amp;&amp; move /y %%f.temp %%f &gt; NUL" />
  </Target>

  <!-- 
    Required workaround for ProjectReference inclusion of the Controls package
    The UWP project system is including the Controls resources in the pri file because 
    it doesn't know it'll be an independent package later during packing.
    Therefore, we need to remove these extra resources in the PRI pipeline so the 
    Markdown pri file is properly generated and doesn't include duplicate references to Control resources.
  -->
  <Target Name="RemoveUnwantedPri" AfterTargets="GetPackagingOutputs">
    <!--<Message Text="Files Before: @(PackagingOutputs)" Importance="high" />-->
    <ItemGroup>
      <PackagingOutputs Remove="@(PackagingOutputs)" Condition="'%(PackagingOutputs.Filename)%(PackagingOutputs.Extension)' == 'Microsoft.Toolkit.Uwp.UI.Controls.Core.pri'" />
      <PackagingOutputs Remove="@(PackagingOutputs)" Condition="$([System.String]::new('%(PackagingOutputs.TargetPath)').StartsWith('Microsoft.Toolkit.Uwp.UI.Controls.Core\'))" />
    </ItemGroup>
    <!--<Message Text="Files After: @(PackagingOutputs)" Importance="high" />-->
  </Target>
</Project><|MERGE_RESOLUTION|>--- conflicted
+++ resolved
@@ -18,7 +18,6 @@
   </ItemGroup>
 
   <ItemGroup>
-<<<<<<< HEAD
     <Compile Update="Properties\Resources.Designer.cs">
       <DesignTime>True</DesignTime>
       <AutoGen>True</AutoGen>
@@ -35,10 +34,6 @@
 
   <ItemGroup>
     <PackageReference Include="ColorCode.WinUI" Version="8.0.0-preview4" />
-    <ProjectReference Include="..\Microsoft.Toolkit.Parsers\Microsoft.Toolkit.Parsers.csproj" />
-=======
-    <PackageReference Include="ColorCode.UWP" Version="2.0.6" />
->>>>>>> 4b928963
     <ProjectReference Include="..\Microsoft.Toolkit.Uwp.UI.Controls.Core\Microsoft.Toolkit.Uwp.UI.Controls.Core.csproj" />
     <ProjectReference Include="..\Microsoft.Toolkit.Uwp.UI\Microsoft.Toolkit.Uwp.UI.csproj" />
   </ItemGroup>
