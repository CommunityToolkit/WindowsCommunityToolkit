--- conflicted
+++ resolved
@@ -6,63 +6,6 @@
       xmlns:mc="http://schemas.openxmlformats.org/markup-compatibility/2006"
       mc:Ignorable="d">
 
-<<<<<<< HEAD
-    <Grid Background="{ThemeResource ApplicationPageBackgroundThemeBrush}">
-        <ListView Name="listView"
-                  ItemsSource="{x:Bind _items, Mode=OneWay}">
-            <ListView.Header>
-                <controls:ScrollHeader Mode="{Binding Mode.Value}"
-                                       TargetListViewBase="{x:Bind listView}">
-                    <Grid x:Name="MyHeaderGrid"
-                          MinHeight="250"
-                          Background="{StaticResource Brush-Blue-01}">
-                        <StackPanel HorizontalAlignment="Center"
-                                    VerticalAlignment="Center">
-                            <TextBlock Margin="12"
-                                       FontSize="48"
-                                       FontWeight="Bold"
-                                       Foreground="{StaticResource Brush-White}"
-                                       Text="Scroll Header"
-                                       TextAlignment="Center"
-                                       TextWrapping="WrapWholeWords" />
-                            <TextBlock Margin="12,0,12,12"
-                                       VerticalAlignment="Center"
-                                       Foreground="{StaticResource Brush-White}"
-                                       Text="The scroll header supports quick return, sticky and fade behavior. If fade is enabled the header fades out while scrolling down. If quick return is enabled the header hides when the ListView is scrolled down and reappears immediately as soon as the ListView is scrolled up again. If sticky is enabled the header is displayed regardless of scrolling."
-                                       TextAlignment="Center"
-                                       TextWrapping="WrapWholeWords" />
-                        </StackPanel>
-                    </Grid>
-                </controls:ScrollHeader>
-            </ListView.Header>
-            <ListView.ItemTemplate>
-                <DataTemplate x:DataType="models:Item">
-                    <Grid MinHeight="100"
-                          Background="{StaticResource Brush-Grey-04}">
-                        <Grid.ColumnDefinitions>
-                            <ColumnDefinition Width="Auto" />
-                            <ColumnDefinition Width="*" />
-                        </Grid.ColumnDefinitions>
-                        <Image x:Name="ToolkitLogo"
-                               Grid.Column="0"
-                               Width="100"
-                               Height="100"
-                               Margin="0,0,24,0"
-                               Source="ms-appx:///Assets/ToolkitLogo.png" />
-                        <TextBlock Grid.Column="1"
-                                   VerticalAlignment="Center"
-                                   Text="{x:Bind Title}"
-                                   TextTrimming="CharacterEllipsis" />
-                    </Grid>
-                </DataTemplate>
-            </ListView.ItemTemplate>
-            <ListView.ItemContainerStyle>
-                <Style TargetType="ListViewItem">
-                    <Setter Property="HorizontalContentAlignment" Value="Stretch" />
-                    <Setter Property="Padding" Value="12,12,24,12" />
-                </Style>
-            </ListView.ItemContainerStyle>
-=======
     <!-- Shallow Copy -->
     <Grid Visibility="Collapsed">
         <ListView>
@@ -71,7 +14,6 @@
                     <Grid/>
                 </controls:ScrollHeader>
             </ListView.Header>
->>>>>>> b8ceff12
         </ListView>
     </Grid>
 </Page>