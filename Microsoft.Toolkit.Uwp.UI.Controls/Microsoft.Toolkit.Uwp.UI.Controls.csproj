--- conflicted
+++ resolved
@@ -69,27 +69,6 @@
     <PRIResource Include="Strings\en-us\Resources.resw" />
   </ItemGroup>
 
-<<<<<<< HEAD
-  <ItemGroup>
-    <Page Update="TabbedCommandBar\TabbedCommandBarItem.xaml">
-      <SubType>Designer</SubType>
-      <Generator>MSBuild:Compile</Generator>
-    </Page>
-  </ItemGroup>
-  
-
-  <ItemGroup>
-    <Page Update="TabbedCommandBar\TabbedCommandBar.xaml">
-      <SubType>Designer</SubType>
-      <Generator>MSBuild:Compile</Generator>
-    </Page>
-  </ItemGroup>
-  
-
-  <Import Project="$(MSBuildSDKExtrasTargets)" Condition="Exists('$(MSBuildSDKExtrasTargets)')" />
-
-=======
->>>>>>> 5fe63f45
   <!-- https://weblogs.asp.net/rweigelt/disable-warnings-in-generated-c-files-of-uwp-app -->
   <Target Name="PragmaWarningDisablePrefixer" AfterTargets="MarkupCompilePass2">
     <ItemGroup>
