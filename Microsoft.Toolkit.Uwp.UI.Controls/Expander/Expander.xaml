--- conflicted
+++ resolved
@@ -23,9 +23,6 @@
         <Setter Property="Template">
             <Setter.Value>
                 <ControlTemplate TargetType="ToggleButton">
-<<<<<<< HEAD
-                    <Grid x:Name="RootGrid">
-=======
                     <Grid x:Name="RootGrid"
                           Background="{TemplateBinding Background}">
                         <Grid.ColumnDefinitions>
@@ -70,7 +67,6 @@
                         <Rectangle x:Name="HoverPanel"
                                    Grid.ColumnSpan="2"
                                    Fill="Transparent" />
->>>>>>> edfb10ac
                         <VisualStateManager.VisualStateGroups>
                             <VisualStateGroup x:Name="CommonStates">
                                 <VisualState x:Name="Normal">
@@ -620,16 +616,10 @@
                                                          Duration="0:0:0.15" />
                                         <DoubleAnimation Storyboard.TargetName="PART_MainContent"
                                                          Storyboard.TargetProperty="(UIElement.RenderTransform).(ScaleTransform.ScaleY)"
-<<<<<<< HEAD
-                                                         Duration="0:0:0.15" From="1" To="0" />
-
-                                        <ObjectAnimationUsingKeyFrames Storyboard.TargetName="PART_MainContent" 
-=======
                                                          From="1"
                                                          To="0"
                                                          Duration="0:0:0.15" />
                                         <ObjectAnimationUsingKeyFrames Storyboard.TargetName="PART_MainContent"
->>>>>>> edfb10ac
                                                                        Storyboard.TargetProperty="(UIElement.Visibility)">
                                             <DiscreteObjectKeyFrame KeyTime="0:0:0.15"
                                                                     Value="Collapsed" />
