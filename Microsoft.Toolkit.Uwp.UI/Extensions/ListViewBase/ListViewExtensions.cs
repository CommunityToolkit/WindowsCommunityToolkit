--- conflicted
+++ resolved
@@ -74,37 +74,21 @@
         }
 
         /// <summary>
-<<<<<<< HEAD
-        /// Gets the stretch <see cref="StretchDirection"/> associated with the specified <see cref="Microsoft.UI.Xaml.Controls.ListViewBase"/>
-        /// </summary>
-        /// <param name="obj">The <see cref="Microsoft.UI.Xaml.Controls.ListViewBase"/> to get the associated <see cref="StretchDirection"/> from</param>
-        /// <returns>The <see cref="StretchDirection"/> associated with the <see cref="Microsoft.UI.Xaml.Controls.ListViewBase"/></returns>
-        public static StretchDirection GetStretchItemContainerDirection(Microsoft.UI.Xaml.Controls.ListViewBase obj)
-=======
-        /// Gets the stretch <see cref="ItemContainerStretchDirection"/> associated with the specified <see cref="Windows.UI.Xaml.Controls.ListViewBase"/>
-        /// </summary>
-        /// <param name="obj">The <see cref="Windows.UI.Xaml.Controls.ListViewBase"/> to get the associated <see cref="ItemContainerStretchDirection"/> from</param>
-        /// <returns>The <see cref="ItemContainerStretchDirection"/> associated with the <see cref="Windows.UI.Xaml.Controls.ListViewBase"/></returns>
-        public static ItemContainerStretchDirection GetItemContainerStretchDirection(Windows.UI.Xaml.Controls.ListViewBase obj)
->>>>>>> 14880e31
+        /// Gets the stretch <see cref="ItemContainerStretchDirection"/> associated with the specified <see cref="Microsoft.UI.Xaml.Controls.ListViewBase"/>
+        /// </summary>
+        /// <param name="obj">The <see cref="Microsoft.UI.Xaml.Controls.ListViewBase"/> to get the associated <see cref="ItemContainerStretchDirection"/> from</param>
+        /// <returns>The <see cref="ItemContainerStretchDirection"/> associated with the <see cref="Microsoft.UI.Xaml.Controls.ListViewBase"/></returns>
+        public static ItemContainerStretchDirection GetItemContainerStretchDirection(Microsoft.UI.Xaml.Controls.ListViewBase obj)
         {
             return (ItemContainerStretchDirection)obj.GetValue(ItemContainerStretchDirectionProperty);
         }
 
         /// <summary>
-<<<<<<< HEAD
-        /// Sets the stretch <see cref="StretchDirection"/> associated with the specified <see cref="Microsoft.UI.Xaml.Controls.ListViewBase"/>
-        /// </summary>
-        /// <param name="obj">The <see cref="Microsoft.UI.Xaml.Controls.ListViewBase"/> to associate the <see cref="StretchDirection"/> with</param>
-        /// <param name="value">The <see cref="StretchDirection"/> for binding to the <see cref="Microsoft.UI.Xaml.Controls.ListViewBase"/></param>
-        public static void SetStretchItemContainerDirection(Microsoft.UI.Xaml.Controls.ListViewBase obj, StretchDirection value)
-=======
-        /// Sets the stretch <see cref="ItemContainerStretchDirection"/> associated with the specified <see cref="Windows.UI.Xaml.Controls.ListViewBase"/>
-        /// </summary>
-        /// <param name="obj">The <see cref="Windows.UI.Xaml.Controls.ListViewBase"/> to associate the <see cref="ItemContainerStretchDirection"/> with</param>
-        /// <param name="value">The <see cref="ItemContainerStretchDirection"/> for binding to the <see cref="Windows.UI.Xaml.Controls.ListViewBase"/></param>
-        public static void SetItemContainerStretchDirection(Windows.UI.Xaml.Controls.ListViewBase obj, ItemContainerStretchDirection value)
->>>>>>> 14880e31
+        /// Sets the stretch <see cref="ItemContainerStretchDirection"/> associated with the specified <see cref="Microsoft.UI.Xaml.Controls.ListViewBase"/>
+        /// </summary>
+        /// <param name="obj">The <see cref="Microsoft.UI.Xaml.Controls.ListViewBase"/> to associate the <see cref="ItemContainerStretchDirection"/> with</param>
+        /// <param name="value">The <see cref="ItemContainerStretchDirection"/> for binding to the <see cref="Microsoft.UI.Xaml.Controls.ListViewBase"/></param>
+        public static void SetItemContainerStretchDirection(Microsoft.UI.Xaml.Controls.ListViewBase obj, ItemContainerStretchDirection value)
         {
             obj.SetValue(ItemContainerStretchDirectionProperty, value);
         }
