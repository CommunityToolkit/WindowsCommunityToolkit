<Project Sdk="Microsoft.NET.Sdk">

  <PropertyGroup>
    <TargetFrameworks>netcoreapp2.1;netcoreapp3.1</TargetFrameworks>
    <IsPackable>false</IsPackable>
    <LangVersion>8.0</LangVersion>
  </PropertyGroup>

  <ItemGroup>
    <PackageReference Include="FluentAssertions" Version="5.10.3" />
    <PackageReference Include="Microsoft.NET.Test.Sdk" Version="16.0.1" />
<<<<<<< HEAD
    <PackageReference Include="MSTest.TestAdapter" Version="2.1.2" />
    <PackageReference Include="MSTest.TestFramework" Version="2.1.2" />
=======
    <PackageReference Include="MSTest.TestAdapter" Version="2.1.0" />
    <PackageReference Include="MSTest.TestFramework" Version="2.1.0" />
    <PackageReference Include="Microsoft.Extensions.DependencyInjection" Version="3.1.5" />
>>>>>>> 239811e0
  </ItemGroup>

  <!-- Workaround for the .NET Core 2.1 binary not resolving the Unsafe assembly properly -->
  <ItemGroup Condition=" '$(TargetFramework)' == 'netcoreapp2.1' ">
    <PackageReference Include="System.Runtime.CompilerServices.Unsafe" Version="4.7.1" />
  </ItemGroup>

  <ItemGroup>
    <ProjectReference Include="..\..\Microsoft.Toolkit.Mvvm\Microsoft.Toolkit.Mvvm.csproj" />
    <ProjectReference Include="..\..\Microsoft.Toolkit\Microsoft.Toolkit.csproj" />
  </ItemGroup>

  <Import Project="..\UnitTests.Shared\UnitTests.Shared.projitems" Label="Shared" />

</Project><|MERGE_RESOLUTION|>--- conflicted
+++ resolved
@@ -9,14 +9,9 @@
   <ItemGroup>
     <PackageReference Include="FluentAssertions" Version="5.10.3" />
     <PackageReference Include="Microsoft.NET.Test.Sdk" Version="16.0.1" />
-<<<<<<< HEAD
     <PackageReference Include="MSTest.TestAdapter" Version="2.1.2" />
     <PackageReference Include="MSTest.TestFramework" Version="2.1.2" />
-=======
-    <PackageReference Include="MSTest.TestAdapter" Version="2.1.0" />
-    <PackageReference Include="MSTest.TestFramework" Version="2.1.0" />
     <PackageReference Include="Microsoft.Extensions.DependencyInjection" Version="3.1.5" />
->>>>>>> 239811e0
   </ItemGroup>
 
   <!-- Workaround for the .NET Core 2.1 binary not resolving the Unsafe assembly properly -->
