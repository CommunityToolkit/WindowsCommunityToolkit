﻿<ResourceDictionary
    xmlns="http://schemas.microsoft.com/winfx/2006/xaml/presentation" 
    xmlns:x="http://schemas.microsoft.com/winfx/2006/xaml"
    xmlns:controls="using:Microsoft.Toolkit.Uwp.UI.Controls">

    <Style x:Key="HeaderedTextBlockTextStyle" TargetType="TextBlock">
        <Setter Property="Foreground" Value="{ThemeResource ApplicationForegroundThemeBrush}" />
        <Setter Property="FontFamily" Value="{ThemeResource ContentControlThemeFontFamily}" />
        <Setter Property="SelectionHighlightColor" Value="{ThemeResource TextSelectionHighlightColorThemeBrush}" />
        <Setter Property="TextTrimming" Value="CharacterEllipsis" />
        <Setter Property="TextWrapping" Value="Wrap" />
        <Setter Property="TextLineBounds" Value="TrimToBaseline" />
        <Setter Property="OpticalMarginAlignment" Value="TrimSideBearings" />
        <Setter Property="FontSize" Value="18" />
        <Setter Property="FontWeight" Value="Light" />
        <Setter Property="LineHeight" Value="28" />
    </Style>

    <Style x:Key="HeaderedTextBlockHeaderStyle" TargetType="TextBlock" BasedOn="{StaticResource HeaderedTextBlockTextStyle}">
        <Setter Property="Foreground" Value="{ThemeResource SystemControlBackgroundAccentBrush}" />
        <Setter Property="FontWeight" Value="Normal" />
    </Style>

    <Style TargetType="controls:HeaderedTextBlock">
        <Setter Property="HorizontalAlignment" Value="Left" />
        <Setter Property="Orientation" Value="Vertical" />
        <Setter Property="HeaderFontSize" Value="18" />
        <Setter Property="TextFontSize" Value="18" />
        <Setter Property="HeaderStyle" Value="{ThemeResource HeaderedTextBlockHeaderStyle}" />
        <Setter Property="TextStyle" Value="{ThemeResource HeaderedTextBlockTextStyle}" />
        <Setter Property="IsTabStop" Value="False" />
        <Setter Property="Template">
            <Setter.Value>
                <ControlTemplate TargetType="controls:HeaderedTextBlock">
                    <StackPanel x:Name="Panel" Orientation="{TemplateBinding Orientation}">
                        <VisualStateManager.VisualStateGroups>
                            <VisualStateGroup x:Name="OrientationStates">
                                <VisualState x:Name="Vertical">
                                </VisualState>
                                <VisualState x:Name="Horizontal">
                                    <VisualState.Setters>
                                        <Setter Target="TextContent.Margin" Value="10,0,0,0" />
                                    </VisualState.Setters>
                                </VisualState>
                            </VisualStateGroup>
                        </VisualStateManager.VisualStateGroups>
<<<<<<< HEAD
                        <TextBlock x:Name="HeaderContent" Text="{TemplateBinding Header}" Style="{TemplateBinding HeaderStyle}" FontSize="{Binding HeaderFontSize,Mode=OneWay,RelativeSource={RelativeSource Mode=TemplatedParent}}"/>
                        <TextBlock x:Name="TextContent" Text="{TemplateBinding Text}" Style="{TemplateBinding TextStyle}" FontSize="{Binding TextFontSize,Mode=OneWay,RelativeSource={RelativeSource Mode=TemplatedParent}}"/>
=======

                        <TextBlock x:Name="HeaderContent" 
                                   AutomationProperties.Name="Header content"
                                   Text="{TemplateBinding Header}" 
                                   Style="{TemplateBinding HeaderStyle}" />
                        <TextBlock x:Name="TextContent" 
                                   AutomationProperties.Name="Text content"
                                   Text="{TemplateBinding Text}" 
                                   Style="{TemplateBinding TextStyle}" />
>>>>>>> b18f6f68
                    </StackPanel>
                </ControlTemplate>
            </Setter.Value>
        </Setter>
    </Style>

</ResourceDictionary><|MERGE_RESOLUTION|>--- conflicted
+++ resolved
@@ -44,20 +44,17 @@
                                 </VisualState>
                             </VisualStateGroup>
                         </VisualStateManager.VisualStateGroups>
-<<<<<<< HEAD
-                        <TextBlock x:Name="HeaderContent" Text="{TemplateBinding Header}" Style="{TemplateBinding HeaderStyle}" FontSize="{Binding HeaderFontSize,Mode=OneWay,RelativeSource={RelativeSource Mode=TemplatedParent}}"/>
-                        <TextBlock x:Name="TextContent" Text="{TemplateBinding Text}" Style="{TemplateBinding TextStyle}" FontSize="{Binding TextFontSize,Mode=OneWay,RelativeSource={RelativeSource Mode=TemplatedParent}}"/>
-=======
 
                         <TextBlock x:Name="HeaderContent" 
                                    AutomationProperties.Name="Header content"
                                    Text="{TemplateBinding Header}" 
-                                   Style="{TemplateBinding HeaderStyle}" />
+                                   Style="{TemplateBinding HeaderStyle}" 
+				   FontSize="{Binding HeaderFontSize,Mode=OneWay,RelativeSource={RelativeSource Mode=TemplatedParent}}"/>
                         <TextBlock x:Name="TextContent" 
                                    AutomationProperties.Name="Text content"
                                    Text="{TemplateBinding Text}" 
-                                   Style="{TemplateBinding TextStyle}" />
->>>>>>> b18f6f68
+                                   Style="{TemplateBinding TextStyle}" 
+				   FontSize="{Binding TextFontSize,Mode=OneWay,RelativeSource={RelativeSource Mode=TemplatedParent}}" />
                     </StackPanel>
                 </ControlTemplate>
             </Setter.Value>
