--- conflicted
+++ resolved
@@ -5,17 +5,13 @@
 using System;
 using System.Reflection;
 using System.Threading.Tasks;
-<<<<<<< HEAD
 using CommunityToolkit.Mvvm.Messaging;
 using CommunityToolkit.WinUI;
+using Microsoft.UI.Dispatching;
 using Microsoft.UI.Xaml;
 using Microsoft.UI.Xaml.Controls;
 using Microsoft.UI.Xaml.Media.Animation;
-=======
-using Microsoft.Toolkit.Mvvm.Messaging;
-using Microsoft.Toolkit.Uwp;
 using UITests.App.Commands;
->>>>>>> 8ecc496d
 using UITests.App.Pages;
 
 namespace UITests.App
@@ -34,14 +30,17 @@
             InitializeComponent();
 
             WeakReferenceMessenger.Default.Register<RequestPageMessage>(this);
-<<<<<<< HEAD
-=======
-
-            _queue = DispatcherQueue.GetForCurrentThread();
 
             // Initialize Custom Commands for AppService
-            VisualTreeHelperCommands.Initialize(_queue);
->>>>>>> 8ecc496d
+            VisualTreeHelperCommands.Initialize(DispatcherQueue, async () =>
+            {
+                var dpi = 0.0;
+                await DispatcherQueue.EnqueueAsync(() =>
+                {
+                    dpi = XamlRoot.RasterizationScale;
+                });
+                return dpi;
+            });
         }
 
         public void Receive(RequestPageMessage message)
