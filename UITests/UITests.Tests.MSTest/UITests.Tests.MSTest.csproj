<Project Sdk="Microsoft.NET.Sdk">

  <PropertyGroup>

    
    <RuntimeIdentifier>win10-x86</RuntimeIdentifier>
    <TargetFrameworks>net5.0-windows10.0.18362</TargetFrameworks>
  </PropertyGroup>

  <PropertyGroup>
    <PlatformTarget>x86</PlatformTarget>
    <OutputType>Exe</OutputType>
    <IsPackable>false</IsPackable>
    <ProjectReunionCopyXamlToolingLibs>false</ProjectReunionCopyXamlToolingLibs>
    <IsTestHarness>true</IsTestHarness>
    <CopyLocalLockFileAssemblies>true</CopyLocalLockFileAssemblies>
  </PropertyGroup>

  <ItemGroup>
    <Protobuf Include="..\UITests.Tests.Shared\AppService.proto" GrpcServices="Client">
      <Link>AppService.proto</Link>
    </Protobuf>
  </ItemGroup>
  
  <ItemGroup>
    <!-- MSTest -->
<<<<<<< HEAD
    <PackageReference Include="MSTest.TestAdapter" Version="2.2.6-preview-20211011-01" />
    <PackageReference Include="MSTest.TestFramework" Version="2.2.6-preview-20211011-01" />
    <PackageReference Include="Microsoft.NET.Test.Sdk" Version="17.1.0-preview-20211109-03" />
=======
    <PackageReference Include="Microsoft.Toolkit" Version="7.1.2" />
    <PackageReference Include="MSTest.TestAdapter" Version="2.1.2" />
    <PackageReference Include="MSTest.TestFramework" Version="2.1.2" />
    <PackageReference Include="Microsoft.NET.Test.Sdk" Version="16.10.0" />
>>>>>>> 8be73281
    <!-- Microsoft.UI.Xaml MSTest Extension -->
    <PackageReference Include="Microsoft.Internal.MUXTestInfra.MSTest" Version="3.0.0-zmain.210930.1" />
    <!-- System packages -->
    <PackageReference Include="System.Drawing.Primitives" Version="4.3.0" />
    <PackageReference Include="System.Diagnostics.Process" Version="4.3.0" />
    <PackageReference Include="System.Reflection.TypeExtensions" Version="4.7.0" />
    <!-- Windows SDK packages -->
    <PackageReference Include="Microsoft.Windows.Apps.Test" Version="1.0.181205002" />
    <!-- GRPC packages -->
    <PackageReference Include="Google.Protobuf" Version="3.15.7" />
    <PackageReference Include="Grpc.Core" Version="2.36.4" />
    <PackageReference Include="Grpc.Net.Client" Version="2.36.0" />
    <PackageReference Include="Grpc.Tools" Version="2.36.4" />
  </ItemGroup>

  <Import Project="..\UITests.Tests.Shared\UITests.Tests.Shared.projitems" Label="Shared" />

</Project><|MERGE_RESOLUTION|>--- conflicted
+++ resolved
@@ -23,17 +23,11 @@
   </ItemGroup>
   
   <ItemGroup>
-    <!-- MSTest -->
-<<<<<<< HEAD
+	<PackageReference Include="CommunityToolkit.Common" Version="7.1.2" />
+	<!-- MSTest -->
     <PackageReference Include="MSTest.TestAdapter" Version="2.2.6-preview-20211011-01" />
     <PackageReference Include="MSTest.TestFramework" Version="2.2.6-preview-20211011-01" />
     <PackageReference Include="Microsoft.NET.Test.Sdk" Version="17.1.0-preview-20211109-03" />
-=======
-    <PackageReference Include="Microsoft.Toolkit" Version="7.1.2" />
-    <PackageReference Include="MSTest.TestAdapter" Version="2.1.2" />
-    <PackageReference Include="MSTest.TestFramework" Version="2.1.2" />
-    <PackageReference Include="Microsoft.NET.Test.Sdk" Version="16.10.0" />
->>>>>>> 8be73281
     <!-- Microsoft.UI.Xaml MSTest Extension -->
     <PackageReference Include="Microsoft.Internal.MUXTestInfra.MSTest" Version="3.0.0-zmain.210930.1" />
     <!-- System packages -->
