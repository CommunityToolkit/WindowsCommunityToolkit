--- conflicted
+++ resolved
@@ -3,12 +3,8 @@
 // See the LICENSE file in the project root for more information.
 
 using System;
-<<<<<<< HEAD
-using Microsoft.Toolkit.Uwp.UI.Extensions;
 using Microsoft.UI.Xaml;
 using Microsoft.UI.Xaml.Controls;
-=======
->>>>>>> 14880e31
 using Windows.Foundation;
 
 namespace Microsoft.Toolkit.Uwp.UI.Controls
