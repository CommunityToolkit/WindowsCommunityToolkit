--- conflicted
+++ resolved
@@ -30,15 +30,6 @@
             TestEnvironment.Initialize(testContext, UITestsAppSampleApp);
         }
 
-<<<<<<< HEAD
-        [ClassCleanup]
-        public static void ClassCleanup()
-        {
-            TestEnvironment.AssemblyCleanupWorker(UITestsAppSampleApp);
-        }
-
-=======
->>>>>>> fe30893e
         [TestMethod]
         [TestPage("TextBoxMaskTestPage")]
         public void TestTextBoxMaskBinding_Property()
