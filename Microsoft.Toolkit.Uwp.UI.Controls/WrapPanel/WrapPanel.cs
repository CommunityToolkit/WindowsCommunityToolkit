// Licensed to the .NET Foundation under one or more agreements.
// The .NET Foundation licenses this file to you under the MIT license.
// See the LICENSE file in the project root for more information.

#pragma warning disable 109

using System;
using Windows.Foundation;
using Windows.UI.Xaml;
using Windows.UI.Xaml.Controls;

namespace Microsoft.Toolkit.Uwp.UI.Controls
{
    /// <summary>
    /// WrapPanel is a panel that position child control vertically or horizontally based on the orientation and when max width / max height is reached a new row (in case of horizontal) or column (in case of vertical) is created to fit new controls.
    /// </summary>
    public partial class WrapPanel : Panel
    {
        /// <summary>
        /// Gets or sets a uniform Horizontal distance (in pixels) between items when <see cref="Orientation"/> is set to Horizontal,
        /// or between columns of items when <see cref="Orientation"/> is set to Vertical.
        /// </summary>
        public double HorizontalSpacing
        {
            get { return (double)GetValue(HorizontalSpacingProperty); }
            set { SetValue(HorizontalSpacingProperty, value); }
        }

        /// <summary>
        /// Identifies the <see cref="HorizontalSpacing"/> dependency property.
        /// </summary>
        public static readonly DependencyProperty HorizontalSpacingProperty =
            DependencyProperty.Register(
                nameof(HorizontalSpacing),
                typeof(double),
                typeof(WrapPanel),
                new PropertyMetadata(0d, LayoutPropertyChanged));

        /// <summary>
        /// Gets or sets a uniform Vertical distance (in pixels) between items when <see cref="Orientation"/> is set to Vertical,
        /// or between rows of items when <see cref="Orientation"/> is set to Horizontal.
        /// </summary>
        public double VerticalSpacing
        {
            get { return (double)GetValue(VerticalSpacingProperty); }
            set { SetValue(VerticalSpacingProperty, value); }
        }

        /// <summary>
        /// Identifies the <see cref="VerticalSpacing"/> dependency property.
        /// </summary>
        public static readonly DependencyProperty VerticalSpacingProperty =
            DependencyProperty.Register(
                nameof(VerticalSpacing),
                typeof(double),
                typeof(WrapPanel),
                new PropertyMetadata(0d, LayoutPropertyChanged));

        /// <summary>
        /// Gets or sets the orientation of the WrapPanel.
        /// Horizontal means that child controls will be added horizontally until the width of the panel is reached, then a new row is added to add new child controls.
        /// Vertical means that children will be added vertically until the height of the panel is reached, then a new column is added.
        /// </summary>
        public Orientation Orientation
        {
            get { return (Orientation)GetValue(OrientationProperty); }
            set { SetValue(OrientationProperty, value); }
        }

        /// <summary>
        /// Identifies the <see cref="Orientation"/> dependency property.
        /// </summary>
        public static readonly DependencyProperty OrientationProperty =
            DependencyProperty.Register(
                nameof(Orientation),
                typeof(Orientation),
                typeof(WrapPanel),
                new PropertyMetadata(Orientation.Horizontal, LayoutPropertyChanged));

        /// <summary>
        /// Gets or sets the distance between the border and its child object.
        /// </summary>
        /// <returns>
        /// The dimensions of the space between the border and its child as a Thickness value.
        /// Thickness is a structure that stores dimension values using pixel measures.
        /// </returns>
        public new Thickness Padding
        {
            get { return (Thickness)GetValue(PaddingProperty); }
            set { SetValue(PaddingProperty, value); }
        }

        /// <summary>
        /// Identifies the Padding dependency property.
        /// </summary>
        /// <returns>The identifier for the <see cref="Padding"/> dependency property.</returns>
        public static readonly new DependencyProperty PaddingProperty =
            DependencyProperty.Register(
                nameof(Padding),
                typeof(Thickness),
                typeof(WrapPanel),
                new PropertyMetadata(default(Thickness), LayoutPropertyChanged));

        /// <summary>
        /// Gets or sets a value indicating how to arrange child items
        /// </summary>
        public StretchChild StretchChild
        {
            get { return (StretchChild)GetValue(StretchChildProperty); }
            set { SetValue(StretchChildProperty, value); }
        }

        /// <summary>
        /// Identifies the <see cref="StretchChild"/> dependency property.
        /// </summary>
        /// <returns>The identifier for the <see cref="StretchChild"/> dependency property.</returns>
        public static readonly DependencyProperty StretchChildProperty =
            DependencyProperty.Register(
                nameof(StretchChild),
                typeof(StretchChild),
                typeof(WrapPanel),
                new PropertyMetadata(StretchChild.None, LayoutPropertyChanged));

        private static void LayoutPropertyChanged(DependencyObject d, DependencyPropertyChangedEventArgs e)
        {
            if (d is WrapPanel wp)
            {
                wp.InvalidateMeasure();
                wp.InvalidateArrange();
            }
        }

        /// <inheritdoc />
        protected override Size MeasureOverride(Size availableSize)
        {
            availableSize.Width = availableSize.Width - Padding.Left - Padding.Right;
            availableSize.Height = availableSize.Height - Padding.Top - Padding.Bottom;
            var totalMeasure = UvMeasure.Zero;
            var parentMeasure = new UvMeasure(Orientation, availableSize.Width, availableSize.Height);
            var spacingMeasure = new UvMeasure(Orientation, HorizontalSpacing, VerticalSpacing);
            var lineMeasure = UvMeasure.Zero;

            foreach (var nativeChild in Children)
            {
                // UNO TODO
                if (nativeChild is UIElement child)
                {
                    child.Measure(availableSize);
                    var currentMeasure = new UvMeasure(Orientation, child.DesiredSize.Width, child.DesiredSize.Height);
                    if (currentMeasure.U == 0)
                    {
                        continue; // ignore collapsed items
                    }

                    // if this is the first item, do not add spacing. Spacing is added to the "left"
                    double uChange = lineMeasure.U == 0
                        ? currentMeasure.U
                        : currentMeasure.U + spacingMeasure.U;
                    if (parentMeasure.U >= uChange + lineMeasure.U)
                    {
                        lineMeasure.U += uChange;
                        lineMeasure.V = Math.Max(lineMeasure.V, currentMeasure.V);
                    }
                    else
                    {
                        // new line should be added
                        // to get the max U to provide it correctly to ui width ex: ---| or -----|
                        totalMeasure.U = Math.Max(lineMeasure.U, totalMeasure.U);
                        totalMeasure.V += lineMeasure.V + spacingMeasure.V;

                        // if the next new row still can handle more controls
                        if (parentMeasure.U > currentMeasure.U)
                        {
                            // set lineMeasure initial values to the currentMeasure to be calculated later on the new loop
                            lineMeasure = currentMeasure;
                        }

                        // the control will take one row alone
                        else
                        {
                            // validate the new control measures
                            totalMeasure.U = Math.Max(currentMeasure.U, totalMeasure.U);
                            totalMeasure.V += currentMeasure.V;

                            // add new empty line
                            lineMeasure = UvMeasure.Zero;
                        }
                    }
                }
            }

            // update value with the last line
            // if the the last loop is(parentMeasure.U > currentMeasure.U + lineMeasure.U) the total isn't calculated then calculate it
            // if the last loop is (parentMeasure.U > currentMeasure.U) the currentMeasure isn't added to the total so add it here
            // for the last condition it is zeros so adding it will make no difference
            // this way is faster than an if condition in every loop for checking the last item
            totalMeasure.U = Math.Max(lineMeasure.U, totalMeasure.U);
            totalMeasure.V += lineMeasure.V;

            totalMeasure.U = Math.Ceiling(totalMeasure.U);

            return Orientation == Orientation.Horizontal ? new Size(totalMeasure.U, totalMeasure.V) : new Size(totalMeasure.V, totalMeasure.U);
        }

        /// <inheritdoc />
        protected override Size ArrangeOverride(Size finalSize)
        {
            if (Children.Count > 0)
            {
                var parentMeasure = new UvMeasure(Orientation, finalSize.Width, finalSize.Height);
                var spacingMeasure = new UvMeasure(Orientation, HorizontalSpacing, VerticalSpacing);
                var paddingStart = new UvMeasure(Orientation, Padding.Left, Padding.Top);
                var paddingEnd = new UvMeasure(Orientation, Padding.Right, Padding.Bottom);
                var position = new UvMeasure(Orientation, Padding.Left, Padding.Top);

                double currentV = 0;
                void Arrange(UIElement child, bool isLast = false)
                {
                    var desiredMeasure = new UvMeasure(Orientation, child.DesiredSize.Width, child.DesiredSize.Height);
                    if (desiredMeasure.U == 0)
                    {
                        return; // if an item is collapsed, avoid adding the spacing
                    }

                    if ((desiredMeasure.U + position.U + paddingEnd.U) > parentMeasure.U)
                    {
                        // next row!
                        position.U = paddingStart.U;
                        position.V += currentV + spacingMeasure.V;
                        currentV = 0;
                    }

                    // Stretch the last item to fill the available space
                    if (isLast)
                    {
                        desiredMeasure.U = parentMeasure.U - position.U;
                    }

                    // place the item
                    if (Orientation == Orientation.Horizontal)
                    {
                        child.Arrange(new Rect(position.U, position.V, desiredMeasure.U, desiredMeasure.V));
                    }
                    else
                    {
                        child.Arrange(new Rect(position.V, position.U, desiredMeasure.V, desiredMeasure.U));
                    }

                    // adjust the location for the next items
                    position.U += desiredMeasure.U + spacingMeasure.U;
                    currentV = Math.Max(desiredMeasure.V, currentV);
                }

                var lastIndex = Children.Count - 1;
                for (var i = 0; i < lastIndex; i++)
                {
<<<<<<< HEAD
                    // UNO TODO
                    if (Children[i] is UIElement outerChild)
                    {
                        arrange(outerChild);
                    }
                }

                // UNO TODO
                if (Children[lastIndex] is UIElement outerChild2)
                {
                    arrange(outerChild2, StretchChild == StretchChild.Last);
                }
=======
                    Arrange(Children[i]);
                }

                Arrange(Children[lastIndex], StretchChild == StretchChild.Last);
>>>>>>> f42a884a
            }

            return finalSize;
        }
    }
}<|MERGE_RESOLUTION|>--- conflicted
+++ resolved
@@ -254,7 +254,6 @@
                 var lastIndex = Children.Count - 1;
                 for (var i = 0; i < lastIndex; i++)
                 {
-<<<<<<< HEAD
                     // UNO TODO
                     if (Children[i] is UIElement outerChild)
                     {
@@ -267,12 +266,6 @@
                 {
                     arrange(outerChild2, StretchChild == StretchChild.Last);
                 }
-=======
-                    Arrange(Children[i]);
-                }
-
-                Arrange(Children[lastIndex], StretchChild == StretchChild.Last);
->>>>>>> f42a884a
             }
 
             return finalSize;
