<<<<<<< HEAD
﻿<Project Sdk="Microsoft.NET.Sdk">

=======
<Project ToolsVersion="15.0" DefaultTargets="Build" xmlns="http://schemas.microsoft.com/developer/msbuild/2003">
  <Import Project="$(MSBuildExtensionsPath)\$(MSBuildToolsVersion)\Microsoft.Common.props" Condition="Exists('$(MSBuildExtensionsPath)\$(MSBuildToolsVersion)\Microsoft.Common.props')" />
>>>>>>> 63cbb4a5
  <PropertyGroup>
    <OutputType>WinExe</OutputType>
    <TargetFramework>net5.0-windows10.0.19041.0</TargetFramework>
    <TargetPlatformMinVersion>10.0.17763.0</TargetPlatformMinVersion>

    <RootNamespace>UITests.App</RootNamespace>

    <Platforms>x86;x64;arm64</Platforms>
    <RuntimeIdentifiers>win10-x86;win10-x64;win10-arm64</RuntimeIdentifiers>

    <ApplicationManifest>app.manifest</ApplicationManifest>

    <CsWinRTIncludes>AppTestAutomationHelpers</CsWinRTIncludes>
    <CsWinRTWindowsMetadata>10.0.19041.0</CsWinRTWindowsMetadata>

    <LangVersion>9.0</LangVersion>
    <NoWarn>$(NoWarn);CS0108</NoWarn>
    <IsTestHost>true</IsTestHost>
  </PropertyGroup>

  <ItemGroup>
    <Manifest Include="$(ApplicationManifest)" />
  </ItemGroup>

  <ItemGroup>
    <Protobuf Include="..\UITests.Tests.Shared\AppService.proto" GrpcServices="Server">
      <Link>AppService.proto</Link>
    </Protobuf>
  </ItemGroup>
  
  <Target Name="ForceProtoCodegenAndCompile" BeforeTargets="XamlPreCompile" DependsOnTargets="Protobuf_Compile" />

  <ItemGroup>
    <PackageReference Include="Microsoft.Internal.MUXAppTestHelpers.WinUI">
      <Version>3.0.0-zmain.210407.3-CI</Version>
    </PackageReference>
    <PackageReference Include="Microsoft.Windows.CsWinRT" Version="1.2.5" />
    <PackageReference Include="Microsoft.Extensions.Hosting" Version="5.0.0" />
    <PackageReference Include="Grpc" Version="2.36.4" />
    <PackageReference Include="Google.Protobuf" Version="3.15.7" />
    <PackageReference Include="Grpc.Tools" Version="2.36.4" PrivateAssets="All" />
    <PackageReference Include="Grpc.AspNetCore" Version="2.36.0" />
  </ItemGroup>
  <ItemGroup>
    <ProjectReference Include="..\..\CommunityToolkit.HighPerformance\CommunityToolkit.HighPerformance.csproj">
      <Project>{7e30d48c-4cd8-47be-b557-10a20391dcc4}</Project>
      <Name>CommunityToolkit.HighPerformance</Name>
    </ProjectReference>
    <ProjectReference Include="..\..\CommunityToolkit.Mvvm\CommunityToolkit.Mvvm.csproj">
      <Project>{d82ae6e1-e612-434e-acb2-363ee48738d3}</Project>
      <Name>CommunityToolkit.Mvvm</Name>
    </ProjectReference>
    <ProjectReference Include="..\..\CommunityToolkit.WinUI.Connectivity\CommunityToolkit.WinUI.Connectivity.csproj">
      <Project>{b1e850ff-dde6-44d5-a830-34250e97a687}</Project>
      <Name>CommunityToolkit.WinUI.Connectivity</Name>
    </ProjectReference>
    <ProjectReference Include="..\..\CommunityToolkit.WinUI.DeveloperTools\CommunityToolkit.WinUI.DeveloperTools.csproj">
      <Project>{e7697922-9555-4cfb-aee0-c5f4d657e559}</Project>
      <Name>CommunityToolkit.WinUI.DeveloperTools</Name>
    </ProjectReference>
    <ProjectReference Include="..\..\CommunityToolkit.WinUI.Input.GazeInteraction\CommunityToolkit.WinUI.Input.GazeInteraction.csproj">
      <Project>{a5e98964-45b1-442d-a07a-298a3221d81e}</Project>
      <Name>CommunityToolkit.WinUI.Input.GazeInteraction</Name>
    </ProjectReference>
    <ProjectReference Include="..\..\CommunityToolkit.WinUI.Notifications\CommunityToolkit.WinUI.Notifications.csproj">
      <Project>{97ee849b-403c-490e-80ed-d19d7cc153fd}</Project>
      <Name>CommunityToolkit.WinUI.Notifications</Name>
    </ProjectReference>
    <ProjectReference Include="..\..\CommunityToolkit.WinUI.UI.Animations\CommunityToolkit.WinUI.UI.Animations.csproj">
      <Project>{b24a296c-b3eb-4e06-a64e-74ac2d1acc91}</Project>
      <Name>CommunityToolkit.WinUI.UI.Animations</Name>
    </ProjectReference>
    <ProjectReference Include="..\..\CommunityToolkit.WinUI.UI.Controls.DataGrid\CommunityToolkit.WinUI.UI.Controls.DataGrid.csproj">
      <Project>{daeb9cec-c817-33b2-74b2-bc379380db72}</Project>
      <Name>CommunityToolkit.WinUI.UI.Controls.DataGrid</Name>
    </ProjectReference>
    <ProjectReference Include="..\..\CommunityToolkit.WinUI.UI.Controls.Layout\CommunityToolkit.WinUI.UI.Controls.Layout.csproj">
      <Project>{cb444381-18ba-4a51-bb32-3a498bcc1e99}</Project>
      <Name>CommunityToolkit.WinUI.UI.Controls.Layout</Name>
    </ProjectReference>
    <ProjectReference Include="..\..\CommunityToolkit.WinUI.UI.Controls.Markdown\CommunityToolkit.WinUI.UI.Controls.Markdown.csproj">
      <Project>{6fedf199-b052-49dd-8f3e-2a9224998e0f}</Project>
      <Name>CommunityToolkit.WinUI.UI.Controls.Markdown</Name>
    </ProjectReference>
    <ProjectReference Include="..\..\CommunityToolkit.WinUI.UI.Controls.Core\CommunityToolkit.WinUI.UI.Controls.Core.csproj">
      <Project>{e9faabfb-d726-42c1-83c1-cb46a29fea81}</Project>
      <Name>CommunityToolkit.WinUI.UI.Controls.Core</Name>
    </ProjectReference>
    <ProjectReference Include="..\..\CommunityToolkit.WinUI.UI.Media\CommunityToolkit.WinUI.UI.Media.csproj">
      <Project>{75f9ee44-3efa-47bc-aedd-351b9834a0af}</Project>
      <Name>CommunityToolkit.WinUI.UI.Media</Name>
    </ProjectReference>
    <ProjectReference Include="..\..\CommunityToolkit.WinUI.UI\CommunityToolkit.WinUI.UI.csproj">
      <Project>{3dd8aa7c-3569-4e51-992f-0c2257e8878e}</Project>
      <Name>CommunityToolkit.WinUI.UI</Name>
    </ProjectReference>
    <ProjectReference Include="..\..\CommunityToolkit.WinUI\CommunityToolkit.WinUI.csproj">
      <Project>{805f80df-75c6-4c2f-8fd9-b47f6d0df5a3}</Project>
      <Name>CommunityToolkit.WinUI</Name>
    </ProjectReference>
    <ProjectReference Include="..\..\CommunityToolkit.Common\CommunityToolkit.Common.csproj">
      <Project>{6fe128a8-cefa-4a61-a987-ec92de6b538e}</Project>
      <Name>CommunityToolkit.Common</Name>
    </ProjectReference>
  </ItemGroup>
<<<<<<< HEAD
=======
  <PropertyGroup Condition=" '$(VisualStudioVersion)' == '' or '$(VisualStudioVersion)' &lt; '14.0' ">
    <VisualStudioVersion>14.0</VisualStudioVersion>
  </PropertyGroup>
  <Import Project="$(MSBuildExtensionsPath)\Microsoft\WindowsXaml\v$(VisualStudioVersion)\Microsoft.Windows.UI.Xaml.CSharp.targets" />
  <!-- To modify your build process, add your task inside one of the targets below and uncomment it.
       Other similar extension points exist, see Microsoft.Common.targets.
  <Target Name="BeforeBuild">
  </Target>
  <Target Name="AfterBuild">
  </Target>
  -->
>>>>>>> 63cbb4a5
  <Import Project="..\UITests.Tests.Shared\UITests.Tests.Shared.projitems" Label="Shared" />
</Project><|MERGE_RESOLUTION|>--- conflicted
+++ resolved
@@ -1,10 +1,5 @@
-<<<<<<< HEAD
-﻿<Project Sdk="Microsoft.NET.Sdk">
+<Project Sdk="Microsoft.NET.Sdk">
 
-=======
-<Project ToolsVersion="15.0" DefaultTargets="Build" xmlns="http://schemas.microsoft.com/developer/msbuild/2003">
-  <Import Project="$(MSBuildExtensionsPath)\$(MSBuildToolsVersion)\Microsoft.Common.props" Condition="Exists('$(MSBuildExtensionsPath)\$(MSBuildToolsVersion)\Microsoft.Common.props')" />
->>>>>>> 63cbb4a5
   <PropertyGroup>
     <OutputType>WinExe</OutputType>
     <TargetFramework>net5.0-windows10.0.19041.0</TargetFramework>
@@ -110,19 +105,5 @@
       <Name>CommunityToolkit.Common</Name>
     </ProjectReference>
   </ItemGroup>
-<<<<<<< HEAD
-=======
-  <PropertyGroup Condition=" '$(VisualStudioVersion)' == '' or '$(VisualStudioVersion)' &lt; '14.0' ">
-    <VisualStudioVersion>14.0</VisualStudioVersion>
-  </PropertyGroup>
-  <Import Project="$(MSBuildExtensionsPath)\Microsoft\WindowsXaml\v$(VisualStudioVersion)\Microsoft.Windows.UI.Xaml.CSharp.targets" />
-  <!-- To modify your build process, add your task inside one of the targets below and uncomment it.
-       Other similar extension points exist, see Microsoft.Common.targets.
-  <Target Name="BeforeBuild">
-  </Target>
-  <Target Name="AfterBuild">
-  </Target>
-  -->
->>>>>>> 63cbb4a5
   <Import Project="..\UITests.Tests.Shared\UITests.Tests.Shared.projitems" Label="Shared" />
 </Project>