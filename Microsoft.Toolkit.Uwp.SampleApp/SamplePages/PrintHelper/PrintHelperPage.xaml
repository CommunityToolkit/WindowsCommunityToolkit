﻿<Page x:Class="Microsoft.Toolkit.Uwp.SampleApp.SamplePages.PrintHelperPage"
      xmlns="http://schemas.microsoft.com/winfx/2006/xaml/presentation"
      xmlns:x="http://schemas.microsoft.com/winfx/2006/xaml"
      xmlns:controls="using:Microsoft.Toolkit.Uwp.UI.Controls"
      xmlns:converters="using:Microsoft.Toolkit.Uwp.UI.Converters"
      xmlns:d="http://schemas.microsoft.com/expression/blend/2008"
      xmlns:local="using:Microsoft.Toolkit.Uwp.SampleApp.Pages"
      xmlns:mc="http://schemas.openxmlformats.org/markup-compatibility/2006"
      mc:Ignorable="d">
    <Page.Resources>
        <converters:StringFormatConverter x:Key="StringFormatConverter" />
    </Page.Resources>

    <Grid>
        <Grid x:Name="RootGrid"
              HorizontalAlignment="Center"
              VerticalAlignment="Center">
            <Grid.RowDefinitions>
                <RowDefinition />
                <RowDefinition Height="Auto" />
                <RowDefinition Height="Auto" />
                <RowDefinition Height="Auto" />
                <RowDefinition Height="Auto" />
            </Grid.RowDefinitions>
            <Grid x:Name="Container"
                  Grid.RowSpan="2"
                  Opacity="0" />
            <Grid x:Name="DirectPrintContainer">
                <StackPanel x:Name="PrintableContent"
                            Margin="50,20"
                            Orientation="Vertical">
                    <Image Width="200"
                           Source="/Assets/Photos/BigFourSummerHeat.jpg"
                           Stretch="Fill" />
                    <TextBlock FontSize="20"
                               Text="Lorem Ipsum is simply dummy text of the printing and typesetting industry."
                               TextWrapping="Wrap" />
                    <TextBlock FontSize="18"
                               Text="Lorem Ipsum has been the industry's standard dummy text ever since the 1500s, when an unknown printer took a galley of type and scrambled it to make a type specimen book."
                               TextWrapping="Wrap" />
                    <TextBlock FontSize="18"
                               Text="It has survived not only five centuries, but also the leap into electronic typesetting, remaining essentially unchanged."
                               TextWrapping="Wrap" />
                    <TextBlock FontSize="18"
                               Text="It was popularised in the 1960s with the release of Letraset sheets containing Lorem Ipsum passages, and more recently with desktop publishing software like Aldus PageMaker including versions of Lorem Ipsum."
                               TextWrapping="Wrap" />
                    <TextBlock FontSize="14"
                               FontStyle="Italic"
                               Text="From http://www.lipsum.com/"
                               TextWrapping="Wrap" />
                </StackPanel>
            </Grid>
            <StackPanel Grid.Row="1"
                        Margin="20"
                        HorizontalAlignment="Center"
                        Orientation="Horizontal">
                <Button Click="Print_Click"
                        Content="Print Me!" />
                <Button Margin="10,0,0,0"
                        Click="DirectPrint_Click"
                        Content="Direct Print Me!" />
            </StackPanel>
<<<<<<< HEAD
            <StackPanel Grid.Row="2">
                <TextBlock  HorizontalAlignment="Center">Direct Print will print the content without removing it from the visual tree (in place).</TextBlock>
                <TextBlock Foreground="White" HorizontalAlignment="Center" TextWrapping="Wrap">Warning: Printing in Dark Theme will print white text, which isn't visible. Take this into account when printing.</TextBlock>
=======
            <TextBlock Grid.Row="2" HorizontalAlignment="Center">Direct Print will print the content without removing it from the visual tree (in place).</TextBlock>
            <StackPanel Grid.Row="3"
                        Margin="20"
                        HorizontalAlignment="Center"
                        Orientation="Horizontal">
                <CheckBox Margin="10,0,0,0" Name="ShowOrientationCheckBox">Show orientation in print dialog</CheckBox>
            </StackPanel>
            <StackPanel Grid.Row="4"
                        Margin="20"
                        HorizontalAlignment="Center"
                        Orientation="Horizontal">
                <TextBlock VerticalAlignment="Center">Default orientation setting</TextBlock>
                <ComboBox Margin="10,0,0,0" Name="DefaultOrientationComboBox">
                </ComboBox>
>>>>>>> a824cffd
            </StackPanel>
        </Grid>
    </Grid>
</Page><|MERGE_RESOLUTION|>--- conflicted
+++ resolved
@@ -60,11 +60,6 @@
                         Click="DirectPrint_Click"
                         Content="Direct Print Me!" />
             </StackPanel>
-<<<<<<< HEAD
-            <StackPanel Grid.Row="2">
-                <TextBlock  HorizontalAlignment="Center">Direct Print will print the content without removing it from the visual tree (in place).</TextBlock>
-                <TextBlock Foreground="White" HorizontalAlignment="Center" TextWrapping="Wrap">Warning: Printing in Dark Theme will print white text, which isn't visible. Take this into account when printing.</TextBlock>
-=======
             <TextBlock Grid.Row="2" HorizontalAlignment="Center">Direct Print will print the content without removing it from the visual tree (in place).</TextBlock>
             <StackPanel Grid.Row="3"
                         Margin="20"
@@ -79,7 +74,6 @@
                 <TextBlock VerticalAlignment="Center">Default orientation setting</TextBlock>
                 <ComboBox Margin="10,0,0,0" Name="DefaultOrientationComboBox">
                 </ComboBox>
->>>>>>> a824cffd
             </StackPanel>
         </Grid>
     </Grid>
