﻿// ******************************************************************
// Copyright (c) Microsoft. All rights reserved.
// This code is licensed under the MIT License (MIT).
// THE CODE IS PROVIDED “AS IS”, WITHOUT WARRANTY OF ANY KIND, EXPRESS OR IMPLIED,
// INCLUDING BUT NOT LIMITED TO THE WARRANTIES OF MERCHANTABILITY,
// FITNESS FOR A PARTICULAR PURPOSE AND NONINFRINGEMENT.
// IN NO EVENT SHALL THE AUTHORS OR COPYRIGHT HOLDERS BE LIABLE FOR ANY CLAIM,
// DAMAGES OR OTHER LIABILITY, WHETHER IN AN ACTION OF CONTRACT,
// TORT OR OTHERWISE, ARISING FROM, OUT OF OR IN CONNECTION WITH
// THE CODE OR THE USE OR OTHER DEALINGS IN THE CODE.
// ******************************************************************

namespace Microsoft.Toolkit.Uwp.UI.Controls
{
    /// <summary>
    /// The ImageEx control extends the default Image platform control improving the performance and responsiveness of your Apps.
    /// Source images are downloaded asynchronously showing a load indicator while in progress.
    /// Once downloaded, the source image is stored in the App local cache to preserve resources and load time next time the image needs to be displayed.
    /// </summary>
    public partial class ImageEx : ImageExBase
    {
<<<<<<< HEAD
        private const string PartImage = "Image";
        private const string PartProgress = "Progress";
        private const string CommonGroup = "CommonStates";
        private const string LoadingState = "Loading";
        private const string LoadedState = "Loaded";
        private const string UnloadedState = "Unloaded";
        private const string FailedState = "Failed";

        private Image _image;
        private ProgressRing _progress;
        private bool _isInitialized;
        private object _lockObj;

=======
>>>>>>> b8ceff12
        /// <summary>
        /// Initializes a new instance of the <see cref="ImageEx"/> class.
        /// </summary>
        public ImageEx()
            : base()
        {
            DefaultStyleKey = typeof(ImageEx);
<<<<<<< HEAD
            _lockObj = new object();
        }

        /// <summary>
        /// Update the visual state of the control when its template is changed.
        /// </summary>
        protected override void OnApplyTemplate()
        {
            if (_image != null)
            {
                _image.ImageOpened -= OnImageOpened;
                _image.ImageFailed -= OnImageFailed;
            }

            _image = GetTemplateChild(PartImage) as Image;
            _progress = GetTemplateChild(PartProgress) as ProgressRing;

            _isInitialized = true;

            SetSource(Source);

            if (_image != null)
            {
                _image.ImageOpened += OnImageOpened;
                _image.ImageFailed += OnImageFailed;
            }

            base.OnApplyTemplate();
        }

        /// <inheritdoc/>
        protected override Size ArrangeOverride(Size finalSize)
        {
            var newSquareSize = Math.Min(finalSize.Width, finalSize.Height) / 8.0;

            if (_progress?.Width == newSquareSize)
            {
                _progress.Height = newSquareSize;
            }

            return base.ArrangeOverride(finalSize);
        }

        private void OnImageOpened(object sender, RoutedEventArgs e)
        {
            ImageOpened?.Invoke(this, e);
            ImageExOpened?.Invoke(this, new ImageExOpenedEventArgs());
            VisualStateManager.GoToState(this, LoadedState, true);
        }

        private void OnImageFailed(object sender, ExceptionRoutedEventArgs e)
        {
            ImageFailed?.Invoke(this, e);
            ImageExFailed?.Invoke(this, new ImageExFailedEventArgs(new Exception(e.ErrorMessage)));
            VisualStateManager.GoToState(this, FailedState, true);
=======
>>>>>>> b8ceff12
        }
    }
}<|MERGE_RESOLUTION|>--- conflicted
+++ resolved
@@ -19,22 +19,6 @@
     /// </summary>
     public partial class ImageEx : ImageExBase
     {
-<<<<<<< HEAD
-        private const string PartImage = "Image";
-        private const string PartProgress = "Progress";
-        private const string CommonGroup = "CommonStates";
-        private const string LoadingState = "Loading";
-        private const string LoadedState = "Loaded";
-        private const string UnloadedState = "Unloaded";
-        private const string FailedState = "Failed";
-
-        private Image _image;
-        private ProgressRing _progress;
-        private bool _isInitialized;
-        private object _lockObj;
-
-=======
->>>>>>> b8ceff12
         /// <summary>
         /// Initializes a new instance of the <see cref="ImageEx"/> class.
         /// </summary>
@@ -42,64 +26,6 @@
             : base()
         {
             DefaultStyleKey = typeof(ImageEx);
-<<<<<<< HEAD
-            _lockObj = new object();
-        }
-
-        /// <summary>
-        /// Update the visual state of the control when its template is changed.
-        /// </summary>
-        protected override void OnApplyTemplate()
-        {
-            if (_image != null)
-            {
-                _image.ImageOpened -= OnImageOpened;
-                _image.ImageFailed -= OnImageFailed;
-            }
-
-            _image = GetTemplateChild(PartImage) as Image;
-            _progress = GetTemplateChild(PartProgress) as ProgressRing;
-
-            _isInitialized = true;
-
-            SetSource(Source);
-
-            if (_image != null)
-            {
-                _image.ImageOpened += OnImageOpened;
-                _image.ImageFailed += OnImageFailed;
-            }
-
-            base.OnApplyTemplate();
-        }
-
-        /// <inheritdoc/>
-        protected override Size ArrangeOverride(Size finalSize)
-        {
-            var newSquareSize = Math.Min(finalSize.Width, finalSize.Height) / 8.0;
-
-            if (_progress?.Width == newSquareSize)
-            {
-                _progress.Height = newSquareSize;
-            }
-
-            return base.ArrangeOverride(finalSize);
-        }
-
-        private void OnImageOpened(object sender, RoutedEventArgs e)
-        {
-            ImageOpened?.Invoke(this, e);
-            ImageExOpened?.Invoke(this, new ImageExOpenedEventArgs());
-            VisualStateManager.GoToState(this, LoadedState, true);
-        }
-
-        private void OnImageFailed(object sender, ExceptionRoutedEventArgs e)
-        {
-            ImageFailed?.Invoke(this, e);
-            ImageExFailed?.Invoke(this, new ImageExFailedEventArgs(new Exception(e.ErrorMessage)));
-            VisualStateManager.GoToState(this, FailedState, true);
-=======
->>>>>>> b8ceff12
         }
     }
 }