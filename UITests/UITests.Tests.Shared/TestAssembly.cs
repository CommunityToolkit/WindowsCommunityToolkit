--- conflicted
+++ resolved
@@ -3,17 +3,13 @@
 // See the LICENSE file in the project root for more information.
 
 using System;
-<<<<<<< HEAD
-using System.IO;
-using System.Linq;
-using System.Reflection;
+using System.Net.Http;
+using System.Threading;
+using System.Threading.Tasks;
+using Grpc.Core;
+using Grpc.Net.Client;
 using Microsoft.UI.Xaml.Tests.MUXControls.InteractionTests.Infra;
-=======
-using System.Threading.Tasks;
-using Windows.ApplicationModel.AppService;
-using Windows.Foundation.Collections;
-using Windows.UI.Xaml.Tests.MUXControls.InteractionTests.Infra;
->>>>>>> fe30893e
+using UITests.App.Protos;
 
 #if USING_TAEF
 using WEX.Logging.Interop;
@@ -30,7 +26,13 @@
     [TestClass]
     public class TestAssembly
     {
-        private static AppServiceConnection CommunicationService { get; set; }
+        private static GrpcChannel _channel;
+
+        private static AppService.AppServiceClient _communicationService;
+
+        private static CancellationTokenSource _subscribeLogTokenSource;
+        private static Task _subscribeLogTask;
+        private static AsyncServerStreamingCall<LogUpdate> _logStream;
 
         [AssemblyInitialize]
         [TestProperty("CoreClrProfile", ".")]
@@ -42,99 +44,98 @@
         }
 
         [AssemblyCleanup]
-        public static void AssemblyCleanup()
+        public static async Task AssemblyCleanup()
         {
-            TestEnvironment.AssemblyCleanupWorker(UITestBase.WinUICsUWPSampleApp);
+            _subscribeLogTokenSource?.Cancel();
+            _subscribeLogTokenSource = null;
+
+            if (_subscribeLogTask != null)
+            {
+                await _subscribeLogTask;
+                _subscribeLogTask = null;
+            }
+
+            _logStream?.Dispose();
+            _logStream = null;
+
+            TestEnvironment.AssemblyCleanupWorker(UITestBase.UITestsAppSampleApp);
         }
 
-        private static async Task InitalizeComService()
+        private static Task InitalizeComService()
         {
-            CommunicationService = new AppServiceConnection();
+            Log.Comment("[Harness] Trying to connect...");
 
-            CommunicationService.RequestReceived += CommunicationService_RequestReceived;
+            _channel = GrpcChannel.ForAddress(
+                "https://localhost:5001",
+                new GrpcChannelOptions
+                {
+                    HttpHandler = new HttpClientHandler
+                    {
+                        ServerCertificateCustomValidationCallback = HttpClientHandler.DangerousAcceptAnyServerCertificateValidator
+                    }
+                });
 
-            // Here, we use the app service name defined in the app service
-            // provider's Package.appxmanifest file in the <Extension> section.
-            CommunicationService.AppServiceName = "TestHarnessCommunicationService";
+            Log.Comment("[Harness] Trying to connect 2...");
 
-            // Use Windows.ApplicationModel.Package.Current.Id.FamilyName
-            // within the app service provider to get this value.
-            CommunicationService.PackageFamilyName = "3568ebdf-5b6b-4ddd-bb17-462d614ba50f_gspb8g6x97k2t";
+            _communicationService = new AppService.AppServiceClient(_channel);
 
-            var status = await CommunicationService.OpenAsync();
+            Log.Comment("[Harness] Connected!");
 
-            if (status != AppServiceConnectionStatus.Success)
+            _logStream = _communicationService.SubscribeLog(new SubscribeLogRequest());
+
+            _subscribeLogTokenSource = new CancellationTokenSource();
+
+            static async Task SubscribeLog(IAsyncStreamReader<LogUpdate> stream, CancellationToken token)
             {
-                Log.Error("Failed to connect to App Service host.");
-                CommunicationService = null;
-                throw new Exception("Failed to connect to App Service host.");
+                try
+                {
+                    await foreach (var update in stream.ReadAllAsync(token))
+                    {
+                        switch (update.Level)
+                        {
+                            case "Comment":
+                                Log.Comment("[Host] {0}", update.Message);
+                                break;
+                            case "Warning":
+                                Log.Warning("[Host] {0}", update.Message);
+                                break;
+                            case "Error":
+                                Log.Error("[Host] {0}", update.Message);
+                                break;
+                        }
+                    }
+                }
+                catch (RpcException e) when (e.StatusCode == StatusCode.Cancelled)
+                {
+                    return;
+                }
+                catch (OperationCanceledException)
+                {
+                    Console.WriteLine("Finished.");
+                }
             }
+
+            _subscribeLogTask = SubscribeLog(_logStream.ResponseStream, _subscribeLogTokenSource.Token);
+            return Task.CompletedTask;
         }
 
-        internal static Task<bool> OpenPage(string pageName)
+        internal static async Task<bool> OpenPage(string pageName)
         {
             Log.Comment("[Harness] Sending Host Page Request: {0}", pageName);
 
-            return SendMessageToApp(new()
-            {
-                { "Command", "OpenPage" },
-                { "Page", pageName }
-            });
-        }
-
-        private static async Task<bool> SendMessageToApp(ValueSet message)
-        {
-            if (CommunicationService is null)
+            if (_channel is null)
             {
                 await InitalizeComService();
             }
 
-            var response = await CommunicationService.SendMessageAsync(message);
+            var response = await _communicationService.OpenPageAsync(new OpenPageRequest
+            {
+                PageName = pageName
+            });
+            string result = string.Empty;
 
-            return response.Status == AppServiceResponseStatus.Success
-                && response.Message.TryGetValue("Status", out var s)
-                && s is string status
-                && status == "OK";
-        }
-
-        private static void CommunicationService_RequestReceived(AppServiceConnection sender, AppServiceRequestReceivedEventArgs args)
-        {
-            var messageDeferral = args.GetDeferral();
-            var message = args.Request.Message;
-            string cmd = message["Command"] as string;
-
-            try
-            {
-                // Return the data to the caller.
-                if (cmd == "Log")
-                {
-                    string level = message["Level"] as string;
-                    string msg = message["Message"] as string;
-
-                    switch (level)
-                    {
-                        case "Comment":
-                            Log.Comment("[Host] {0}", msg);
-                            break;
-                        case "Warning":
-                            Log.Warning("[Host] {0}", msg);
-                            break;
-                        case "Error":
-                            Log.Error("[Host] {0}", msg);
-                            break;
-                    }
-                }
-            }
-            catch (Exception e)
-            {
-                Log.Error("Exception receiving message: {0}", e.Message);
-            }
-            finally
-            {
-                // Complete the deferral so that the platform knows that we're done responding to the app service call.
-                // Note: for error handling: this must be called even if SendResponseAsync() throws an exception.
-                messageDeferral.Complete();
-            }
+            // Get the data  that the service sent to us.
+            return response.Status == "OK";
         }
     }
 }