﻿<Project Sdk="MSBuild.Sdk.Extras">

  <PropertyGroup>
    <TargetFramework>uap10.0.17763</TargetFramework>
    <Title>Windows Community Toolkit Controls</Title>
    <Description>
      This library provides XAML templated controls. It is part of the Windows Community Toolkit.
      
      Controls:
        - AdaptiveGridView: Presents items in an evenly-spaced set of columns to fill the total available space.
        - BladeView: Provides a horizontal collection of blades for master-detail scenarios.
        - CameraPreview: Easily preview video from camera sources and get realtime frames from the selected source.
        - Carousel: Presents items in a carousel control.
        - DockPanel: Define areas where you can arrange child elements either horizontally or vertically, relative to each other.
        - DropShadowPanel: DropShadowPanel control allows the creation of a DropShadow for any Xaml FrameworkElement in markup.
        - Expander: Expander allows user to show/hide content based on a boolean state.
        - GridSplitter: A the control that redistributes space between columns or rows of a Grid control.
        - HeaderedContentControl: Provides a header to content.
        - HeaderedItemsControl: Provides a header to items.
        - ImageCropper: ImageCropper control allows user to crop image freely.
        - ImageEx: Images are downloaded asynchronously showing a load indicator and can be stored in a local cache.
        - InAppNotification: Show local notifications in your application.
        - InfiniteCanvas: Supports Infinite Scrolling, Ink, Text, Format Text, Zoom in/out, Redo, Undo, Export &amp; Import.
        - LayoutTransformControl: Support for transformations as if applied by LayoutTransform.
        - Loading: Helps to show content with animation to the user while the app is doing some calculation.
        - MasterDetailsView: Implements the Master/Details design pattern.
        - OrbitView: Positions items in a circle around a center element and supports orbits and anchors.
        - RadialGauge: Displays a value within a range, using a needle on a circular face.
        - RadialProgressBar: Displays progress as a circle getting filled.
        - RangeSelector: "Double slider" control for range values.
        - RemoteDevicePicker: Remote Device Picker Control for Project Rome.
        - RotatorTile: Rotates through a set of items one-by-one like a live-tile.
        - ScrollHeader: A UI control that works as a ListView or GridView header control with quick return, sticky, and fade behavior.
        - StaggeredPanel: Layout of items in a column approach where an item will be added to whichever column has used the least amount of space.
        - TextToolbar: A Toolbar for Editing Text attached to a RichEditBox. It can format RTF, Markdown, or use a Custom Formatter.
        - TileControl: A ContentControl that show an image repeated many times.
        - TokenizingTextBox: An AutoSuggestBox like control which places entered input into easily removed containers for contacts or tags.
        - UniformGrid: Presents items in an evenly-spaced set of rows or columns to fill the total available display space.
        - WrapPanel: Positions child elements in sequential position from left to right and breaks content to the next line.
    </Description>
    <PackageTags>UWP Toolkit Windows Controls XAML Range WrapPanel Adaptive Markdown BladeView Blade CameraPreview Camera Carousel DockPanel DropShadow Expander GridSplitter HeaderedContent ImageEx InAppNotification InfiniteCanvas Master Details MasterDetails Orbit Radial Gauge RadiaGauge RadialProgressBar Scroll ScrollHeader StaggeredPanel Staggered Tile Tokenizing TextBox UniformGrid Uniform Grid</PackageTags>
    <!-- ARM64 builds for managed apps use .NET Native. We can't use the Reflection Provider for that. -->
    <EnableTypeInfoReflection Condition="'$(Configuration)' == 'Debug'">false</EnableTypeInfoReflection>
    <LangVersion>8.0</LangVersion>
  </PropertyGroup>

  <ItemGroup>
<<<<<<< HEAD
    <None Remove="ColorPicker\ColorPicker - Copy.xaml" />
    <None Remove="ColorPicker\ColorPickerButton.xaml" />
    <None Remove="ColorPicker\ColorPickerButtonm.xaml" />
  </ItemGroup>

  <ItemGroup>
    <Page Remove="ColorPicker\ColorPickerButton.xaml" />
  </ItemGroup>

  <ItemGroup>
    <PackageReference Include="ColorCode.UWP" Version="2.0.6" />
=======
>>>>>>> 6d567c5c
    <PackageReference Include="System.ValueTuple" Version="4.5.0" />
  </ItemGroup>
  
  <ItemGroup>
    <ProjectReference Include="..\Microsoft.Toolkit.Uwp.UI.Animations\Microsoft.Toolkit.Uwp.UI.Animations.csproj" />
    <ProjectReference Include="..\Microsoft.Toolkit.Uwp\Microsoft.Toolkit.Uwp.csproj" />
  </ItemGroup>
 
  <ItemGroup>
    <None Include="VisualStudioToolsManifest.xml" Pack="true" PackagePath="tools" />
    <None Include="$(OutDir)\Design\$(MSBuildProjectName).Design.dll;$(OutDir)\Design\$(MSBuildProjectName).Design.pdb" Pack="true" PackagePath="lib\$(TargetFramework)\Design" />
  </ItemGroup>
 
  <ItemGroup>
    <Page Update="ColorPicker\ColorPicker - Copy.xaml">
      <SubType>Designer</SubType>
    </Page>
    <Page Update="ImageCropper\ImageCropper.xaml">
      <Generator>MSBuild:Compile</Generator>
    </Page>
    <Page Update="ImageCropper\ImageCropperThumb.xaml">
      <Generator>MSBuild:Compile</Generator>
    </Page>
  </ItemGroup>
   
  <ItemGroup>
     <Page Update="RemoteDevicePicker\RemoteDevicePicker.xaml">
      <SubType>Designer</SubType>
    </Page>
     <Page Update="TokenizingTextBox\TokenizingTextBox.xaml">
       <Generator>MSBuild:Compile</Generator>
     </Page>
     <Page Update="TokenizingTextBox\TokenizingTextBoxItem.xaml">
       <Generator>MSBuild:Compile</Generator>
     </Page>
  </ItemGroup>
  

  <ItemGroup>
    <PRIResource Include="Strings\en-us\Resources.resw" />
  </ItemGroup>
  

  <Import Project="$(MSBuildSDKExtrasTargets)" Condition="Exists('$(MSBuildSDKExtrasTargets)')" />


  <!-- https://weblogs.asp.net/rweigelt/disable-warnings-in-generated-c-files-of-uwp-app -->
  <Target Name="PragmaWarningDisablePrefixer" AfterTargets="MarkupCompilePass2">
    <ItemGroup>
      <GeneratedCSFiles Include="**\*.g.cs;**\*.g.i.cs" />
    </ItemGroup>
    <Message Text="CSFiles: @(GeneratedCSFiles->'&quot;%(Identity)&quot;')" />
    <Exec Command="for %%f in (@(GeneratedCSFiles->'&quot;%(Identity)&quot;')) do echo #pragma warning disable &gt; %%f.temp &amp;&amp; type %%f &gt;&gt; %%f.temp &amp;&amp; move /y %%f.temp %%f &gt; NUL" />
  </Target>
</Project><|MERGE_RESOLUTION|>--- conflicted
+++ resolved
@@ -45,7 +45,6 @@
   </PropertyGroup>
 
   <ItemGroup>
-<<<<<<< HEAD
     <None Remove="ColorPicker\ColorPicker - Copy.xaml" />
     <None Remove="ColorPicker\ColorPickerButton.xaml" />
     <None Remove="ColorPicker\ColorPickerButtonm.xaml" />
@@ -56,9 +55,6 @@
   </ItemGroup>
 
   <ItemGroup>
-    <PackageReference Include="ColorCode.UWP" Version="2.0.6" />
-=======
->>>>>>> 6d567c5c
     <PackageReference Include="System.ValueTuple" Version="4.5.0" />
   </ItemGroup>
   
