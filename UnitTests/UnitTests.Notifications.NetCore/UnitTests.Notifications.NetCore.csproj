﻿<Project Sdk="Microsoft.NET.Sdk">

  <PropertyGroup>
    <TargetFramework>net5.0-windows10.0.18362.0</TargetFramework>

    <IsPackable>false</IsPackable>

    <NoWarn>;CS8002</NoWarn>
    
  </PropertyGroup>

  <ItemGroup>
<<<<<<< HEAD
    <PackageReference Include="Microsoft.NET.Test.Sdk" Version="16.6.1" />
    <PackageReference Include="MSTest.TestAdapter" Version="2.1.1" />
    <PackageReference Include="MSTest.TestFramework" Version="2.1.1" />
=======
    <PackageReference Include="Microsoft.NET.Test.Sdk" Version="16.0.1" />
    <PackageReference Include="MSTest.TestAdapter" Version="2.1.2" />
    <PackageReference Include="MSTest.TestFramework" Version="2.1.2" />
>>>>>>> baf8adb9
  </ItemGroup>

  <ItemGroup>
    <Compile Include="..\UnitTests.Notifications.Shared\**\*.cs" />
  </ItemGroup>

  <ItemGroup>
    <ProjectReference Include="..\..\Microsoft.Toolkit.Uwp.Notifications\Microsoft.Toolkit.Uwp.Notifications.csproj" />
  </ItemGroup>

</Project><|MERGE_RESOLUTION|>--- conflicted
+++ resolved
@@ -10,15 +10,9 @@
   </PropertyGroup>
 
   <ItemGroup>
-<<<<<<< HEAD
     <PackageReference Include="Microsoft.NET.Test.Sdk" Version="16.6.1" />
-    <PackageReference Include="MSTest.TestAdapter" Version="2.1.1" />
-    <PackageReference Include="MSTest.TestFramework" Version="2.1.1" />
-=======
-    <PackageReference Include="Microsoft.NET.Test.Sdk" Version="16.0.1" />
     <PackageReference Include="MSTest.TestAdapter" Version="2.1.2" />
     <PackageReference Include="MSTest.TestFramework" Version="2.1.2" />
->>>>>>> baf8adb9
   </ItemGroup>
 
   <ItemGroup>
