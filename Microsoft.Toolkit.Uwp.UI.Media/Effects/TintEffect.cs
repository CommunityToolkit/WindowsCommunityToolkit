--- conflicted
+++ resolved
@@ -28,10 +28,7 @@
         /// <inheritdoc/>
         public override PipelineBuilder AppendToBuilder(PipelineBuilder builder)
         {
-<<<<<<< HEAD
-            //return builder.Tint(Color);
-            return null;
-=======
+            /*
             if (IsAnimatable)
             {
                 builder = builder.Tint(Color, out string id);
@@ -42,7 +39,9 @@
             }
 
             return builder.Tint(Color);
->>>>>>> f2301cf1
+            */
+
+            return null;
         }
     }
 }