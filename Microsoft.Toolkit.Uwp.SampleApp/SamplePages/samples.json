--- conflicted
+++ resolved
@@ -239,19 +239,6 @@
         "Icon": "/SamplePages/OrbitView/OrbitView.png",
         "DocumentationUrl": "https://raw.githubusercontent.com/MicrosoftDocs/WindowsCommunityToolkitDocs/master/docs/controls/OrbitView.md"
       },
-<<<<<<< HEAD
-        {
-            "Name": "Menu",
-            "Type": "MenuPage",
-            "About": "This control will be removed in a future major release. Please use the MenuBar control from the WinUI Library instead.",
-            "BadgeUpdateVersionRequired": "DEPRECATED",
-            "DeprecatedWarning": "This control will be removed in a future major release. Please use the MenuBar control from the WinUI Library instead.",
-            "CodeUrl": "https://github.com/windows-toolkit/WindowsCommunityToolkit/tree/master/Microsoft.Toolkit.Uwp.UI.Controls/Menu",
-            "XamlCodeFile": "Menu.bind",
-            "Icon": "/SamplePages/Menu/Menu.png",
-            "DocumentationUrl": "https://raw.githubusercontent.com/MicrosoftDocs/WindowsCommunityToolkitDocs/master/docs/controls/Menu.md"
-        },
-=======
       {
         "Name": "Menu",
         "Type": "MenuPage",
@@ -264,7 +251,6 @@
         "Icon": "/SamplePages/Menu/Menu.png",
         "DocumentationUrl": "https://raw.githubusercontent.com/MicrosoftDocs/WindowsCommunityToolkitDocs/master/docs/controls/Menu.md"
       },
->>>>>>> ab1094af
       {
         "Name": "InAppNotification",
         "Type": "InAppNotificationPage",
@@ -359,11 +345,7 @@
         "CodeUrl": "https://github.com/windows-toolkit/WindowsCommunityToolkit/tree/master/Microsoft.Toolkit.Uwp.UI.Controls/RemoteDevicePicker",
         "CodeFile": "RemoteDevicePickerCode.bind",
         "Icon": "/SamplePages/RemoteDevicePicker/RemoteDevicePicker.png",
-<<<<<<< HEAD
-        "DocumentationUrl": "https://raw.githubusercontent.com/Microsoft/UWPCommunityToolkit/master/docs/controls/RemoteDevicePicker.md",
-=======
         "DocumentationUrl": "https://raw.githubusercontent.com/MicrosoftDocs/WindowsCommunityToolkitDocs/master/docs/controls/RemoteDevicePicker.md"
->>>>>>> ab1094af
       },
       {
         "Name": "ImageCropper",
@@ -377,7 +359,87 @@
         "DocumentationUrl": "https://raw.githubusercontent.com/MicrosoftDocs/WindowsCommunityToolkitDocs/master/docs/controls/ImageCropper.md"
       },
       {
-<<<<<<< HEAD
+        "Name": "AadLogin",
+        "Type": "AadLoginPage",
+        "Subcategory": "Graph",
+        "About": "The AadLogin Control leverages existing .NET login libraries to support basic AAD sign-in processes for Microsoft Graph.",
+        "CodeUrl": "https://github.com/windows-toolkit/WindowsCommunityToolkit/tree/master/Microsoft.Toolkit.Uwp.UI.Controls.Graph/AadLogin",
+        "CodeFile": "AadLoginCode.bind",
+        "XamlCodeFile": "AadLoginXaml.bind",
+        "Icon": "/SamplePages/AadLogin/AadLogin.png",
+        "DocumentationUrl": "https://raw.githubusercontent.com/MicrosoftDocs/WindowsCommunityToolkitDocs/master/docs/graph/AadLogin.md"
+      },
+      {
+        "Name": "ProfileCard",
+        "Type": "ProfileCardPage",
+        "Subcategory": "Graph",
+        "About": "The ProfileCard Control is a simple way to display a user in multiple different formats and mixes of name/image/e-mail.",
+        "CodeUrl": "https://github.com/windows-toolkit/WindowsCommunityToolkit/tree/master/Microsoft.Toolkit.Uwp.UI.Controls.Graph/ProfileCard",
+        "XamlCodeFile": "ProfileCardXaml.bind",
+        "Icon": "/SamplePages/ProfileCard/ProfileCard.png",
+        "DocumentationUrl": "https://raw.githubusercontent.com/MicrosoftDocs/WindowsCommunityToolkitDocs/master/docs/graph/ProfileCard.md"
+      },
+      {
+        "Name": "PeoplePicker",
+        "Type": "PeoplePickerPage",
+        "Subcategory": "Graph",
+        "About": "The PeoplePicker Control is a simple control that allows for selection of one or more users from an organizational AD.",
+        "CodeUrl": "https://github.com/windows-toolkit/WindowsCommunityToolkit/tree/master/Microsoft.Toolkit.Uwp.UI.Controls.Graph/PeoplePicker",
+        "XamlCodeFile": "PeoplePickerXaml.bind",
+        "Icon": "/SamplePages/PeoplePicker/PeoplePicker.png",
+        "DocumentationUrl": "https://raw.githubusercontent.com/MicrosoftDocs/WindowsCommunityToolkitDocs/master/docs/graph/PeoplePicker.md"
+      },
+      {
+        "Name": "SharePointFileList",
+        "Type": "SharePointFileListPage",
+        "Subcategory": "Graph",
+        "About": "The SharePointFileList Control displays a simple list of SharePoint Files.",
+        "CodeUrl": "https://github.com/windows-toolkit/WindowsCommunityToolkit/tree/master/Microsoft.Toolkit.Uwp.UI.Controls.Graph/SharePointFileList",
+        "CodeFile": "SharePointFileListCode.bind",
+        "XamlCodeFile": "SharePointFileListXaml.bind",
+        "Icon": "/SamplePages/SharePointFileList/SharePointFileList.png",
+        "DocumentationUrl": "https://raw.githubusercontent.com/MicrosoftDocs/WindowsCommunityToolkitDocs/master/docs/graph/SharePointFileList.md"
+      },
+      {
+        "Name": "PowerBIEmbedded",
+        "Type": "PowerBIEmbeddedPage",
+        "Subcategory": "Graph",
+        "About": "The PowerBI embedded control is a simple wrapper to an IFRAME for a PowerBI embed.",
+        "CodeUrl": "https://github.com/windows-toolkit/WindowsCommunityToolkit/tree/master/Microsoft.Toolkit.Uwp.UI.Controls.Graph/PowerBIEmbedded",
+        "Icon": "/SamplePages/PowerBIEmbedded/PowerBIEmbedded.png",
+        "DocumentationUrl": "https://raw.githubusercontent.com/MicrosoftDocs/WindowsCommunityToolkitDocs/master/docs/graph/PowerBIEmbedded.md"
+      },
+      {
+        "Name": "PlannerTaskList",
+        "Type": "PlannerTaskListPage",
+        "Subcategory": "Graph",
+        "About": "The PlannerTaskList Control displays a simple list of Planner tasks.",
+        "CodeUrl": "https://github.com/windows-toolkit/WindowsCommunityToolkit/tree/master/Microsoft.Toolkit.Uwp.UI.Controls.Graph/PlannerTaskList",
+        "XamlCodeFile": "PlannerTaskListXaml.bind",
+        "Icon": "/SamplePages/PlannerTaskList/PlannerTaskList.png",
+        "DocumentationUrl": "https://raw.githubusercontent.com/MicrosoftDocs/WindowsCommunityToolkitDocs/master/docs/graph/PlannerTaskList.md"
+      },
+      {
+        "Name": "AlignmentGrid",
+        "Type": "AlignmentGridPage",
+        "Subcategory": "Developer",
+        "About": "AlignmentGrid is used to display a grid to help aligning controls.",
+        "CodeUrl": "https://github.com/windows-toolkit/WindowsCommunityToolkit/tree/master/Microsoft.Toolkit.Uwp.DeveloperTools/AlignmentGrid",
+        "XamlCodeFile": "AlignmentGridXaml.bind",
+        "Icon": "/SamplePages/AlignmentGrid/AlignmentGrid.png",
+        "DocumentationUrl": "https://raw.githubusercontent.com/MicrosoftDocs/WindowsCommunityToolkitDocs/master/docs/developer-tools/AlignmentGrid.md"
+      },
+      {
+        "Name": "FocusTracker",
+        "Type": "FocusTrackerPage",
+        "Subcategory": "Developer",
+        "About": "FocusTracker can be used to display information about the current focused XAML element.",
+        "CodeUrl": "https://github.com/windows-toolkit/WindowsCommunityToolkit/tree/master/Microsoft.Toolkit.Uwp.DeveloperTools/FocusTracker",
+        "XamlCodeFile": "FocusTrackerXaml.bind",
+        "Icon": "/SamplePages/FocusTracker/FocusTracker.png",
+        "DocumentationUrl": "https://raw.githubusercontent.com/MicrosoftDocs/WindowsCommunityToolkitDocs/master/docs/developer-tools/FocusTracker.md"
+      },
+      {
         "Name": "DirectWriteTextBlock",
         "Type": "DirectWriteTextBlockPage",
         "About": "DirectWriteTextBlock is a text block like class which generates an image using the DirectWrite API and displays it. Display vertically oriented text with it.",
@@ -387,87 +449,6 @@
         "ApiCheck": "Windows.UI.Xaml.Controls.ColorPicker",
         "BadgeUpdateVersionRequired": "April 2018 Update required",
         "DocumentationUrl": "https://raw.githubusercontent.com/MicrosoftDocs/WindowsCommunityToolkitDocs/master/docs/controls/DirectWriteTextBlock.md"
-=======
-        "Name": "AadLogin",
-        "Type": "AadLoginPage",
-        "Subcategory": "Graph",
-        "About": "The AadLogin Control leverages existing .NET login libraries to support basic AAD sign-in processes for Microsoft Graph.",
-        "CodeUrl": "https://github.com/windows-toolkit/WindowsCommunityToolkit/tree/master/Microsoft.Toolkit.Uwp.UI.Controls.Graph/AadLogin",
-        "CodeFile": "AadLoginCode.bind",
-        "XamlCodeFile": "AadLoginXaml.bind",
-        "Icon": "/SamplePages/AadLogin/AadLogin.png",
-        "DocumentationUrl": "https://raw.githubusercontent.com/MicrosoftDocs/WindowsCommunityToolkitDocs/master/docs/graph/AadLogin.md"
-      },
-      {
-        "Name": "ProfileCard",
-        "Type": "ProfileCardPage",
-        "Subcategory": "Graph",
-        "About": "The ProfileCard Control is a simple way to display a user in multiple different formats and mixes of name/image/e-mail.",
-        "CodeUrl": "https://github.com/windows-toolkit/WindowsCommunityToolkit/tree/master/Microsoft.Toolkit.Uwp.UI.Controls.Graph/ProfileCard",
-        "XamlCodeFile": "ProfileCardXaml.bind",
-        "Icon": "/SamplePages/ProfileCard/ProfileCard.png",
-        "DocumentationUrl": "https://raw.githubusercontent.com/MicrosoftDocs/WindowsCommunityToolkitDocs/master/docs/graph/ProfileCard.md"
-      },
-      {
-        "Name": "PeoplePicker",
-        "Type": "PeoplePickerPage",
-        "Subcategory": "Graph",
-        "About": "The PeoplePicker Control is a simple control that allows for selection of one or more users from an organizational AD.",
-        "CodeUrl": "https://github.com/windows-toolkit/WindowsCommunityToolkit/tree/master/Microsoft.Toolkit.Uwp.UI.Controls.Graph/PeoplePicker",
-        "XamlCodeFile": "PeoplePickerXaml.bind",
-        "Icon": "/SamplePages/PeoplePicker/PeoplePicker.png",
-        "DocumentationUrl": "https://raw.githubusercontent.com/MicrosoftDocs/WindowsCommunityToolkitDocs/master/docs/graph/PeoplePicker.md"
-      },
-      {
-        "Name": "SharePointFileList",
-        "Type": "SharePointFileListPage",
-        "Subcategory": "Graph",
-        "About": "The SharePointFileList Control displays a simple list of SharePoint Files.",
-        "CodeUrl": "https://github.com/windows-toolkit/WindowsCommunityToolkit/tree/master/Microsoft.Toolkit.Uwp.UI.Controls.Graph/SharePointFileList",
-        "CodeFile": "SharePointFileListCode.bind",
-        "XamlCodeFile": "SharePointFileListXaml.bind",
-        "Icon": "/SamplePages/SharePointFileList/SharePointFileList.png",
-        "DocumentationUrl": "https://raw.githubusercontent.com/MicrosoftDocs/WindowsCommunityToolkitDocs/master/docs/graph/SharePointFileList.md"
-      },
-      {
-        "Name": "PowerBIEmbedded",
-        "Type": "PowerBIEmbeddedPage",
-        "Subcategory": "Graph",
-        "About": "The PowerBI embedded control is a simple wrapper to an IFRAME for a PowerBI embed.",
-        "CodeUrl": "https://github.com/windows-toolkit/WindowsCommunityToolkit/tree/master/Microsoft.Toolkit.Uwp.UI.Controls.Graph/PowerBIEmbedded",
-        "Icon": "/SamplePages/PowerBIEmbedded/PowerBIEmbedded.png",
-        "DocumentationUrl": "https://raw.githubusercontent.com/MicrosoftDocs/WindowsCommunityToolkitDocs/master/docs/graph/PowerBIEmbedded.md"
-      },
-      {
-        "Name": "PlannerTaskList",
-        "Type": "PlannerTaskListPage",
-        "Subcategory": "Graph",
-        "About": "The PlannerTaskList Control displays a simple list of Planner tasks.",
-        "CodeUrl": "https://github.com/windows-toolkit/WindowsCommunityToolkit/tree/master/Microsoft.Toolkit.Uwp.UI.Controls.Graph/PlannerTaskList",
-        "XamlCodeFile": "PlannerTaskListXaml.bind",
-        "Icon": "/SamplePages/PlannerTaskList/PlannerTaskList.png",
-        "DocumentationUrl": "https://raw.githubusercontent.com/MicrosoftDocs/WindowsCommunityToolkitDocs/master/docs/graph/PlannerTaskList.md"
-      },
-      {
-        "Name": "AlignmentGrid",
-        "Type": "AlignmentGridPage",
-        "Subcategory": "Developer",
-        "About": "AlignmentGrid is used to display a grid to help aligning controls.",
-        "CodeUrl": "https://github.com/windows-toolkit/WindowsCommunityToolkit/tree/master/Microsoft.Toolkit.Uwp.DeveloperTools/AlignmentGrid",
-        "XamlCodeFile": "AlignmentGridXaml.bind",
-        "Icon": "/SamplePages/AlignmentGrid/AlignmentGrid.png",
-        "DocumentationUrl": "https://raw.githubusercontent.com/MicrosoftDocs/WindowsCommunityToolkitDocs/master/docs/developer-tools/AlignmentGrid.md"
-      },
-      {
-        "Name": "FocusTracker",
-        "Type": "FocusTrackerPage",
-        "Subcategory": "Developer",
-        "About": "FocusTracker can be used to display information about the current focused XAML element.",
-        "CodeUrl": "https://github.com/windows-toolkit/WindowsCommunityToolkit/tree/master/Microsoft.Toolkit.Uwp.DeveloperTools/FocusTracker",
-        "XamlCodeFile": "FocusTrackerXaml.bind",
-        "Icon": "/SamplePages/FocusTracker/FocusTracker.png",
-        "DocumentationUrl": "https://raw.githubusercontent.com/MicrosoftDocs/WindowsCommunityToolkitDocs/master/docs/developer-tools/FocusTracker.md"
->>>>>>> ab1094af
       }
     ]
   },
