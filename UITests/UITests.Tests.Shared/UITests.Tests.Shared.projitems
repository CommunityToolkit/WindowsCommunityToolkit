<Project xmlns="http://schemas.microsoft.com/developer/msbuild/2003">
  <PropertyGroup>
    <MSBuildAllProjects>$(MSBuildAllProjects);$(MSBuildThisFileFullPath)</MSBuildAllProjects>
    <HasSharedItems>true</HasSharedItems>
    <SharedGUID>1d8b0260-5c17-41da-9c38-1e37441b3925</SharedGUID>
  </PropertyGroup>
  <PropertyGroup Label="Configuration">
    <Import_RootNamespace>UITests.Tests.Shared</Import_RootNamespace>
  </PropertyGroup>
  <Choose>
    <!-- When we're in the test harness include all '*Test.cs' files -->
    <When Condition="'$(IsTestHarness)' == 'true'">
      <ItemGroup>
<<<<<<< HEAD
        <Compile Include="$(MSBuildThisFileDirectory)**\*Test.cs" Exclude="**\bin\**\*Test.cs;**\obj\**\*Test.cs" />
=======
        <Compile Include="$(MSBuildThisFileDirectory)**\*Test.cs" />
>>>>>>> 8ecc496d
        <!-- Base test helpers -->
        <Compile Include="$(MSBuildThisFileDirectory)UITestBase.cs" />
        <Compile Include="$(MSBuildThisFileDirectory)TestAssembly.cs" />
        <Compile Include="$(MSBuildThisFileDirectory)TestPageAttribute.cs" />
        <Compile Include="$(MSBuildThisFileDirectory)VisualTreeHelper.cs" />
      </ItemGroup>
    </When>
    <!-- Have a None Include as well to make all items visible under this Shared Project in VS IDE -->
    <Otherwise>
      <ItemGroup>
        <None Include="$(MSBuildThisFileDirectory)**\*Test.cs" />
        <!-- Base test helpers -->
        <None Include="$(MSBuildThisFileDirectory)UITestBase.cs" />
        <None Include="$(MSBuildThisFileDirectory)TestAssembly.cs" />
        <None Include="$(MSBuildThisFileDirectory)TestPageAttribute.cs" />
        <None Include="$(MSBuildThisFileDirectory)VisualTreeHelper.cs" />
      </ItemGroup>
    </Otherwise>
  </Choose>
  <Choose>
    <!-- When we're in the UI app used by the test harness, include all the pages -->
    <When Condition="'$(IsTestHost)' == 'true'">
      <ItemGroup>
        <Page Include="$(MSBuildThisFileDirectory)**\*Page.xaml" SubType="Designer" Generator="MSBuild:Compile">
          <!--
            HACK: See Microsoft.Windows.UI.Xaml.Common.targets(540) for how XAML targets calculate 'xbf' output paths.
            Without this 'Link' attribute, XAML targets use absolute path instead of relative path for 'xbf' compilation.
            Thus, the build errors out with 'MSB4023' code without the 'Link' attribute below.
          -->
          <Link>%(RecursiveDir)%(FileName)%(Extension)</Link>
        </Page>
        <Compile Include="$(MSBuildThisFileDirectory)**\*Page.xaml.cs" SubType="Code" DependentUpon="%(Filename)" />
      </ItemGroup>
    </When>
    <!-- Have a None Include as well to make all items visible under this Shared Project in VS IDE -->
    <Otherwise>
      <ItemGroup>
        <None Include="$(MSBuildThisFileDirectory)**\*Page.xaml" SubType="Designer" Generator="MSBuild:Compile" />
        <None Include="$(MSBuildThisFileDirectory)**\*Page.xaml.cs" SubType="Code" DependentUpon="%(Filename)" />
      </ItemGroup>
    </Otherwise>
  </Choose>
<<<<<<< HEAD
  <!-- Have a None Include as well to make all items visible in VS in the Shared Project -->
  <ItemGroup>
    <None Include="$(MSBuildThisFileDirectory)**\*Test.cs" Exclude="**\bin\**\*Test.cs;**\obj\**\*Test.cs" />
    <None Include="$(MSBuildThisFileDirectory)**\*Page.xaml" Exclude="**\bin\**\*Page.xaml;**\obj\**\*Page.xaml" SubType="Designer" Generator="MSBuild:Compile" />
    <None Include="$(MSBuildThisFileDirectory)**\*Page.xaml.cs" DependentUpon="%(Filename)" />
    <!-- Base test helpers -->
    <None Include="$(MSBuildThisFileDirectory)UITestBase.cs" />
    <None Include="$(MSBuildThisFileDirectory)TestAssembly.cs" />
    <None Include="$(MSBuildThisFileDirectory)TestPageAttribute.cs" />
    <None Include="$(MSBuildThisFileDirectory)AppService.proto" />
  </ItemGroup>
=======
>>>>>>> 8ecc496d
</Project><|MERGE_RESOLUTION|>--- conflicted
+++ resolved
@@ -11,11 +11,7 @@
     <!-- When we're in the test harness include all '*Test.cs' files -->
     <When Condition="'$(IsTestHarness)' == 'true'">
       <ItemGroup>
-<<<<<<< HEAD
-        <Compile Include="$(MSBuildThisFileDirectory)**\*Test.cs" Exclude="**\bin\**\*Test.cs;**\obj\**\*Test.cs" />
-=======
         <Compile Include="$(MSBuildThisFileDirectory)**\*Test.cs" />
->>>>>>> 8ecc496d
         <!-- Base test helpers -->
         <Compile Include="$(MSBuildThisFileDirectory)UITestBase.cs" />
         <Compile Include="$(MSBuildThisFileDirectory)TestAssembly.cs" />
@@ -31,6 +27,7 @@
         <None Include="$(MSBuildThisFileDirectory)UITestBase.cs" />
         <None Include="$(MSBuildThisFileDirectory)TestAssembly.cs" />
         <None Include="$(MSBuildThisFileDirectory)TestPageAttribute.cs" />
+        <None Include="$(MSBuildThisFileDirectory)AppService.proto" />
         <None Include="$(MSBuildThisFileDirectory)VisualTreeHelper.cs" />
       </ItemGroup>
     </Otherwise>
@@ -58,18 +55,4 @@
       </ItemGroup>
     </Otherwise>
   </Choose>
-<<<<<<< HEAD
-  <!-- Have a None Include as well to make all items visible in VS in the Shared Project -->
-  <ItemGroup>
-    <None Include="$(MSBuildThisFileDirectory)**\*Test.cs" Exclude="**\bin\**\*Test.cs;**\obj\**\*Test.cs" />
-    <None Include="$(MSBuildThisFileDirectory)**\*Page.xaml" Exclude="**\bin\**\*Page.xaml;**\obj\**\*Page.xaml" SubType="Designer" Generator="MSBuild:Compile" />
-    <None Include="$(MSBuildThisFileDirectory)**\*Page.xaml.cs" DependentUpon="%(Filename)" />
-    <!-- Base test helpers -->
-    <None Include="$(MSBuildThisFileDirectory)UITestBase.cs" />
-    <None Include="$(MSBuildThisFileDirectory)TestAssembly.cs" />
-    <None Include="$(MSBuildThisFileDirectory)TestPageAttribute.cs" />
-    <None Include="$(MSBuildThisFileDirectory)AppService.proto" />
-  </ItemGroup>
-=======
->>>>>>> 8ecc496d
 </Project>