--- conflicted
+++ resolved
@@ -2,14 +2,10 @@
 // The .NET Foundation licenses this file to you under the MIT license.
 // See the LICENSE file in the project root for more information.
 
-<<<<<<< HEAD
-using Microsoft.Toolkit.Uwp.Extensions;
 using Microsoft.UI.Xaml;
 using Microsoft.UI.Xaml.Automation;
 using Microsoft.UI.Xaml.Controls;
 using Microsoft.UI.Xaml.Input;
-=======
->>>>>>> 14880e31
 using Windows.UI.Core;
 
 namespace Microsoft.Toolkit.Uwp.UI.Controls
