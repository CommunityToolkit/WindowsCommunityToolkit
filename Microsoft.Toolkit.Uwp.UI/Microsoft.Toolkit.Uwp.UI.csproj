--- conflicted
+++ resolved
@@ -41,15 +41,7 @@
       </Description>
     <PackageTags>UWP Toolkit Windows UI Converters XAML extensions helpers</PackageTags>
   </PropertyGroup>
-<<<<<<< HEAD
-
-  <ItemGroup>
-    <PackageReference Include="Microsoft.Xaml.Behaviors.WinUI.Managed" Version="2.0.3-rc4" />
-  </ItemGroup>
-
-=======
   
->>>>>>> f2301cf1
   <ItemGroup>
     <ProjectReference Include="..\Microsoft.Toolkit.Uwp\Microsoft.Toolkit.Uwp.csproj" />
   </ItemGroup>
