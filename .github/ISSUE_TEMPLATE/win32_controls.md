---
name: Win32 Controls
about: I have an issue with a Toolkit WPF or WinForms control
title: "[Win32]"
labels:
assignees: ''

---

<!--
Hi!

<<<<<<< HEAD
We have a separate toolkit repo for our Win32 controls that work in WPF or WinForms, please file an issue instead at https://github.com/windows-toolkit/CommunityToolkit.Win32/issues/new
=======
We have a separate toolkit repo for our Win32 controls that work in WPF or WinForms, please file an issue instead at https://github.com/CommunityToolkit/Microsoft.Toolkit.Win32/issues/new
>>>>>>> 8ecc496d

Otherwise, this issue will automatically be moved to that repo.

Thanks!
--><|MERGE_RESOLUTION|>--- conflicted
+++ resolved
@@ -10,11 +10,7 @@
 <!--
 Hi!
 
-<<<<<<< HEAD
-We have a separate toolkit repo for our Win32 controls that work in WPF or WinForms, please file an issue instead at https://github.com/windows-toolkit/CommunityToolkit.Win32/issues/new
-=======
 We have a separate toolkit repo for our Win32 controls that work in WPF or WinForms, please file an issue instead at https://github.com/CommunityToolkit/Microsoft.Toolkit.Win32/issues/new
->>>>>>> 8ecc496d
 
 Otherwise, this issue will automatically be moved to that repo.
 
