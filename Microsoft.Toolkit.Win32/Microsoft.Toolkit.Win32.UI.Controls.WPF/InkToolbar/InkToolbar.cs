--- conflicted
+++ resolved
@@ -86,17 +86,10 @@
 
         private void RelocateChildToUwpControl(WindowsXamlHostBaseExt obj)
         {
-<<<<<<< HEAD
-            VisualTreeHelper.DisconnectChildrenRecursive(obj.DesktopWindowXamlSource.Content);
-            obj.DesktopWindowXamlSource.Content = null;
-            Children.Remove(obj);
-            UwpControl.Children.Add(obj.XamlRoot);
-=======
             // VisualTreeHelper.DisconnectChildrenRecursive(obj.desktopWindowXamlSource.Content);
             // obj.desktopWindowXamlSource.Content = null;
             // Children.Remove(obj);
             UwpControl.Children.Add(obj.XamlRootInternal);
->>>>>>> ba92c746
         }
 
         /// <summary>
