// Licensed to the .NET Foundation under one or more agreements.
// The .NET Foundation licenses this file to you under the MIT license.
// See the LICENSE file in the project root for more information.

<<<<<<< HEAD
using System;
using System.Collections.Generic;
using System.Linq;
using System.Text;
using System.Threading.Tasks;
using Microsoft.UI.Xaml.Data;
using Microsoft.UI.Xaml.Markup;
=======
using Windows.UI.Xaml.Data;
using Windows.UI.Xaml.Markup;
>>>>>>> 2cfad9c9

namespace Microsoft.Toolkit.Uwp.UI.Extensions
{
    /// <summary>
    /// Custom <see cref="MarkupExtension"/> which can provide nullable bool values.
    /// See https://wpdev.uservoice.com/forums/110705-universal-windows-platform/suggestions/17767198-nullable-dependency-properties.
    /// </summary>
    [Bindable]
    [MarkupExtensionReturnType(ReturnType = typeof(bool?))]
    public class NullableBool : MarkupExtension
    {
        /// <summary>
        /// Gets or sets a value indicating whether the value of the Boolean is true.  Ignored if <see cref="IsNull"/> is true.
        /// </summary>
        public bool Value { get; set; }

        /// <summary>
        /// Gets or sets a value indicating whether the value should be null.  Overrides the <see cref="Value"/> property.
        /// </summary>
        public bool IsNull { get; set; }

        /// <inheritdoc/>
        protected override object ProvideValue()
        {
            if (IsNull)
            {
                return null;
            }

            return Value;
        }
    }
}<|MERGE_RESOLUTION|>--- conflicted
+++ resolved
@@ -2,18 +2,8 @@
 // The .NET Foundation licenses this file to you under the MIT license.
 // See the LICENSE file in the project root for more information.
 
-<<<<<<< HEAD
-using System;
-using System.Collections.Generic;
-using System.Linq;
-using System.Text;
-using System.Threading.Tasks;
 using Microsoft.UI.Xaml.Data;
 using Microsoft.UI.Xaml.Markup;
-=======
-using Windows.UI.Xaml.Data;
-using Windows.UI.Xaml.Markup;
->>>>>>> 2cfad9c9
 
 namespace Microsoft.Toolkit.Uwp.UI.Extensions
 {
