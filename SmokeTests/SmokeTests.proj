<Project xmlns="http://schemas.microsoft.com/developer/msbuild/2003" ToolsVersion="Current" DefaultTargets="Build">

  <PropertyGroup>
    <BuildPlatforms>x86</BuildPlatforms>
    <BuildConfigurations>Release</BuildConfigurations>
    <ToolkitPackages>
      UWPBaseline;
      UWPBaselineWinUI;
<<<<<<< HEAD
      CommunityToolkit.Common;
      CommunityToolkit.Diagnostics;
      CommunityToolkit.HighPerformance;
      CommunityToolkit.Mvvm;
      CommunityToolkit.WinUI;
      CommunityToolkit.WinUI.Connectivity;
      CommunityToolkit.WinUI.DeveloperTools;
      CommunityToolkit.WinUI.Input.GazeInteraction;
      CommunityToolkit.WinUI.Notifications;
      CommunityToolkit.WinUI.UI;
      CommunityToolkit.WinUI.UI.Animations;
      CommunityToolkit.WinUI.UI.Behaviors;
      CommunityToolkit.WinUI.UI.Media;
      CommunityToolkit.WinUI.UI.Controls;
      CommunityToolkit.WinUI.UI.Controls.Core;
      CommunityToolkit.WinUI.UI.Controls.DataGrid;
      CommunityToolkit.WinUI.UI.Controls.Layout;
      CommunityToolkit.WinUI.UI.Controls.Input;
      CommunityToolkit.WinUI.UI.Controls.Markdown;
      CommunityToolkit.WinUI.UI.Controls.Media;
      CommunityToolkit.WinUI.UI.Controls.Primitives;
=======
      Microsoft.Toolkit.Uwp;
      Microsoft.Toolkit.Uwp.Connectivity;
      Microsoft.Toolkit.Uwp.DeveloperTools;
      Microsoft.Toolkit.Uwp.Input.GazeInteraction;
      Microsoft.Toolkit.Uwp.Notifications;
      Microsoft.Toolkit.Uwp.UI;
      Microsoft.Toolkit.Uwp.UI.Animations;
      Microsoft.Toolkit.Uwp.UI.Behaviors;
      Microsoft.Toolkit.Uwp.UI.Media;
      Microsoft.Toolkit.Uwp.UI.Controls;
      Microsoft.Toolkit.Uwp.UI.Controls.Core;
      Microsoft.Toolkit.Uwp.UI.Controls.DataGrid;
      Microsoft.Toolkit.Uwp.UI.Controls.Layout;
      Microsoft.Toolkit.Uwp.UI.Controls.Input;
      Microsoft.Toolkit.Uwp.UI.Controls.Markdown;
      Microsoft.Toolkit.Uwp.UI.Controls.Media;
      Microsoft.Toolkit.Uwp.UI.Controls.Primitives;
>>>>>>> 8be73281
    </ToolkitPackages>
  </PropertyGroup>

  <Target Name="GetNuGetVersion">
    <Exec Command="powershell -Command &quot;&amp; { .\&quot;$(ProjectDir)..\build\tools\Nerdbank.GitVersioning\tools\Get-Version.ps1\&quot; | Select -ExpandProperty NuGetPackageVersion }&quot;"
          ConsoleToMSBuild="true"
          EchoOff="true"
          Condition="'$(NuGetPackageVersion)' == ''">
      <Output TaskParameter="ConsoleOutput" PropertyName="NuGetPackageVersion" />
    </Exec>
    <Message Text="Got GitBank Version... $(NuGetPackageVersion)" Importance="High" />
  </Target>

  <Target Name="Build"
          DependsOnTargets="ChooseProjectsToBuild;GetNuGetVersion"
          Inputs="@(ProjectsToBuild)"
          Outputs="%(Filename)">

    <Message Importance="High" Text="Building project %(ProjectsToBuild.Identity): (%(ProjectsToBuild.Configuration)|%(ProjectsToBuild.Platform))" />

    <MSBuild Projects="SmokeTest.csproj"
              Targets="restore;build"
              Properties="CurrentProject=%(ProjectsToBuild.Identity);Configuration=%(ProjectsToBuild.Configuration);Platform=%(ProjectsToBuild.Platform);NuGetPackageVersion=$(NuGetPackageVersion)" />
  </Target>

  <Target Name="ChooseProjectsToBuild" DependsOnTargets="CheckNuGetPackages">
    <ItemGroup>
      <BuildPlatform Include="$(BuildPlatforms)" />
      <BuildConfiguration Include="$(BuildConfigurations)" />
      <ToolkitPackage Include="$(ToolkitPackages)" />

      <ToolkitProject Include="@(ToolkitPackage)">
        <Platforms>x86;x64;ARM;ARM64</Platforms>
        <BinDir>bin</BinDir>
        <AssemblyName>%(ToolkitPackage.Identity)</AssemblyName>
      </ToolkitProject>

      <CandidateProjects Include="@(ToolkitProject);@(AnyCPUProject)">
        <Platform>%(BuildPlatform.Identity)</Platform>
      </CandidateProjects>

      <FilteredProjects Include="@(CandidateProjects)" Condition="$([System.String]::new('%(CandidateProjects.Platforms)').Contains('%(CandidateProjects.Platform)'))" />

      <ProjectsPerConfig Include="@(FilteredProjects)">
        <Configuration>%(BuildConfiguration.Identity)</Configuration>
      </ProjectsPerConfig>

      <ProjectsToBuild Include="@(ProjectsPerConfig)">
        <AdditionalProperties>Platform=%(ProjectsPerConfig.Platform);Configuration=%(ProjectsPerConfig.Configuration)</AdditionalProperties>
      </ProjectsToBuild>
    </ItemGroup>
  </Target>

  <Target Name="CheckNuGetPackages">
    <PropertyGroup>
      <NuGetOutputPath>$(MSBuildThisFileDirectory)..\bin\nupkg</NuGetOutputPath>
    </PropertyGroup>
    <ItemGroup>
      <NuGetPackage Include="$(NuGetOutputPath)\*.nupkg" />
    </ItemGroup>
    <Error Condition="'@(NuGetPackage)' == ''" Text="Directory '$(NuGetOutputPath)' is empty" />
  </Target>

</Project><|MERGE_RESOLUTION|>--- conflicted
+++ resolved
@@ -6,11 +6,6 @@
     <ToolkitPackages>
       UWPBaseline;
       UWPBaselineWinUI;
-<<<<<<< HEAD
-      CommunityToolkit.Common;
-      CommunityToolkit.Diagnostics;
-      CommunityToolkit.HighPerformance;
-      CommunityToolkit.Mvvm;
       CommunityToolkit.WinUI;
       CommunityToolkit.WinUI.Connectivity;
       CommunityToolkit.WinUI.DeveloperTools;
@@ -28,25 +23,6 @@
       CommunityToolkit.WinUI.UI.Controls.Markdown;
       CommunityToolkit.WinUI.UI.Controls.Media;
       CommunityToolkit.WinUI.UI.Controls.Primitives;
-=======
-      Microsoft.Toolkit.Uwp;
-      Microsoft.Toolkit.Uwp.Connectivity;
-      Microsoft.Toolkit.Uwp.DeveloperTools;
-      Microsoft.Toolkit.Uwp.Input.GazeInteraction;
-      Microsoft.Toolkit.Uwp.Notifications;
-      Microsoft.Toolkit.Uwp.UI;
-      Microsoft.Toolkit.Uwp.UI.Animations;
-      Microsoft.Toolkit.Uwp.UI.Behaviors;
-      Microsoft.Toolkit.Uwp.UI.Media;
-      Microsoft.Toolkit.Uwp.UI.Controls;
-      Microsoft.Toolkit.Uwp.UI.Controls.Core;
-      Microsoft.Toolkit.Uwp.UI.Controls.DataGrid;
-      Microsoft.Toolkit.Uwp.UI.Controls.Layout;
-      Microsoft.Toolkit.Uwp.UI.Controls.Input;
-      Microsoft.Toolkit.Uwp.UI.Controls.Markdown;
-      Microsoft.Toolkit.Uwp.UI.Controls.Media;
-      Microsoft.Toolkit.Uwp.UI.Controls.Primitives;
->>>>>>> 8be73281
     </ToolkitPackages>
   </PropertyGroup>
 
