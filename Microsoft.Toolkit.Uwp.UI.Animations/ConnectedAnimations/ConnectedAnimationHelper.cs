// Licensed to the .NET Foundation under one or more agreements.
// The .NET Foundation licenses this file to you under the MIT license.
// See the LICENSE file in the project root for more information.

using System;
using System.Collections.Generic;
using System.Linq;
<<<<<<< HEAD
using Microsoft.UI.Xaml;
using Microsoft.UI.Xaml.Controls;
using Microsoft.UI.Xaml.Media.Animation;
=======
using Windows.System;
using Windows.UI.Xaml;
using Windows.UI.Xaml.Controls;
using Windows.UI.Xaml.Media.Animation;
>>>>>>> ad1aaa6c

namespace Microsoft.Toolkit.Uwp.UI.Animations
{
    /// <summary>
    /// Connected Animation Helper used with the <see cref="Connected"/> class
    /// Attaches to a <see cref="Frame"/> navigation events to handle connected animations
    /// <seealso cref="Connected"/>
    /// </summary>
    internal class ConnectedAnimationHelper
    {
        private readonly Dictionary<string, ConnectedAnimationProperties> _previousPageConnectedAnimationProps = new Dictionary<string, ConnectedAnimationProperties>();

        private object _nextParameter;

        /// <summary>
        /// Initializes a new instance of the <see cref="ConnectedAnimationHelper"/> class.
        /// </summary>
        /// <param name="frame">The <see cref="Frame"/> hosting the content</param>
        public ConnectedAnimationHelper(Frame frame)
        {
            if (frame == null)
            {
                throw new ArgumentNullException(nameof(frame));
            }

            frame.Navigating += Frame_Navigating;
            frame.Navigated += Frame_Navigated;
        }

        internal void SetParameterForNextFrameNavigation(object parameter)
        {
            _nextParameter = parameter;
        }

        private void Frame_Navigating(object sender, Microsoft.UI.Xaml.Navigation.NavigatingCancelEventArgs e)
        {
            object parameter;
            if (_nextParameter != null)
            {
                parameter = _nextParameter;
            }
            else
            {
                parameter = e.Parameter != null && !(e.Parameter is string str && string.IsNullOrEmpty(str)) ? e.Parameter : null;
            }

            var cas = ConnectedAnimationService.GetForCurrentView();

            var page = (sender as Frame).Content as Page;
            var connectedAnimationsProps = Connected.GetPageConnectedAnimationProperties(page);

            foreach (var props in connectedAnimationsProps.Values)
            {
                ConnectedAnimation animation = null;

                if (props.IsListAnimation && parameter != null)
                {
                    foreach (var listAnimProperty in props.ListAnimProperties)
                    {
                        if (listAnimProperty.ListViewBase.ItemsSource is IEnumerable<object> items &&
                            items.Contains(parameter))
                        {
                            try
                            {
                                animation = listAnimProperty.ListViewBase.PrepareConnectedAnimation(props.Key, parameter, listAnimProperty.ElementName);
                            }
                            catch
                            {
                                animation = null;
                            }
                        }
                    }
                }
                else if (!props.IsListAnimation)
                {
                    animation = cas.PrepareToAnimate(props.Key, props.Element);
                }
                else
                {
                    continue;
                }

                if (animation != null &&
                    e.NavigationMode == Microsoft.UI.Xaml.Navigation.NavigationMode.Back)
                {
                    UseDirectConnectedAnimationConfiguration(animation);
                }

                _previousPageConnectedAnimationProps[props.Key] = props;
            }
        }

        private void Frame_Navigated(object sender, Microsoft.UI.Xaml.Navigation.NavigationEventArgs e)
        {
            var navigatedPage = (sender as Frame).Content as Page;

            if (navigatedPage == null)
            {
                return;
            }

            void LoadedHandler(object s, RoutedEventArgs args)
            {
                var page = s as Page;
                page.Loaded -= LoadedHandler;

                object parameter;
                if (_nextParameter != null)
                {
                    parameter = _nextParameter;
                }
                else if (e.NavigationMode == Microsoft.UI.Xaml.Navigation.NavigationMode.Back)
                {
                    var sourcePage = (sender as Frame).ForwardStack.LastOrDefault();
                    parameter = sourcePage?.Parameter;
                }
                else
                {
                    parameter = e.Parameter;
                }

                var cas = ConnectedAnimationService.GetForCurrentView();

                var connectedAnimationsProps = Connected.GetPageConnectedAnimationProperties(page);
                var coordinatedAnimationElements = Connected.GetPageCoordinatedAnimationElements(page);

                foreach (var props in connectedAnimationsProps.Values)
                {
                    var connectedAnimation = cas.GetAnimation(props.Key);
                    var animationHandled = false;
                    if (connectedAnimation != null)
                    {
                        if (props.IsListAnimation && parameter != null)
                        {
                            foreach (var listAnimProperty in props.ListAnimProperties)
                            {
                                if (listAnimProperty.ListViewBase.ItemsSource is IEnumerable<object> items && items.Contains(parameter))
                                {
                                    listAnimProperty.ListViewBase.ScrollIntoView(parameter);

                                    // give time to the UI thread to scroll the list
<<<<<<< HEAD
                                    var t = listAnimProperty.ListViewBase.DispatcherQueue.TryEnqueue(System.DispatcherQueuePriority.Normal, async () =>
                                    {
                                        try
=======
                                    var dispatcherQueue = DispatcherQueue.GetForCurrentThread();
                                    var t = dispatcherQueue.EnqueueAsync(
                                        async () =>
>>>>>>> ad1aaa6c
                                        {
                                            try
                                            {
                                                var success = await listAnimProperty.ListViewBase.TryStartConnectedAnimationAsync(connectedAnimation, parameter, listAnimProperty.ElementName);
                                            }
                                            catch (Exception)
                                            {
                                                connectedAnimation.Cancel();
                                            }
                                        }, DispatcherQueuePriority.Normal);

                                    animationHandled = true;
                                }
                            }
                        }
                        else if (!props.IsListAnimation)
                        {
                            if (coordinatedAnimationElements.TryGetValue(props.Element, out var coordinatedElements))
                            {
                                connectedAnimation.TryStart(props.Element, coordinatedElements);
                            }
                            else
                            {
                                connectedAnimation.TryStart(props.Element);
                            }

                            animationHandled = true;
                        }
                    }

                    if (_previousPageConnectedAnimationProps.ContainsKey(props.Key) && animationHandled)
                    {
                        _previousPageConnectedAnimationProps.Remove(props.Key);
                    }
                }

                // if there are animations that were prepared on previous page but no elements on this page have the same key - cancel
                foreach (var previousProps in _previousPageConnectedAnimationProps)
                {
                    var connectedAnimation = cas.GetAnimation(previousProps.Key);
                    connectedAnimation?.Cancel();
                }

                _previousPageConnectedAnimationProps.Clear();
                _nextParameter = null;
            }

            navigatedPage.Loaded += LoadedHandler;
        }

        private void UseDirectConnectedAnimationConfiguration(ConnectedAnimation animation)
        {
            animation.Configuration = new DirectConnectedAnimationConfiguration();
        }
    }
}<|MERGE_RESOLUTION|>--- conflicted
+++ resolved
@@ -5,16 +5,9 @@
 using System;
 using System.Collections.Generic;
 using System.Linq;
-<<<<<<< HEAD
 using Microsoft.UI.Xaml;
 using Microsoft.UI.Xaml.Controls;
 using Microsoft.UI.Xaml.Media.Animation;
-=======
-using Windows.System;
-using Windows.UI.Xaml;
-using Windows.UI.Xaml.Controls;
-using Windows.UI.Xaml.Media.Animation;
->>>>>>> ad1aaa6c
 
 namespace Microsoft.Toolkit.Uwp.UI.Animations
 {
@@ -156,15 +149,8 @@
                                     listAnimProperty.ListViewBase.ScrollIntoView(parameter);
 
                                     // give time to the UI thread to scroll the list
-<<<<<<< HEAD
-                                    var t = listAnimProperty.ListViewBase.DispatcherQueue.TryEnqueue(System.DispatcherQueuePriority.Normal, async () =>
-                                    {
-                                        try
-=======
-                                    var dispatcherQueue = DispatcherQueue.GetForCurrentThread();
-                                    var t = dispatcherQueue.EnqueueAsync(
+                                    var t = listAnimProperty.ListViewBase.DispatcherQueue.EnqueueAsync(
                                         async () =>
->>>>>>> ad1aaa6c
                                         {
                                             try
                                             {
@@ -174,7 +160,7 @@
                                             {
                                                 connectedAnimation.Cancel();
                                             }
-                                        }, DispatcherQueuePriority.Normal);
+                                        }, System.DispatcherQueuePriority.Normal);
 
                                     animationHandled = true;
                                 }
