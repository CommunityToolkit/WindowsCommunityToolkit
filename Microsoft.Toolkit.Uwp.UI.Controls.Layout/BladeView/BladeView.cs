// Licensed to the .NET Foundation under one or more agreements.
// The .NET Foundation licenses this file to you under the MIT license.
// See the LICENSE file in the project root for more information.

using System.Collections.Generic;
using System.Collections.ObjectModel;
using System.Linq;
using Microsoft.Toolkit.Uwp.UI.Automation.Peers;
using Microsoft.UI.Xaml;
using Microsoft.UI.Xaml.Automation.Peers;
using Microsoft.UI.Xaml.Controls;
using Windows.Foundation;
using Windows.Foundation.Collections;
<<<<<<< HEAD
=======
using Windows.System;
using Windows.UI.Xaml;
using Windows.UI.Xaml.Automation.Peers;
using Windows.UI.Xaml.Controls;
>>>>>>> ad1aaa6c

namespace Microsoft.Toolkit.Uwp.UI.Controls
{
    /// <summary>
    /// A container that hosts <see cref="BladeItem"/> controls in a horizontal scrolling list
    /// Based on the Azure portal UI
    /// </summary>
    public partial class BladeView : ItemsControl
    {
        private ScrollViewer _scrollViewer;

        private Dictionary<BladeItem, Size> _cachedBladeItemSizes = new Dictionary<BladeItem, Size>();

        /// <summary>
        /// Initializes a new instance of the <see cref="BladeView"/> class.
        /// </summary>
        public BladeView()
        {
            DefaultStyleKey = typeof(BladeView);

            Items.VectorChanged += ItemsVectorChanged;

            Loaded += (sender, e) => AdjustBladeItemSize();
            SizeChanged += (sender, e) => AdjustBladeItemSize();
        }

        /// <inheritdoc/>
        protected override void OnApplyTemplate()
        {
            base.OnApplyTemplate();
            CycleBlades();
            AdjustBladeItemSize();
        }

        /// <inheritdoc/>
        protected override DependencyObject GetContainerForItemOverride()
        {
            return new BladeItem();
        }

        /// <inheritdoc/>
        protected override bool IsItemItsOwnContainerOverride(object item)
        {
            return item is BladeItem;
        }

        /// <inheritdoc/>
        protected override void PrepareContainerForItemOverride(DependencyObject element, object item)
        {
            var blade = element as BladeItem;
            if (blade != null)
            {
                blade.VisibilityChanged += BladeOnVisibilityChanged;
                blade.ParentBladeView = this;
            }

            base.PrepareContainerForItemOverride(element, item);
            CycleBlades();
        }

        /// <inheritdoc/>
        protected override void ClearContainerForItemOverride(DependencyObject element, object item)
        {
            var blade = element as BladeItem;
            if (blade != null)
            {
                blade.VisibilityChanged -= BladeOnVisibilityChanged;
            }

            base.ClearContainerForItemOverride(element, item);
        }

        /// <summary>
        /// Creates AutomationPeer (<see cref="UIElement.OnCreateAutomationPeer"/>)
        /// </summary>
        /// <returns>An automation peer for this <see cref="BladeView"/>.</returns>
        protected override AutomationPeer OnCreateAutomationPeer()
        {
            return new BladeViewAutomationPeer(this);
        }

        private void CycleBlades()
        {
            ActiveBlades = new ObservableCollection<BladeItem>();
            foreach (var item in Items)
            {
                BladeItem blade = GetBladeItem(item);
                if (blade != null)
                {
                    if (blade.IsOpen)
                    {
                        ActiveBlades.Add(blade);
                    }
                }
            }

            // For now we skip this feature when blade mode is set to fullscreen
            if (AutoCollapseCountThreshold > 0 && BladeMode != BladeMode.Fullscreen && ActiveBlades.Any())
            {
                var openBlades = ActiveBlades.Where(item => item.TitleBarVisibility == Visibility.Visible).ToList();
                if (openBlades.Count > AutoCollapseCountThreshold)
                {
                    for (int i = 0; i < openBlades.Count - 1; i++)
                    {
                        openBlades[i].IsExpanded = false;
                    }
                }
            }
        }

        private BladeItem GetBladeItem(object item)
        {
            BladeItem blade = item as BladeItem;
            if (blade == null)
            {
                blade = (BladeItem)ContainerFromItem(item);
            }

            return blade;
        }

        private void BladeOnVisibilityChanged(object sender, Visibility visibility)
        {
            var blade = sender as BladeItem;

            if (visibility == Visibility.Visible)
            {
                if (Items == null)
                {
                    return;
                }

                var item = ItemFromContainer(blade);
                Items.Remove(item);
                Items.Add(item);
                BladeOpened?.Invoke(this, blade);
                ActiveBlades.Add(blade);
                UpdateLayout();

                // Need to do this because of touch. See more information here: https://github.com/windows-toolkit/WindowsCommunityToolkit/issues/760#issuecomment-276466464
<<<<<<< HEAD
                DispatcherQueue.TryEnqueue(System.DispatcherQueuePriority.Low, () =>
                {
                    GetScrollViewer()?.ChangeView(_scrollViewer.ScrollableWidth, null, null);
                });
=======
                var dispatcherQueue = DispatcherQueue.GetForCurrentThread();
                await dispatcherQueue.EnqueueAsync(
                    () =>
                    {
                        GetScrollViewer()?.ChangeView(_scrollViewer.ScrollableWidth, null, null);
                    }, DispatcherQueuePriority.Low);
>>>>>>> ad1aaa6c

                return;
            }

            BladeClosed?.Invoke(this, blade);
            ActiveBlades.Remove(blade);

            var lastBlade = ActiveBlades.LastOrDefault();
            if (lastBlade != null && lastBlade.TitleBarVisibility == Visibility.Visible)
            {
                lastBlade.IsExpanded = true;
            }
        }

        private ScrollViewer GetScrollViewer()
        {
            return _scrollViewer ?? (_scrollViewer = this.FindDescendant<ScrollViewer>());
        }

        private void AdjustBladeItemSize()
        {
            // Adjust blade items to be full screen
            if (BladeMode == BladeMode.Fullscreen && GetScrollViewer() != null)
            {
                foreach (var item in Items)
                {
                    var blade = GetBladeItem(item);
                    blade.Width = _scrollViewer.ActualWidth;
                    blade.Height = _scrollViewer.ActualHeight;
                }
            }
        }

        private void ItemsVectorChanged(IObservableVector<object> sender, IVectorChangedEventArgs e)
        {
            if (BladeMode == BladeMode.Fullscreen)
            {
                var bladeItem = GetBladeItem(sender[(int)e.Index]);
                if (bladeItem != null)
                {
                    if (!_cachedBladeItemSizes.ContainsKey(bladeItem))
                    {
                        // Execute change of blade item size when a blade item is added in Fullscreen mode
                        _cachedBladeItemSizes.Add(bladeItem, new Size(bladeItem.Width, bladeItem.Height));
                        AdjustBladeItemSize();
                    }
                }
            }
            else if (e.CollectionChange == CollectionChange.ItemInserted)
            {
                UpdateLayout();
                GetScrollViewer()?.ChangeView(_scrollViewer.ScrollableWidth, null, null);
            }
        }
    }
}<|MERGE_RESOLUTION|>--- conflicted
+++ resolved
@@ -11,13 +11,6 @@
 using Microsoft.UI.Xaml.Controls;
 using Windows.Foundation;
 using Windows.Foundation.Collections;
-<<<<<<< HEAD
-=======
-using Windows.System;
-using Windows.UI.Xaml;
-using Windows.UI.Xaml.Automation.Peers;
-using Windows.UI.Xaml.Controls;
->>>>>>> ad1aaa6c
 
 namespace Microsoft.Toolkit.Uwp.UI.Controls
 {
@@ -139,7 +132,7 @@
             return blade;
         }
 
-        private void BladeOnVisibilityChanged(object sender, Visibility visibility)
+        private async void BladeOnVisibilityChanged(object sender, Visibility visibility)
         {
             var blade = sender as BladeItem;
 
@@ -158,19 +151,11 @@
                 UpdateLayout();
 
                 // Need to do this because of touch. See more information here: https://github.com/windows-toolkit/WindowsCommunityToolkit/issues/760#issuecomment-276466464
-<<<<<<< HEAD
-                DispatcherQueue.TryEnqueue(System.DispatcherQueuePriority.Low, () =>
-                {
-                    GetScrollViewer()?.ChangeView(_scrollViewer.ScrollableWidth, null, null);
-                });
-=======
-                var dispatcherQueue = DispatcherQueue.GetForCurrentThread();
-                await dispatcherQueue.EnqueueAsync(
+                await DispatcherQueue.EnqueueAsync(
                     () =>
                     {
                         GetScrollViewer()?.ChangeView(_scrollViewer.ScrollableWidth, null, null);
-                    }, DispatcherQueuePriority.Low);
->>>>>>> ad1aaa6c
+                    }, System.DispatcherQueuePriority.Low);
 
                 return;
             }
