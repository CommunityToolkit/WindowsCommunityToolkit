--- conflicted
+++ resolved
@@ -5,16 +5,10 @@
 using System;
 using System.Collections.Generic;
 using System.Linq;
-<<<<<<< HEAD
+using Microsoft.System;
 using Microsoft.UI.Xaml;
 using Microsoft.UI.Xaml.Controls;
 using Microsoft.UI.Xaml.Markup;
-=======
-using Windows.System;
-using Windows.UI.Xaml;
-using Windows.UI.Xaml.Controls;
-using Windows.UI.Xaml.Markup;
->>>>>>> ad1aaa6c
 
 namespace Microsoft.Toolkit.Uwp.UI.Behaviors
 {
@@ -127,7 +121,7 @@
                 // This allows us to handle the case where the controls are not loaded in the order we expect.
                 if (_timer is null)
                 {
-                    _timer = DispatcherQueue.GetForCurrentThread().CreateTimer();
+                    _timer = DispatcherQueue.CreateTimer();
                     _timer.Interval = FocusEngagementTimeout;
                     _timer.Tick += OnEngagementTimerTick;
                     _timer.Start();
