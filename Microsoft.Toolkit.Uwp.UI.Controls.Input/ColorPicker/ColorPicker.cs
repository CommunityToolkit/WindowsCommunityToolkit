--- conflicted
+++ resolved
@@ -6,17 +6,14 @@
 using System.Collections.ObjectModel;
 using System.Collections.Specialized;
 using System.Globalization;
+using Microsoft.System;
 using Microsoft.Toolkit.Uwp.Helpers;
 using Microsoft.Toolkit.Uwp.UI.Controls.ColorPickerConverters;
-<<<<<<< HEAD
 using Microsoft.UI;
 using Microsoft.UI.Xaml;
 using Microsoft.UI.Xaml.Controls;
 using Microsoft.UI.Xaml.Controls.Primitives;
 using Microsoft.UI.Xaml.Media;
-=======
-using Windows.System;
->>>>>>> ad1aaa6c
 using Windows.UI;
 using ColorPickerSlider = Microsoft.Toolkit.Uwp.UI.Controls.Primitives.ColorPickerSlider;
 
@@ -1078,7 +1075,7 @@
 
         private void StartDispatcherQueueTimer()
         {
-            this.dispatcherQueueTimer = DispatcherQueue.GetForCurrentThread().CreateTimer();
+            this.dispatcherQueueTimer = DispatcherQueue.CreateTimer();
             this.dispatcherQueueTimer.Interval = new TimeSpan(0, 0, 0, 0, ColorUpdateInterval);
             this.dispatcherQueueTimer.Tick += DispatcherQueueTimer_Tick;
             this.dispatcherQueueTimer.Start();
