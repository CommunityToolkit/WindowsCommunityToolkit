trigger:
- main
- dev/*
- rel/*

pr:
- main
- dev/*
- rel/*

pool:
  vmImage: windows-2019

variables:
  BuildConfiguration: Release

jobs:
### BUILD ###
- job: BuildBits
  timeoutInMinutes: 60

  steps:
  - task: BatchScript@1
    inputs:
      filename: "C:\\Program Files (x86)\\Microsoft Visual Studio\\2019\\Enterprise\\Common7\\Tools\\VsDevCmd.bat"
      arguments: -no_logo
      modifyEnvironment: true
    displayName: Setup Environment Variables

  - task: NuGetToolInstaller@1
    displayName: Use NuGet 5.8.1
    inputs:
      versionSpec: 5.8.1

  - task: NuGetAuthenticate@0
    displayName: 'NuGet Authenticate'
    inputs:
      forceReinstallCredentialProvider: true
  
  - task: DotNetCoreCLI@2
    inputs:
      command: custom
      custom: tool
      arguments: install --tool-path . nbgv
    displayName: Install NBGV tool

  - script: nbgv cloud
    displayName: Set Version

  #- powershell: .\build\Install-WindowsSdkISO.ps1 19041
  #  displayName: Insider SDK

  - task: UseDotNet@2
    displayName: 'Install .NET Core SDK'
    inputs:
      version: 5.0.302
      performMultiLevelLookup: true
  
  - powershell: .\build\build.ps1 -Target Build
    displayName: Build

  ### Unit Tests ###
<<<<<<< HEAD
  
  - powershell: .\build\build.ps1 --target=Test
    displayName: Test
=======

#  - powershell: .\build\build.ps1 -Target Test
#    displayName: Test
>>>>>>> 867a79c8

  - task: PublishTestResults@2
    inputs:
      testResultsFormat: 'VSTest'
      testResultsFiles: '**/VsTestResults*.trx'
    displayName: Publish Test Results
    condition: always()

  - task: CopyFiles@2
    displayName: Copy Test Diagnostic Output
    inputs:
      sourceFolder: .\build
      contents: '**\*.log'
      targetFolder: $(build.artifactstagingdirectory)\TestDiagnosticOutput
    condition: failed()

  - task: PublishPipelineArtifact@1
    displayName: Publish Test Diagnostic Output
    inputs:
      targetPath: $(build.artifactstagingdirectory)\TestDiagnosticOutput
      artifactName: TestDiagOutput
    condition: failed()

  ### UI Integration Tests ###

  - powershell: .\build\build.ps1 -Target UITest
    displayName: UI Integration Tests

  - task: PublishPipelineArtifact@1
    displayName: Publish UI Test Results
    inputs:
      targetPath: .\build\UITestResults.wtl
      artifactName: WexUITestLogFileOutput
    condition: always()

  - task: PublishPipelineArtifact@1
    displayName: Publish Test WexLogFileOutput
    inputs:
      targetPath: .\build\WexLogFileOutput
      artifactName: WexUnitTestErrorLogFileOutput
    condition: failed()

  ### Package ###

  - powershell: .\build\build.ps1 -Target Package
    displayName: Package

  - task: PowerShell@2
    displayName: Authenticode Sign Packages
    inputs:
      filePath: build/Sign-Package.ps1
    env:
      SignClientUser: $(SignClientUser)
      SignClientSecret: $(SignClientSecret)
      ArtifactDirectory: bin\nupkg
    condition: and(succeeded(), not(eq(variables['build.reason'], 'PullRequest')), not(eq(variables['SignClientSecret'], '')), not(eq(variables['SignClientUser'], '')))

  - task: PublishPipelineArtifact@1
    displayName: Publish Package Artifacts
    inputs:
      targetPath: .\bin\nupkg
      artifactName: Packages

### Smoke Tests ###

#- job: SmokeTests
#  dependsOn: BuildBits
#  timeoutInMinutes: 60
#
#  steps:
#  - task: DownloadPipelineArtifact@2
#    displayName: Download NuGet Packages Artifact
#    inputs:
#      artifact: Packages
#      path: .\bin\nupkg
#
#  - task: DotNetCoreCLI@2
#    inputs:
#      command: custom
#      custom: tool
#      arguments: install --tool-path . nbgv
#    displayName: Install NBGV tool
#
#  - script: nbgv cloud
#    displayName: Set Version
#
#  - powershell: .\build\build.ps1 -Target SmokeTest
#    displayName: SmokeTest
#
#  - task: CopyFiles@2
#    inputs:
#      sourceFolder: .\SmokeTests\AppPackages
#      contents: '**\*.msixbundle'
#      targetFolder: $(build.artifactstagingdirectory)\SmokeTestBundles
#
#  - task: PublishBuildArtifacts@1
#    displayName: Publish Smoke Test Artifacts
#    inputs:
#      pathToPublish: $(build.artifactstagingdirectory)\SmokeTestBundles
#      artifactType: container
#      artifactName: SmokeTestBundles

#  - powershell: .\SmokeTests\SmokeTestAnalysis.ps1
#    displayName: Analyze Package Sizes<|MERGE_RESOLUTION|>--- conflicted
+++ resolved
@@ -60,15 +60,9 @@
     displayName: Build
 
   ### Unit Tests ###
-<<<<<<< HEAD
-  
-  - powershell: .\build\build.ps1 --target=Test
+
+  - powershell: .\build\build.ps1 -Target Test
     displayName: Test
-=======
-
-#  - powershell: .\build\build.ps1 -Target Test
-#    displayName: Test
->>>>>>> 867a79c8
 
   - task: PublishTestResults@2
     inputs:
