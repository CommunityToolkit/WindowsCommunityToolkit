﻿<ResourceDictionary xmlns="http://schemas.microsoft.com/winfx/2006/xaml/presentation"
                    xmlns:x="http://schemas.microsoft.com/winfx/2006/xaml"
                    xmlns:controls="using:Microsoft.Toolkit.Uwp.UI.Controls">

    <Style x:Key="HorizontalGridView"
           TargetType="GridView">
        <Setter Property="ScrollViewer.HorizontalScrollBarVisibility" Value="Auto" />
        <Setter Property="ScrollViewer.HorizontalScrollMode" Value="Enabled" />
        <Setter Property="ScrollViewer.VerticalScrollMode" Value="Disabled" />
        <Setter Property="ScrollViewer.VerticalScrollBarVisibility" Value="Hidden" />
    </Style>

    <Style TargetType="controls:BladeView">
        <Setter Property="IsTabStop" Value="False" />
        <Setter Property="TabNavigation" Value="Once" />
        <Setter Property="ScrollViewer.HorizontalScrollBarVisibility" Value="Auto" />
        <Setter Property="ScrollViewer.VerticalScrollBarVisibility" Value="Disabled" />
        <Setter Property="ScrollViewer.VerticalScrollMode" Value="Disabled" />
        <Setter Property="ScrollViewer.IsVerticalRailEnabled" Value="False" />
        <Setter Property="ScrollViewer.HorizontalScrollMode" Value="Enabled" />
        <Setter Property="ScrollViewer.IsHorizontalRailEnabled" Value="True" />
        <Setter Property="ScrollViewer.ZoomMode" Value="Disabled" />
        <Setter Property="ScrollViewer.IsDeferredScrollingEnabled" Value="False" />
        <Setter Property="ScrollViewer.BringIntoViewOnFocusChange" Value="True" />
        <Setter Property="UseSystemFocusVisuals" Value="True" />
        <Setter Property="ItemContainerTransitions">
            <Setter.Value>
                <TransitionCollection>
                    <AddDeleteThemeTransition />
                    <ContentThemeTransition />
                    <ReorderThemeTransition />
                    <EntranceThemeTransition IsStaggeringEnabled="False" />
                </TransitionCollection>
            </Setter.Value>
        </Setter>
        <Setter Property="ItemsPanel">
            <Setter.Value>
                <ItemsPanelTemplate>
                    <ItemsStackPanel Orientation="Horizontal" />
                </ItemsPanelTemplate>
            </Setter.Value>
        </Setter>
        <Setter Property="Template">
            <Setter.Value>
                <ControlTemplate TargetType="controls:BladeView">
                    <Border Background="{TemplateBinding Background}"
                            BorderBrush="{TemplateBinding BorderBrush}"
                            BorderThickness="{TemplateBinding BorderThickness}">
                        <ScrollViewer x:Name="ScrollViewer"
                                      AutomationProperties.AccessibilityView="Raw"
                                      BringIntoViewOnFocusChange="{TemplateBinding ScrollViewer.BringIntoViewOnFocusChange}"
                                      HorizontalScrollBarVisibility="{TemplateBinding ScrollViewer.HorizontalScrollBarVisibility}"
                                      HorizontalScrollMode="{TemplateBinding ScrollViewer.HorizontalScrollMode}"
                                      IsDeferredScrollingEnabled="{TemplateBinding ScrollViewer.IsDeferredScrollingEnabled}"
                                      IsHorizontalRailEnabled="{TemplateBinding ScrollViewer.IsHorizontalRailEnabled}"
                                      IsHorizontalScrollChainingEnabled="{TemplateBinding ScrollViewer.IsHorizontalScrollChainingEnabled}"
                                      IsVerticalRailEnabled="{TemplateBinding ScrollViewer.IsVerticalRailEnabled}"
                                      IsVerticalScrollChainingEnabled="{TemplateBinding ScrollViewer.IsVerticalScrollChainingEnabled}"
                                      TabNavigation="{TemplateBinding TabNavigation}"
                                      VerticalScrollBarVisibility="{TemplateBinding ScrollViewer.VerticalScrollBarVisibility}"
                                      VerticalScrollMode="{TemplateBinding ScrollViewer.VerticalScrollMode}"
                                      ZoomMode="{TemplateBinding ScrollViewer.ZoomMode}">
                            <ItemsPresenter Padding="{TemplateBinding Padding}" />
                        </ScrollViewer>
                        <VisualStateManager.VisualStateGroups>
                            <VisualStateGroup x:Name="BladeModeStates">
                                <VisualState x:Name="Normal" />

                                <VisualState x:Name="FullScreen">
                                    <Storyboard>
                                        <ObjectAnimationUsingKeyFrames Storyboard.TargetName="ScrollViewer"
                                                                       Storyboard.TargetProperty="HorizontalSnapPointsType">
                                            <DiscreteObjectKeyFrame KeyTime="0"
                                                                    Value="Mandatory" />
                                        </ObjectAnimationUsingKeyFrames>
                                    </Storyboard>
                                </VisualState>
                            </VisualStateGroup>
                        </VisualStateManager.VisualStateGroups>
                    </Border>
                </ControlTemplate>
            </Setter.Value>
        </Setter>
    </Style>

    <Style TargetType="controls:BladeItem">
        <Setter Property="VerticalContentAlignment" Value="Stretch" />
        <Setter Property="TitleBarForeground" Value="{ThemeResource DefaultTextForegroundThemeBrush}" />
        <Setter Property="CloseButtonForeground" Value="{ThemeResource DefaultTextForegroundThemeBrush}" />
        <Setter Property="FontFamily" Value="{ThemeResource ContentControlThemeFontFamily}" />
        <Setter Property="FontSize" Value="{ThemeResource ControlContentThemeFontSize}" />
        <Setter Property="Background" Value="Transparent" />
        <Setter Property="Foreground" Value="{ThemeResource SystemControlForegroundBaseHighBrush}" />
        <Setter Property="TabNavigation" Value="Local" />
        <Setter Property="IsHoldingEnabled" Value="True" />
        <Setter Property="HorizontalContentAlignment" Value="Stretch" />
        <Setter Property="HorizontalAlignment" Value="Stretch" />
        <Setter Property="VerticalAlignment" Value="Stretch" />
        <Setter Property="Margin" Value="0" />
        <Setter Property="MinWidth" Value="{ThemeResource GridViewItemMinWidth}" />
        <Setter Property="MinHeight" Value="{ThemeResource GridViewItemMinHeight}" />
        <Setter Property="BorderBrush" Value="Black" />
        <Setter Property="BorderThickness" Value="1" />
        <Setter Property="IsTabStop" Value="False" />
<<<<<<< HEAD
=======
        <Setter Property="IsExpanded" Value="True"/>
        <Setter Property="HeaderTemplate">
            <Setter.Value>
                <DataTemplate>
                    <TextBlock Text="{Binding}" Margin="4,0,0,0" VerticalAlignment="Center"/>
                </DataTemplate>
            </Setter.Value>
        </Setter>
>>>>>>> b8ceff12
        <Setter Property="Template">
            <Setter.Value>
                <ControlTemplate TargetType="controls:BladeItem">
                    <Grid BorderBrush="{TemplateBinding BorderBrush}"
                          BorderThickness="{TemplateBinding BorderThickness}">
                        <VisualStateManager.VisualStateGroups>
                            <VisualStateGroup x:Name="ExpandedStates">
                                <VisualState x:Name="Expanded"/>
                                <VisualState x:Name="Collapsed">
                                    <VisualState.Setters>
                                        <Setter Target="TitleBar.Visibility" Value="Collapsed" />
                                        <Setter Target="ContentPresenter.Visibility" Value="Collapsed" />
                                        <Setter Target="EnlargeButton.Content" Value="&#xE1D9;"/>
                                    </VisualState.Setters>
                                </VisualState>
                            </VisualStateGroup>
                        </VisualStateManager.VisualStateGroups>                        
                      
                        <Grid.RowDefinitions>
                            <RowDefinition Height="Auto" />
                            <RowDefinition Height="*" />
                        </Grid.RowDefinitions>

                        <Grid Background="{TemplateBinding TitleBarBackground}"
                              Visibility="{TemplateBinding TitleBarVisibility}">
                            <Grid.ColumnDefinitions>
                                <ColumnDefinition Width="*" />
                                <ColumnDefinition Width="Auto" />
                                <ColumnDefinition Width="Auto" />
                            </Grid.ColumnDefinitions>

                            <ContentPresenter x:Name="TitleBar"
                                              Content="{TemplateBinding Header}"
                                              ContentTemplate="{TemplateBinding HeaderTemplate}"
                                              Foreground="{TemplateBinding TitleBarForeground}"/>
                            <Button Name="EnlargeButton"
                                    Grid.Column="1"
                                    TabIndex="0"
<<<<<<< HEAD
=======
                                    HorizontalAlignment="Right"
                                    Background="{TemplateBinding CloseButtonBackground}"
                                    Content="&#xE73F;"
                                    FontFamily="Segoe MDL2 Assets"
                                    Foreground="{TemplateBinding CloseButtonForeground}" />
                            <Button Name="CloseButton"
                                    Grid.Column="2"
                                    TabIndex="0"
>>>>>>> b8ceff12
                                    HorizontalAlignment="Right"
                                    AutomationProperties.Name="Cancel"
                                    Background="{TemplateBinding CloseButtonBackground}"
                                    Content="&#xE711;"
                                    FontFamily="Segoe MDL2 Assets"
                                    Foreground="{TemplateBinding CloseButtonForeground}" />
                        </Grid>

                        <ContentPresenter x:Name="ContentPresenter"
                                          Grid.Row="1"
                                          VerticalAlignment="Stretch"
                                          Background="{TemplateBinding Background}"
                                          Visibility="{TemplateBinding IsOpen}" />
                    </Grid>
                </ControlTemplate>
            </Setter.Value>
        </Setter>
    </Style>
</ResourceDictionary><|MERGE_RESOLUTION|>--- conflicted
+++ resolved
@@ -102,8 +102,6 @@
         <Setter Property="BorderBrush" Value="Black" />
         <Setter Property="BorderThickness" Value="1" />
         <Setter Property="IsTabStop" Value="False" />
-<<<<<<< HEAD
-=======
         <Setter Property="IsExpanded" Value="True"/>
         <Setter Property="HeaderTemplate">
             <Setter.Value>
@@ -112,7 +110,6 @@
                 </DataTemplate>
             </Setter.Value>
         </Setter>
->>>>>>> b8ceff12
         <Setter Property="Template">
             <Setter.Value>
                 <ControlTemplate TargetType="controls:BladeItem">
@@ -151,8 +148,6 @@
                             <Button Name="EnlargeButton"
                                     Grid.Column="1"
                                     TabIndex="0"
-<<<<<<< HEAD
-=======
                                     HorizontalAlignment="Right"
                                     Background="{TemplateBinding CloseButtonBackground}"
                                     Content="&#xE73F;"
@@ -161,7 +156,6 @@
                             <Button Name="CloseButton"
                                     Grid.Column="2"
                                     TabIndex="0"
->>>>>>> b8ceff12
                                     HorizontalAlignment="Right"
                                     AutomationProperties.Name="Cancel"
                                     Background="{TemplateBinding CloseButtonBackground}"
