--- conflicted
+++ resolved
@@ -34,10 +34,7 @@
         /// <inheritdoc/>
         public override PipelineBuilder AppendToBuilder(PipelineBuilder builder)
         {
-<<<<<<< HEAD
-            //return builder.Opacity((float)Value);
-            return null;
-=======
+            /*
             if (IsAnimatable)
             {
                 builder = builder.Opacity((float)Value, out string id);
@@ -48,7 +45,9 @@
             }
 
             return builder.Opacity((float)Value);
->>>>>>> f2301cf1
+            */
+
+            return null;
         }
     }
 }