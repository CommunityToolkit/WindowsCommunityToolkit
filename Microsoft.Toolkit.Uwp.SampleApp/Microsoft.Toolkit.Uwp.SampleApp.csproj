﻿<?xml version="1.0" encoding="utf-8"?>
<Project ToolsVersion="14.0" DefaultTargets="Build" xmlns="http://schemas.microsoft.com/developer/msbuild/2003">
  <Import Project="$(MSBuildExtensionsPath)\$(MSBuildToolsVersion)\Microsoft.Common.props" Condition="Exists('$(MSBuildExtensionsPath)\$(MSBuildToolsVersion)\Microsoft.Common.props')" />
  <PropertyGroup>
    <Configuration Condition=" '$(Configuration)' == '' ">Debug</Configuration>
    <Platform Condition=" '$(Platform)' == '' ">x86</Platform>
    <ProjectGuid>{719C43C6-8753-4395-ADAA-2FCC70F76BF3}</ProjectGuid>
    <OutputType>AppContainerExe</OutputType>
    <AppDesignerFolder>Properties</AppDesignerFolder>
    <RootNamespace>Microsoft.Toolkit.Uwp.SampleApp</RootNamespace>
    <AssemblyName>Microsoft.Toolkit.Uwp.SampleApp</AssemblyName>
    <DefaultLanguage>en-US</DefaultLanguage>
    <TargetPlatformIdentifier>UAP</TargetPlatformIdentifier>
    <TargetPlatformVersion>10.0.14393.0</TargetPlatformVersion>
    <TargetPlatformMinVersion>10.0.10586.0</TargetPlatformMinVersion>
    <MinimumVisualStudioVersion>14</MinimumVisualStudioVersion>
    <FileAlignment>512</FileAlignment>
    <ProjectTypeGuids>{A5A43C5B-DE2A-4C0C-9213-0A381AF9435A};{FAE04EC0-301F-11D3-BF4B-00C04F79EFBC}</ProjectTypeGuids>
    <PackageCertificateKeyFile>Microsoft.Toolkit.Uwp.SampleApp_TemporaryKey.pfx</PackageCertificateKeyFile>
    <AppxAutoIncrementPackageRevision>True</AppxAutoIncrementPackageRevision>
    <AppxBundle>Always</AppxBundle>
    <AppxBundlePlatforms>x64</AppxBundlePlatforms>
  </PropertyGroup>
  <PropertyGroup Condition="'$(Configuration)|$(Platform)' == 'Debug|x86'">
    <DebugSymbols>true</DebugSymbols>
    <OutputPath>bin\x86\Debug\</OutputPath>
    <DefineConstants>DEBUG;TRACE;NETFX_CORE;WINDOWS_UWP</DefineConstants>
    <NoWarn>;2008</NoWarn>
    <DebugType>full</DebugType>
    <PlatformTarget>x86</PlatformTarget>
    <UseVSHostingProcess>false</UseVSHostingProcess>
    <ErrorReport>prompt</ErrorReport>
    <Prefer32Bit>true</Prefer32Bit>
    <DocumentationFile>
    </DocumentationFile>
    <CodeAnalysisRuleSet>microsoft.toolkit.uwp.sampleapp.ruleset</CodeAnalysisRuleSet>
  </PropertyGroup>
  <PropertyGroup Condition="'$(Configuration)|$(Platform)' == 'Release|x86'">
    <OutputPath>bin\x86\Release\</OutputPath>
    <DefineConstants>TRACE;NETFX_CORE;WINDOWS_UWP</DefineConstants>
    <Optimize>true</Optimize>
    <NoWarn>;2008</NoWarn>
    <DebugType>pdbonly</DebugType>
    <PlatformTarget>x86</PlatformTarget>
    <UseVSHostingProcess>false</UseVSHostingProcess>
    <ErrorReport>prompt</ErrorReport>
    <Prefer32Bit>true</Prefer32Bit>
    <UseDotNetNativeToolchain>true</UseDotNetNativeToolchain>
    <RunCodeAnalysis>true</RunCodeAnalysis>
    <TreatWarningsAsErrors>true</TreatWarningsAsErrors>
    <DocumentationFile>
    </DocumentationFile>
    <CodeAnalysisRuleSet>microsoft.toolkit.uwp.sampleapp.ruleset</CodeAnalysisRuleSet>
  </PropertyGroup>
  <PropertyGroup Condition="'$(Configuration)|$(Platform)' == 'Debug|ARM'">
    <DebugSymbols>true</DebugSymbols>
    <OutputPath>bin\ARM\Debug\</OutputPath>
    <DefineConstants>DEBUG;TRACE;NETFX_CORE;WINDOWS_UWP</DefineConstants>
    <NoWarn>;2008</NoWarn>
    <DebugType>full</DebugType>
    <PlatformTarget>ARM</PlatformTarget>
    <UseVSHostingProcess>false</UseVSHostingProcess>
    <ErrorReport>prompt</ErrorReport>
    <Prefer32Bit>true</Prefer32Bit>
    <CodeAnalysisRuleSet>microsoft.toolkit.uwp.sampleapp.ruleset</CodeAnalysisRuleSet>
  </PropertyGroup>
  <PropertyGroup Condition="'$(Configuration)|$(Platform)' == 'Release|ARM'">
    <OutputPath>bin\ARM\Release\</OutputPath>
    <DefineConstants>TRACE;NETFX_CORE;WINDOWS_UWP</DefineConstants>
    <Optimize>true</Optimize>
    <NoWarn>;2008</NoWarn>
    <DebugType>pdbonly</DebugType>
    <PlatformTarget>ARM</PlatformTarget>
    <UseVSHostingProcess>false</UseVSHostingProcess>
    <ErrorReport>prompt</ErrorReport>
    <Prefer32Bit>true</Prefer32Bit>
    <UseDotNetNativeToolchain>true</UseDotNetNativeToolchain>
    <RunCodeAnalysis>true</RunCodeAnalysis>
    <TreatWarningsAsErrors>true</TreatWarningsAsErrors>
    <DocumentationFile>
    </DocumentationFile>
    <CodeAnalysisRuleSet>microsoft.toolkit.uwp.sampleapp.ruleset</CodeAnalysisRuleSet>
  </PropertyGroup>
  <PropertyGroup Condition="'$(Configuration)|$(Platform)' == 'Debug|x64'">
    <DebugSymbols>true</DebugSymbols>
    <OutputPath>bin\x64\Debug\</OutputPath>
    <DefineConstants>DEBUG;TRACE;NETFX_CORE;WINDOWS_UWP</DefineConstants>
    <NoWarn>;2008</NoWarn>
    <DebugType>full</DebugType>
    <PlatformTarget>x64</PlatformTarget>
    <UseVSHostingProcess>false</UseVSHostingProcess>
    <ErrorReport>prompt</ErrorReport>
    <Prefer32Bit>true</Prefer32Bit>
    <CodeAnalysisRuleSet>microsoft.toolkit.uwp.sampleapp.ruleset</CodeAnalysisRuleSet>
  </PropertyGroup>
  <PropertyGroup Condition="'$(Configuration)|$(Platform)' == 'Release|x64'">
    <OutputPath>bin\x64\Release\</OutputPath>
    <DefineConstants>TRACE;NETFX_CORE;WINDOWS_UWP</DefineConstants>
    <Optimize>true</Optimize>
    <NoWarn>;2008</NoWarn>
    <DebugType>pdbonly</DebugType>
    <PlatformTarget>x64</PlatformTarget>
    <UseVSHostingProcess>false</UseVSHostingProcess>
    <ErrorReport>prompt</ErrorReport>
    <Prefer32Bit>true</Prefer32Bit>
    <UseDotNetNativeToolchain>true</UseDotNetNativeToolchain>
    <RunCodeAnalysis>true</RunCodeAnalysis>
    <TreatWarningsAsErrors>true</TreatWarningsAsErrors>
    <DocumentationFile>
    </DocumentationFile>
    <CodeAnalysisRuleSet>microsoft.toolkit.uwp.sampleapp.ruleset</CodeAnalysisRuleSet>
  </PropertyGroup>
  <ItemGroup>
    <!-- A reference to the entire .Net Framework and Windows SDK are automatically included -->
    <Content Include="Assets\Helpers.png" />
    <Content Include="Assets\NotificationAssets\Cloudy-Square.png" />
    <Content Include="Assets\NotificationAssets\Cloudy.png" />
    <Content Include="Assets\NotificationAssets\Drizzle-Square.png" />
    <Content Include="Assets\NotificationAssets\Drizzle.png" />
    <Content Include="Assets\NotificationAssets\Haze-Square.png" />
    <Content Include="Assets\NotificationAssets\Haze.png" />
    <Content Include="Assets\NotificationAssets\Mostly Cloudy-Background.jpg" />
    <Content Include="Assets\NotificationAssets\Mostly Cloudy-Square.png" />
    <Content Include="Assets\NotificationAssets\Mostly Cloudy.png" />
    <Content Include="Assets\NotificationAssets\Slight Drizzle-Square.png" />
    <Content Include="Assets\NotificationAssets\Slight Drizzle.png" />
    <Content Include="Assets\NotificationAssets\Snow-Square.png" />
    <Content Include="Assets\NotificationAssets\Snow.png" />
    <Content Include="Assets\NotificationAssets\Sunny-Square.png" />
    <Content Include="Assets\NotificationAssets\Sunny.png" />
    <Content Include="Assets\NotificationAssets\Thunderstorms-Square.png" />
    <Content Include="Assets\NotificationAssets\Thunderstorms.png" />
    <Content Include="Assets\Photos\BigFourSummerHeat.jpg" />
    <Content Include="Assets\Photos\BisonBadlandsChillin.jpg" />
    <Content Include="Assets\Photos\ColumbiaRiverGorge.jpg" />
    <Content Include="Assets\Photos\GiantSlabInOregon.jpg" />
    <Content Include="Assets\Photos\GrandTetons.jpg" />
    <Content Include="Assets\Photos\ImageExPlaceholder.jpg" />
    <Content Include="Assets\Photos\LakeAnnMushroom.jpg" />
    <Content Include="Assets\Photos\LunchBreak.jpg" />
    <Content Include="Assets\Photos\MilkyWayStHelensHikePurple.jpg" />
    <Content Include="Assets\Photos\MitchellButtes.jpg" />
    <Content Include="Assets\Photos\MultnomahFalls.jpg" />
    <Content Include="Assets\Photos\NorthernCascadesReflection.jpg" />
    <Content Include="Assets\Photos\NovemberHikeWaterfall.jpg" />
    <Content Include="Assets\Photos\OregonWineryNamaste.jpg" />
    <Content Include="Assets\Photos\Owl.jpg" />
    <Content Include="Assets\Photos\PaintedHillsPathway.jpg" />
    <Content Include="Assets\Photos\RunningDogPacificCity.jpg" />
    <Content Include="Assets\Photos\ShootingOnAutoOnTheDrone.jpg" />
    <Content Include="Assets\Photos\SmithnRockDownTheRiverView.jpg" />
    <Content Include="Assets\Photos\SnowyInterbayt.jpg" />
    <Content Include="Assets\Photos\SpeedTripleAtristsPoint.jpg" />
    <Content Include="Assets\Photos\Van.jpg" />
    <Content Include="Assets\Photos\WestSeattleView.jpg" />
    <Content Include="Assets\ToolkitLogoTransparent.png" />
    <Content Include="Assets\UWPCommunityToolkitSampleAppAppList.scale-100.png" />
    <Content Include="Assets\UWPCommunityToolkitSampleAppAppList.scale-125.png" />
    <Content Include="Assets\UWPCommunityToolkitSampleAppAppList.scale-150.png" />
    <Content Include="Assets\UWPCommunityToolkitSampleAppAppList.scale-200.png" />
    <Content Include="Assets\UWPCommunityToolkitSampleAppAppList.scale-400.png" />
    <Content Include="Assets\UWPCommunityToolkitSampleAppAppList.targetsize-16.png" />
    <Content Include="Assets\UWPCommunityToolkitSampleAppAppList.targetsize-16_altform-unplated.png" />
    <Content Include="Assets\UWPCommunityToolkitSampleAppAppList.targetsize-20.png" />
    <Content Include="Assets\UWPCommunityToolkitSampleAppAppList.targetsize-20_altform-unplated.png" />
    <Content Include="Assets\UWPCommunityToolkitSampleAppAppList.targetsize-24.png" />
    <Content Include="Assets\UWPCommunityToolkitSampleAppAppList.targetsize-24_altform-unplated.png" />
    <Content Include="Assets\UWPCommunityToolkitSampleAppAppList.targetsize-256.png" />
    <Content Include="Assets\UWPCommunityToolkitSampleAppAppList.targetsize-256_altform-unplated.png" />
    <Content Include="Assets\UWPCommunityToolkitSampleAppAppList.targetsize-30.png" />
    <Content Include="Assets\UWPCommunityToolkitSampleAppAppList.targetsize-30_altform-unplated.png" />
    <Content Include="Assets\UWPCommunityToolkitSampleAppAppList.targetsize-32.png" />
    <Content Include="Assets\UWPCommunityToolkitSampleAppAppList.targetsize-32_altform-unplated.png" />
    <Content Include="Assets\UWPCommunityToolkitSampleAppAppList.targetsize-36.png" />
    <Content Include="Assets\UWPCommunityToolkitSampleAppAppList.targetsize-36_altform-unplated.png" />
    <Content Include="Assets\UWPCommunityToolkitSampleAppAppList.targetsize-40.png" />
    <Content Include="Assets\UWPCommunityToolkitSampleAppAppList.targetsize-40_altform-unplated.png" />
    <Content Include="Assets\UWPCommunityToolkitSampleAppAppList.targetsize-48.png" />
    <Content Include="Assets\UWPCommunityToolkitSampleAppAppList.targetsize-48_altform-unplated.png" />
    <Content Include="Assets\UWPCommunityToolkitSampleAppAppList.targetsize-60.png" />
    <Content Include="Assets\UWPCommunityToolkitSampleAppAppList.targetsize-60_altform-unplated.png" />
    <Content Include="Assets\UWPCommunityToolkitSampleAppAppList.targetsize-64.png" />
    <Content Include="Assets\UWPCommunityToolkitSampleAppAppList.targetsize-64_altform-unplated.png" />
    <Content Include="Assets\UWPCommunityToolkitSampleAppAppList.targetsize-72.png" />
    <Content Include="Assets\UWPCommunityToolkitSampleAppAppList.targetsize-72_altform-unplated.png" />
    <Content Include="Assets\UWPCommunityToolkitSampleAppAppList.targetsize-80.png" />
    <Content Include="Assets\UWPCommunityToolkitSampleAppAppList.targetsize-80_altform-unplated.png" />
    <Content Include="Assets\UWPCommunityToolkitSampleAppAppList.targetsize-96.png" />
    <Content Include="Assets\UWPCommunityToolkitSampleAppAppList.targetsize-96_altform-unplated.png" />
    <Content Include="Assets\UWPCommunityToolkitSampleAppBadgeLogo.scale-100.png" />
    <Content Include="Assets\UWPCommunityToolkitSampleAppBadgeLogo.scale-125.png" />
    <Content Include="Assets\UWPCommunityToolkitSampleAppBadgeLogo.scale-150.png" />
    <Content Include="Assets\UWPCommunityToolkitSampleAppBadgeLogo.scale-200.png" />
    <Content Include="Assets\UWPCommunityToolkitSampleAppBadgeLogo.scale-400.png" />
    <Content Include="Assets\UWPCommunityToolkitSampleAppLargeTile.scale-100.png" />
    <Content Include="Assets\UWPCommunityToolkitSampleAppLargeTile.scale-125.png" />
    <Content Include="Assets\UWPCommunityToolkitSampleAppLargeTile.scale-150.png" />
    <Content Include="Assets\UWPCommunityToolkitSampleAppLargeTile.scale-200.png" />
    <Content Include="Assets\UWPCommunityToolkitSampleAppLargeTile.scale-400.png" />
    <Content Include="Assets\UWPCommunityToolkitSampleAppMedTile.scale-100.png" />
    <Content Include="Assets\UWPCommunityToolkitSampleAppMedTile.scale-125.png" />
    <Content Include="Assets\UWPCommunityToolkitSampleAppMedTile.scale-150.png" />
    <Content Include="Assets\UWPCommunityToolkitSampleAppMedTile.scale-200.png" />
    <Content Include="Assets\UWPCommunityToolkitSampleAppMedTile.scale-400.png" />
    <Content Include="Assets\UWPCommunityToolkitSampleAppSmallTile.scale-100.png" />
    <Content Include="Assets\UWPCommunityToolkitSampleAppSmallTile.scale-125.png" />
    <Content Include="Assets\UWPCommunityToolkitSampleAppSmallTile.scale-150.png" />
    <Content Include="Assets\UWPCommunityToolkitSampleAppSmallTile.scale-200.png" />
    <Content Include="Assets\UWPCommunityToolkitSampleAppSmallTile.scale-400.png" />
    <Content Include="Assets\UWPCommunityToolkitSampleAppSplashScreen.scale-100.png" />
    <Content Include="Assets\UWPCommunityToolkitSampleAppSplashScreen.scale-125.png" />
    <Content Include="Assets\UWPCommunityToolkitSampleAppSplashScreen.scale-150.png" />
    <Content Include="Assets\UWPCommunityToolkitSampleAppSplashScreen.scale-200.png" />
    <Content Include="Assets\UWPCommunityToolkitSampleAppSplashScreen.scale-400.png" />
    <Content Include="Assets\UWPCommunityToolkitSampleAppStoreLogo.scale-100.png" />
    <Content Include="Assets\UWPCommunityToolkitSampleAppStoreLogo.scale-125.png" />
    <Content Include="Assets\ToolkitLogo.png" />
    <Content Include="Assets\UWPCommunityToolkitSampleAppStoreLogo.scale-150.png" />
    <Content Include="Assets\UWPCommunityToolkitSampleAppStoreLogo.scale-200.png" />
    <Content Include="Assets\UWPCommunityToolkitSampleAppStoreLogo.scale-400.png" />
    <Content Include="Assets\UWPCommunityToolkitSampleAppWideTile.scale-100.png" />
    <Content Include="Assets\UWPCommunityToolkitSampleAppWideTile.scale-125.png" />
    <Content Include="Assets\UWPCommunityToolkitSampleAppWideTile.scale-150.png" />
    <Content Include="Assets\UWPCommunityToolkitSampleAppWideTile.scale-200.png" />
    <Content Include="Assets\UWPCommunityToolkitSampleAppWideTile.scale-400.png" />
    <Content Include="Assets\Wide310x150Logo.scale-400.png" />
    <Content Include="Icons\Animations.png" />
    <Content Include="Icons\About.png" />
    <Content Include="Icons\DeveloperTools.png" />
    <Content Include="Icons\Helpers.png" />
    <Content Include="Icons\Foundation.png" />
    <Content Include="Icons\Layouts.png" />
    <Content Include="Icons\More.png" />
    <Content Include="Icons\Notifications.png" />
    <Content Include="Icons\Services.png" />
    <Content Include="SamplePages\AdvancedCollectionView\AdvancedCollectionView.png" />
    <Content Include="SamplePages\FocusTracker\FocusTracker.png" />
    <Content Include="SamplePages\Analytics\Analytics.png" />
    <Content Include="SamplePages\Bing Service\BingCode.bind" />
    <Content Include="SamplePages\Bing Service\icon.png" />
    <Content Include="SamplePages\BladeView\BladeView.png" />
    <Content Include="SamplePages\Blur\BlurBehavior.png" />
    <Content Include="SamplePages\Carousel\Carousel.png" />
    <Content Include="SamplePages\DropShadowPanel\DropShadowPanel.png" />
    <Content Include="SamplePages\Expander\Expander.png" />
    <Content Include="SamplePages\FadeHeader\FadeHeaderBehavior.png" />
    <Content Include="SamplePages\DropShadowPanel\Trex.png" />
    <Content Include="SamplePages\DropShadowPanel\Unicorn.png" />
    <Content Include="SamplePages\FrostedGlassPanel\FrostedGlassPanel.png" />
    <Content Include="SamplePages\GridSplitter\GridSplitter.png" />
    <Content Include="SamplePages\Facebook Service\FacebookLogo.png" />
    <Content Include="SamplePages\Fade\FadeBehavior.png" />
    <Content Include="SamplePages\HamburgerMenu\HamburgerMenu.png" />
    <Content Include="SamplePages\AlignmentGrid\AlignmentGrid.png" />
    <Content Include="SamplePages\HeaderedTextBlock\HeaderedTextBlock.png" />
    <Content Include="SamplePages\ImageCache\ImageEx.png" />
    <Content Include="SamplePages\ImageEx\ImageEx.png" />
    <Content Include="SamplePages\Incremental Loading Collection\icon.png" />
    <Content Include="SamplePages\Light\LightBehavior.png" />
    <Content Include="SamplePages\LinkedIn Service\LinkedInLogo.png" />
    <Content Include="SamplePages\MarkdownTextBlock\MarkdownTextBlock.png" />
    <Content Include="SamplePages\Loading\Loading.png" />
    <Content Include="SamplePages\MasterDetailsView\MasterDetailsView.png" />
    <Content Include="SamplePages\Microsoft Graph Service\OfficeLogo.png" />
    <Content Include="SamplePages\Microsoft Graph Service\user.png" />
    <Content Include="SamplePages\Microsoft Translator Service\TranslatorService.png" />
    <Content Include="SamplePages\OneDrive Service\OneDriveLogo.png" />
    <Content Include="SamplePages\Saturation\SaturationBehavior.png" />
    <Content Include="SamplePages\TileControl\Animations.png" />
    <Content Include="SamplePages\TileControl\TileControl.png" />
    <Content Include="SamplePages\Offset\OffsetBehavior.png" />
    <Content Include="SamplePages\ParallaxService\Parallax.png" />
    <Content Include="SamplePages\PrintHelper\PrintHelper.png" />
    <Content Include="SamplePages\PullToRefreshListView\PullToRefreshListView.png" />
    <Content Include="SamplePages\ScrollHeader\ScrollHeader.png" />
    <Content Include="SamplePages\RadialGauge\RadialGauge.png" />
    <Content Include="SamplePages\RangeSelector\RangeSelector.png" />
    <Content Include="SamplePages\AdaptiveGridView\AdaptiveGridView.png" />
    <Content Include="SamplePages\ReorderGridAnimation\ReorderGrid.png" />
    <Content Include="SamplePages\Rotate\RotateBehavior.png" />
    <Content Include="SamplePages\LiveTile\icon.jpg" />
    <Content Include="SamplePages\RotatorTile\RotatorTile.png" />
    <Content Include="SamplePages\Scale\ScaleBehavior.png" />
    <Content Include="SamplePages\SlidableListItem\SlidableListItem.png" />
    <Content Include="SamplePages\Object Storage\ObjectStorage.png" />
    <Content Include="SamplePages\SurfaceDialTextboxHelper\SurfaceDialTextboxHelper.png" />
    <Content Include="SamplePages\TextBoxMask\TextBoxMask.png" />
    <Content Include="SamplePages\TextBoxRegex\TextBoxRegex.png" />
    <Content Include="SamplePages\Toast\icon.jpg" />
    <Content Include="SamplePages\Twitter Service\TwitterCode.bind" />
    <Content Include="SamplePages\Twitter Service\icon.png" />
    <Content Include="SamplePages\Facebook Service\FacebookCode.bind" />
    <Content Include="SamplePages\HamburgerMenu\HamburgerMenuCode.bind" />
    <Content Include="SamplePages\HeaderedTextBlock\HeaderedTextBlockCode.bind" />
    <Content Include="SamplePages\Useful links\UsefulLinks.png" />
    <Content Include="SamplePages\WrapPanel\WrapPanel.png" />
    <None Include="Microsoft.Toolkit.Uwp.SampleApp.ruleset" />
    <Content Include="SamplePages\Twitter Service\TwitterLogo.png" />
    <Content Include="SamplePages\WeatherLiveTileAndToast\WeatherLiveTileAndToast.png" />
    <Content Include="SamplePages\WeatherLiveTileAndToast\WeatherLiveTileAndToastCode.bind" />
    <Content Include="SamplePages\ImageEx\ImageExCode.bind" />
    <Content Include="SamplePages\Offset\OffsetBehaviorCode.bind" />
    <Content Include="SamplePages\Fade\FadeBehaviorCode.bind" />
    <Content Include="SamplePages\PullToRefreshListView\PullToRefreshListViewCode.bind" />
    <Content Include="SamplePages\RadialGauge\RadialGaugeCode.bind" />
    <Content Include="SamplePages\Rotate\RotateBehaviorCode.bind" />
    <Content Include="SamplePages\Scale\ScaleBehaviorCode.bind" />
    <Content Include="SamplePages\SlidableListItem\SlidableListItemCode.bind" />
    <Content Include="Assets\Photos\Photos.json" />
    <Content Include="Assets\Photos\OnlinePhotos.json" />
    <None Include="project.json" />
    <Content Include="Assets\Html\CSharp.html" />
    <Content Include="Assets\Html\Json.html" />
    <Content Include="Assets\Html\Xaml.html" />
    <Content Include="Assets\Html\Xml.html" />
    <Content Include="Assets\Prettify\prettify.css" />
    <Content Include="Assets\Prettify\prettify.js" />
    <Content Include="Assets\Prettify\run_prettify.js" />
    <Content Include="SamplePages\RangeSelector\RangeSelectorCode.bind" />
    <Content Include="SamplePages\AdaptiveGridView\AdaptiveGridViewCode.bind" />
    <Content Include="SamplePages\samples.json">
      <CopyToOutputDirectory>PreserveNewest</CopyToOutputDirectory>
    </Content>
    <None Include="readme.md" />
    <Content Include="SamplePages\LiveTile\LiveTileCode.bind" />
    <Content Include="SamplePages\Toast\ToastCode.bind" />
    <Content Include="SamplePages\RotatorTile\RotatorTileCode.bind" />
    <Content Include="SamplePages\Saturation\SaturationBehaviorCode.bind" />
    <Content Include="SamplePages\Saturation\SaturationBehaviorXaml.bind" />
    <Content Include="SamplePages\Offset\OffsetBehaviorXaml.bind" />
    <Content Include="SamplePages\Expander\ExpanderXaml.bind" />
    <Content Include="SamplePages\Fade\FadeBehaviorXaml.bind" />
    <Content Include="SamplePages\Scale\ScaleBehaviorXaml.bind" />
    <Content Include="SamplePages\Rotate\RotateBehaviorXaml.bind" />
    <Content Include="SamplePages\BladeView\BladeCode.bind" />
    <Content Include="SamplePages\ScrollHeader\ScrollHeaderCode.bind" />
    <Content Include="SamplePages\GridSplitter\GridSplitter.bind" />
    <Content Include="SamplePages\FadeHeader\FadeHeaderBehaviorCode.bind" />
    <Content Include="SamplePages\FadeHeader\FadeHeaderBehaviorXaml.bind" />
    <Content Include="SamplePages\ImageCache\ImageCacheXaml.bind" />
    <Content Include="SamplePages\LinkedIn Service\LinkedInCode.bind" />
    <Content Include="SamplePages\Incremental Loading Collection\IncrementalLoadingCollectionCode.bind" />
    <Content Include="SamplePages\ImageCache\ImageCacheCode.bind" />
    <Content Include="SamplePages\DropShadowPanel\DropShadowPanelXaml.bind" />
    <Content Include="SamplePages\LiveTile\LiveTileCodeJavaScript.bind" />
    <Content Include="SamplePages\Toast\ToastCodeJavaScript.bind" />
    <Content Include="SamplePages\Object Storage\ObjectStorageCode.bind" />
    <Content Include="SamplePages\WeatherLiveTileAndToast\WeatherLiveTileAndToastCodeJavaScript.bind" />
    <Content Include="SamplePages\Microsoft Graph Service\MicrosoftGraphCode.bind" />
    <Content Include="SamplePages\BackgroundTaskHelper\BackgroundTaskHelperCode.bind" />
    <Content Include="SamplePages\MasterDetailsView\MasterDetailsView.bind" />
    <Content Include="SamplePages\NetworkHelper\NetworkHelperCode.bind" />
    <Content Include="SamplePages\PrintHelper\PrintHelperCode.bind" />
    <Content Include="SamplePages\SystemInformation\SystemInformationCode.bind" />
    <Content Include="SamplePages\DispatcherHelper\DispatcherHelperCode.bind" />
    <Content Include="SamplePages\ParallaxService\ParallaxPage.bind" />
    <Content Include="SamplePages\Loading\LoadingCode.bind" />
    <Content Include="SamplePages\ReorderGridAnimation\ReorderGrid.bind" />
    <Content Include="SamplePages\Light\LightBehaviorCode.bind" />
    <Content Include="SamplePages\Light\LightBehaviorXaml.bind" />
    <Content Include="SamplePages\TextBoxMask\TextBoxMask.bind" />
    <Content Include="SamplePages\TileControl\TileControl.bind">
      <SubType>Designer</SubType>
    </Content>
    <Content Include="SamplePages\SurfaceDialTextboxHelper\SurfaceDialTextboxHelperCode.bind">
      <SubType>Designer</SubType>
    </Content>
    <Content Include="SamplePages\WrapPanel\WrapPanel.bind" />
    <Content Include="SamplePages\MasterDetailsView\MasterDetailsViewCode.bind" />
    <Content Include="SamplePages\Microsoft Translator Service\MicrosoftTranslatorCode.bind" />
    <Content Include="SamplePages\MarkdownTextBlock\MarkdownTextBlock.bind" />
    <Content Include="SamplePages\MarkdownTextBlock\InitialContent.md" />
    <Content Include="SamplePages\AdvancedCollectionView\AdvancedCollectionView.bind" />
    <Content Include="SamplePages\TextBoxRegex\TextBoxRegex.bind" />
    <Content Include="SamplePages\MarkdownTextBlock\MarkdownTextBlockCode.bind" />
    <Content Include="SamplePages\OneDrive Service\OneDriveCode.bind" />
    <Content Include="SamplePages\Analytics\AnalyticsCode.bind" />
<<<<<<< HEAD
    <Content Include="SamplePages\FrostedGlassPanel\FrostedGlassPanelXaml.bind" />
=======
    <Content Include="SamplePages\Blur\BlurBehaviorCode.bind" />
    <Content Include="SamplePages\Blur\BlurBehaviorXaml.bind" />
    <Content Include="SamplePages\ViewExtensions\ViewExtensionsCode.bind">
      <SubType>Designer</SubType>
    </Content>
    <Content Include="SamplePages\Carousel\CarouselCode.bind" />
    <Content Include="SamplePages\AlignmentGrid\AlignmentGridXaml.bind" />
    <Content Include="SamplePages\FocusTracker\FocusTrackerXaml.bind" />
>>>>>>> 7d8bc3bf
  </ItemGroup>
  <ItemGroup>
    <Compile Include="App.xaml.cs">
      <DependentUpon>App.xaml</DependentUpon>
    </Compile>
    <Compile Include="Common\BoolStringConverter.cs" />
    <Compile Include="Common\Constants.cs" />
    <Compile Include="Common\DelegateCommand{T}.cs" />
    <Compile Include="Common\EnumConverter.cs" />
    <Compile Include="Common\SolidColorBrushConverter.cs" />
    <Compile Include="Common\DelegateCommand.cs" />
    <Compile Include="Common\Tools.cs" />
    <Compile Include="Data\PhotoDataItemWithDimension.cs" />
    <Compile Include="Models\Email.cs" />
    <Compile Include="SamplePages\AdvancedCollectionView\AdvancedCollectionViewPage.xaml.cs">
      <DependentUpon>AdvancedCollectionViewPage.xaml</DependentUpon>
    </Compile>
    <Compile Include="SamplePages\NetworkHelper\NetworkHelperPage.xaml.cs">
      <DependentUpon>NetworkHelperPage.xaml</DependentUpon>
    </Compile>
    <Compile Include="SamplePages\FocusTracker\FocusTrackerPage.xaml.cs">
      <DependentUpon>FocusTrackerPage.xaml</DependentUpon>
    </Compile>
    <Compile Include="SamplePages\BackgroundTaskHelper\TestBackgroundTask.cs" />
    <Compile Include="SamplePages\ViewExtensions\ViewExtensionsPage.xaml.cs">
      <DependentUpon>ViewExtensionsPage.xaml</DependentUpon>
      </Compile>
    <Compile Include="SamplePages\Carousel\CarouselPage.xaml.cs">
      <DependentUpon>CarouselPage.xaml</DependentUpon>
    </Compile>
    <Compile Include="SamplePages\BackgroundTaskHelper\BackgroundTaskHelperPage.xaml.cs">
      <DependentUpon>BackgroundTaskHelperPage.xaml</DependentUpon>
    </Compile>
    <Compile Include="SamplePages\DispatcherHelper\DispatcherHelperPage.xaml.cs">
      <DependentUpon>DispatcherHelperPage.xaml</DependentUpon>
    </Compile>
    <Compile Include="SamplePages\DropShadowPanel\DropShadowPanelPage.xaml.cs">
      <DependentUpon>DropShadowPanelPage.xaml</DependentUpon>
    </Compile>
    <Compile Include="SamplePages\Expander\ExpanderPage.xaml.cs">
      <DependentUpon>ExpanderPage.xaml</DependentUpon>
    </Compile>
    <Compile Include="SamplePages\Facebook Service\FacebookPhotoTemplateSelector.cs" />
    <Compile Include="Controls\CodeRenderer\CodeRenderer.Properties.cs" />
    <Compile Include="Controls\CodeRenderer\CodeRenderer.cs" />
    <Compile Include="Controls\PropertyControl.xaml.cs">
      <DependentUpon>PropertyControl.xaml</DependentUpon>
    </Compile>
    <Compile Include="Data\PhotoDataItem.cs" />
    <Compile Include="Data\PhotosDataSource.cs" />
    <Compile Include="Models\Item.cs" />
    <Compile Include="Models\PropertyDescriptor\SliderPropertyOptions.cs" />
    <Compile Include="Models\PropertyDescriptor\ValueHolder.cs" />
    <Compile Include="Models\PropertyDescriptor\PropertyOptions.cs" />
    <Compile Include="Models\PropertyDescriptor\PropertyKind.cs" />
    <Compile Include="Models\PropertyDescriptor\PropertyDescriptor.cs" />
    <Compile Include="Common\BindableBase.cs" />
    <Compile Include="SamplePages\Bing Service\BingPage.xaml.cs">
      <DependentUpon>BingPage.xaml</DependentUpon>
    </Compile>
    <Compile Include="SamplePages\BladeView\BladePage.xaml.cs">
      <DependentUpon>BladePage.xaml</DependentUpon>
    </Compile>
    <Compile Include="SamplePages\Blur\BlurBehaviorPage.xaml.cs">
      <DependentUpon>BlurBehaviorPage.xaml</DependentUpon>
    </Compile>
<<<<<<< HEAD
    <Compile Include="SamplePages\FrostedGlassPanel\FrostedGlassPanelPage.xaml.cs">
      <DependentUpon>FrostedGlassPanelPage.xaml</DependentUpon>
=======
    <Compile Include="SamplePages\AlignmentGrid\AlignmentGridPage.xaml.cs">
      <DependentUpon>AlignmentGridPage.xaml</DependentUpon>
>>>>>>> 7d8bc3bf
    </Compile>
    <Compile Include="SamplePages\MarkdownTextBlock\MarkdownTextBlockPage.xaml.cs">
      <DependentUpon>MarkdownTextBlockPage.xaml</DependentUpon>
    </Compile>
    <Compile Include="SamplePages\Microsoft Translator Service\MicrosoftTranslatorPage.xaml.cs">
      <DependentUpon>MicrosoftTranslatorPage.xaml</DependentUpon>
    </Compile>
    <Compile Include="SamplePages\OneDrive Service\OneDriveDataTemplateSelector.cs" />
    <Compile Include="SamplePages\OneDrive Service\FoldersPickerControl.xaml.cs">
      <DependentUpon>FoldersPickerControl.xaml</DependentUpon>
    </Compile>
    <Compile Include="SamplePages\OneDrive Service\OneDrivePage.xaml.cs">
      <DependentUpon>OneDrivePage.xaml</DependentUpon>
    </Compile>
    <Compile Include="SamplePages\OneDrive Service\OneDriveSampleHelpers.cs" />
    <Compile Include="SamplePages\Analytics\AnalyticsPage.xaml.cs">
      <DependentUpon>AnalyticsPage.xaml</DependentUpon>
    </Compile>
    <Compile Include="SamplePages\Saturation\SaturationBehaviorPage.xaml.cs">
      <DependentUpon>SaturationBehaviorPage.xaml</DependentUpon>
    </Compile>
    <Compile Include="SamplePages\TileControl\TileControlPage.xaml.cs">
      <DependentUpon>TileControlPage.xaml</DependentUpon>
    </Compile>
    <Compile Include="SamplePages\ScrollHeader\ScrollHeaderPage.xaml.cs">
      <DependentUpon>ScrollHeaderPage.xaml</DependentUpon>
    </Compile>
    <Compile Include="SamplePages\GridSplitter\GridSplitterPage.xaml.cs">
      <DependentUpon>GridSplitterPage.xaml</DependentUpon>
    </Compile>
    <Compile Include="SamplePages\FadeHeader\FadeHeaderBehaviorPage.xaml.cs">
      <DependentUpon>FadeHeaderBehaviorPage.xaml</DependentUpon>
    </Compile>
    <Compile Include="SamplePages\Incremental Loading Collection\IncrementalLoadingCollectionPage.xaml.cs">
      <DependentUpon>IncrementalLoadingCollectionPage.xaml</DependentUpon>
    </Compile>
    <Compile Include="SamplePages\Incremental Loading Collection\PeopleSource.cs" />
    <Compile Include="SamplePages\Incremental Loading Collection\Person.cs" />
    <Compile Include="SamplePages\Light\LightBehaviorPage.xaml.cs">
      <DependentUpon>LightBehaviorPage.xaml</DependentUpon>
    </Compile>
    <Compile Include="SamplePages\LinkedIn Service\LinkedInPage.xaml.cs">
      <DependentUpon>LinkedInPage.xaml</DependentUpon>
    </Compile>
    <Compile Include="SamplePages\Loading\LoadingPage.xaml.cs">
      <DependentUpon>LoadingPage.xaml</DependentUpon>
    </Compile>
    <Compile Include="SamplePages\MasterDetailsView\MasterDetailsViewPage.xaml.cs">
      <DependentUpon>MasterDetailsViewPage.xaml</DependentUpon>
    </Compile>
    <Compile Include="SamplePages\Microsoft Graph Service\MicrosoftGraphPage.xaml.cs">
      <DependentUpon>MicrosoftGraphPage.xaml</DependentUpon>
    </Compile>
    <Compile Include="SamplePages\Microsoft Graph Service\MicrosoftGraphSource.cs" />
    <Compile Include="SamplePages\Microsoft Graph Service\MicrosoftGraphUIExtensions.cs" />
    <Compile Include="SamplePages\Microsoft Graph Service\SendMessageContentDialog.xaml.cs">
      <DependentUpon>SendMessageContentDialog.xaml</DependentUpon>
    </Compile>
    <Compile Include="SamplePages\ImageCache\ImageCachePage.xaml.cs">
      <DependentUpon>ImageCachePage.xaml</DependentUpon>
    </Compile>
    <Compile Include="SamplePages\ParallaxService\ParallaxPage.xaml.cs">
      <DependentUpon>ParallaxPage.xaml</DependentUpon>
    </Compile>
    <Compile Include="SamplePages\PrintHelper\PrintHelperPage.xaml.cs">
      <DependentUpon>PrintHelperPage.xaml</DependentUpon>
    </Compile>
    <Compile Include="SamplePages\ReorderGridAnimation\ReorderGridPage.xaml.cs">
      <DependentUpon>ReorderGridPage.xaml</DependentUpon>
    </Compile>
    <Compile Include="SamplePages\RotatorTile\RotatorTilePage.xaml.cs">
      <DependentUpon>RotatorTilePage.xaml</DependentUpon>
    </Compile>
    <Compile Include="SamplePages\LiveTile\LiveTilePage.xaml.cs">
      <DependentUpon>LiveTilePage.xaml</DependentUpon>
    </Compile>
    <Compile Include="SamplePages\Object Storage\ObjectStoragePage.xaml.cs">
      <DependentUpon>ObjectStoragePage.xaml</DependentUpon>
    </Compile>
    <Compile Include="SamplePages\SurfaceDialTextboxHelper\SurfaceDialTextboxHelperPage.xaml.cs">
      <DependentUpon>SurfaceDialTextboxHelperPage.xaml</DependentUpon>
    </Compile>
    <Compile Include="SamplePages\SystemInformation\SystemInformationPage.xaml.cs">
      <DependentUpon>SystemInformationPage.xaml</DependentUpon>
    </Compile>
    <Compile Include="SamplePages\TextBoxMask\TextBoxMaskPage.xaml.cs">
      <DependentUpon>TextBoxMaskPage.xaml</DependentUpon>
    </Compile>
    <Compile Include="SamplePages\TextBoxRegex\TextBoxRegexPage.xaml.cs">
      <DependentUpon>TextBoxRegexPage.xaml</DependentUpon>
    </Compile>
    <Compile Include="SamplePages\Toast\ToastPage.xaml.cs">
      <DependentUpon>ToastPage.xaml</DependentUpon>
    </Compile>
    <Compile Include="SamplePages\Twitter Service\TwitterPage.xaml.cs">
      <DependentUpon>TwitterPage.xaml</DependentUpon>
    </Compile>
    <Compile Include="SamplePages\Offset\OffsetBehaviorPage.xaml.cs">
      <DependentUpon>OffsetBehaviorPage.xaml</DependentUpon>
    </Compile>
    <Compile Include="SamplePages\Fade\FadeBehaviorPage.xaml.cs">
      <DependentUpon>FadeBehaviorPage.xaml</DependentUpon>
    </Compile>
    <Compile Include="SamplePages\Facebook Service\FacebookPage.xaml.cs">
      <DependentUpon>FacebookPage.xaml</DependentUpon>
    </Compile>
    <Compile Include="SamplePages\HamburgerMenu\HamburgerMenuPage.xaml.cs">
      <DependentUpon>HamburgerMenuPage.xaml</DependentUpon>
    </Compile>
    <Compile Include="SamplePages\HeaderedTextBlock\HeaderedTextBlockPage.xaml.cs">
      <DependentUpon>HeaderedTextBlockPage.xaml</DependentUpon>
    </Compile>
    <Compile Include="SamplePages\ImageEx\ImageExPage.xaml.cs">
      <DependentUpon>ImageExPage.xaml</DependentUpon>
    </Compile>
    <Compile Include="SamplePages\Twitter Service\TwitterTemplateSelector.cs" />
    <Compile Include="SamplePages\Useful links\UsefulLinksPage.xaml.cs">
      <DependentUpon>UsefulLinksPage.xaml</DependentUpon>
    </Compile>
    <Compile Include="SamplePages\WeatherLiveTileAndToast\WeatherLiveTileAndToastPage.xaml.cs">
      <DependentUpon>WeatherLiveTileAndToastPage.xaml</DependentUpon>
    </Compile>
    <Compile Include="SamplePages\PullToRefreshListView\PullToRefreshListViewPage.xaml.cs">
      <DependentUpon>PullToRefreshListViewPage.xaml</DependentUpon>
    </Compile>
    <Compile Include="SamplePages\Rotate\RotateBehaviorPage.xaml.cs">
      <DependentUpon>RotateBehaviorPage.xaml</DependentUpon>
    </Compile>
    <Compile Include="SamplePages\Scale\ScaleBehaviorPage.xaml.cs">
      <DependentUpon>ScaleBehaviorPage.xaml</DependentUpon>
    </Compile>
    <Compile Include="SamplePages\SlidableListItem\SlidableListItemPage.xaml.cs">
      <DependentUpon>SlidableListItemPage.xaml</DependentUpon>
    </Compile>
    <Compile Include="SamplePages\RadialGauge\RadialGaugePage.xaml.cs">
      <DependentUpon>RadialGaugePage.xaml</DependentUpon>
    </Compile>
    <Compile Include="SamplePages\RangeSelector\RangeSelectorPage.xaml.cs">
      <DependentUpon>RangeSelectorPage.xaml</DependentUpon>
    </Compile>
    <Compile Include="SamplePages\WrapPanel\WrapPanelPage.xaml.cs">
      <DependentUpon>WrapPanelPage.xaml</DependentUpon>
    </Compile>
    <Compile Include="Shell.xaml.cs">
      <DependentUpon>Shell.xaml</DependentUpon>
    </Compile>
    <Compile Include="Models\Option.cs" />
    <Compile Include="Models\SampleCategory.cs" />
    <Compile Include="Models\Sample.cs" />
    <Compile Include="Models\Samples.cs" />
    <Compile Include="Pages\About.xaml.cs">
      <DependentUpon>About.xaml</DependentUpon>
    </Compile>
    <Compile Include="SamplePages\AdaptiveGridView\AdaptiveGridViewPage.xaml.cs">
      <DependentUpon>AdaptiveGridViewPage.xaml</DependentUpon>
    </Compile>
    <Compile Include="Pages\SamplePicker.xaml.cs">
      <DependentUpon>SamplePicker.xaml</DependentUpon>
    </Compile>
    <Compile Include="Properties\AssemblyInfo.cs" />
    <Compile Include="TrackingManager.cs" />
  </ItemGroup>
  <ItemGroup>
    <AppxManifest Include="Package.appxmanifest">
      <SubType>Designer</SubType>
    </AppxManifest>
    <None Include="Microsoft.Toolkit.Uwp.SampleApp_TemporaryKey.pfx" />
  </ItemGroup>
  <ItemGroup>
    <Content Include="Properties\Default.rd.xml" />
  </ItemGroup>
  <ItemGroup>
    <ApplicationDefinition Include="App.xaml">
      <Generator>MSBuild:Compile</Generator>
      <SubType>Designer</SubType>
    </ApplicationDefinition>
    <Page Include="Controls\PropertyControl.xaml">
      <SubType>Designer</SubType>
      <Generator>MSBuild:Compile</Generator>
    </Page>
    <Page Include="SamplePages\Carousel\CarouselPage.xaml">
      <Generator>MSBuild:Compile</Generator>
      <SubType>Designer</SubType>
    </Page>
    <Page Include="SamplePages\AdvancedCollectionView\AdvancedCollectionViewPage.xaml">
      <SubType>Designer</SubType>
      <Generator>MSBuild:Compile</Generator>
    </Page>
    <Page Include="SamplePages\FocusTracker\FocusTrackerPage.xaml">
      <Generator>MSBuild:Compile</Generator>
      <SubType>Designer</SubType>
    </Page>
    <Page Include="SamplePages\ViewExtensions\ViewExtensionsPage.xaml">
      <Generator>MSBuild:Compile</Generator>
      <SubType>Designer</SubType>
    </Page>
    <Page Include="SamplePages\NetworkHelper\NetworkHelperPage.xaml">
      <Generator>MSBuild:Compile</Generator>
      <SubType>Designer</SubType>
    </Page>
    <Page Include="SamplePages\BackgroundTaskHelper\BackgroundTaskHelperPage.xaml">
      <SubType>Designer</SubType>
      <Generator>MSBuild:Compile</Generator>
    </Page>
    <Page Include="SamplePages\DispatcherHelper\DispatcherHelperPage.xaml">
      <SubType>Designer</SubType>
      <Generator>MSBuild:Compile</Generator>
    </Page>
    <Page Include="SamplePages\Bing Service\BingPage.xaml">
      <Generator>MSBuild:Compile</Generator>
      <SubType>Designer</SubType>
    </Page>
    <Page Include="SamplePages\BladeView\BladePage.xaml">
      <SubType>Designer</SubType>
      <Generator>MSBuild:Compile</Generator>
    </Page>
    <Page Include="SamplePages\Blur\BlurBehaviorPage.xaml">
      <Generator>MSBuild:Compile</Generator>
      <SubType>Designer</SubType>
    </Page>
<<<<<<< HEAD
    <Page Include="SamplePages\FrostedGlassPanel\FrostedGlassPanelPage.xaml">
      <SubType>Designer</SubType>
      <Generator>MSBuild:Compile</Generator>
=======
    <Page Include="SamplePages\AlignmentGrid\AlignmentGridPage.xaml">
      <Generator>MSBuild:Compile</Generator>
      <SubType>Designer</SubType>
>>>>>>> 7d8bc3bf
    </Page>
    <Page Include="SamplePages\MarkdownTextBlock\MarkdownTextBlockPage.xaml">
      <SubType>Designer</SubType>
      <Generator>MSBuild:Compile</Generator>
    </Page>
    <Page Include="SamplePages\Expander\ExpanderPage.xaml">
      <Generator>MSBuild:Compile</Generator>
      <SubType>Designer</SubType>
    </Page>
    <Page Include="SamplePages\Microsoft Translator Service\MicrosoftTranslatorPage.xaml">
      <Generator>MSBuild:Compile</Generator>
      <SubType>Designer</SubType>
    </Page>
    <Page Include="SamplePages\OneDrive Service\FoldersPickerControl.xaml">
      <Generator>MSBuild:Compile</Generator>
      <SubType>Designer</SubType>
    </Page>
    <Page Include="SamplePages\OneDrive Service\OneDrivePage.xaml">
      <Generator>MSBuild:Compile</Generator>
      <SubType>Designer</SubType>
    </Page>
    <Page Include="SamplePages\Analytics\AnalyticsPage.xaml">
      <Generator>MSBuild:Compile</Generator>
      <SubType>Designer</SubType>
    </Page>
    <Page Include="SamplePages\Saturation\SaturationBehaviorPage.xaml">
      <SubType>Designer</SubType>
      <Generator>MSBuild:Compile</Generator>
    </Page>
    <Page Include="SamplePages\TileControl\TileControlPage.xaml">
      <Generator>MSBuild:Compile</Generator>
      <SubType>Designer</SubType>
    </Page>
    <Page Include="SamplePages\ScrollHeader\ScrollHeaderPage.xaml">
      <Generator>MSBuild:Compile</Generator>
      <SubType>Designer</SubType>
    </Page>
    <Page Include="SamplePages\DropShadowPanel\DropShadowPanelPage.xaml">
      <SubType>Designer</SubType>
      <Generator>MSBuild:Compile</Generator>
    </Page>
    <Page Include="SamplePages\GridSplitter\GridSplitterPage.xaml">
      <SubType>Designer</SubType>
      <Generator>MSBuild:Compile</Generator>
    </Page>
    <Page Include="SamplePages\FadeHeader\FadeHeaderBehaviorPage.xaml">
      <Generator>MSBuild:Compile</Generator>
      <SubType>Designer</SubType>
    </Page>
    <Page Include="SamplePages\Incremental Loading Collection\IncrementalLoadingCollectionPage.xaml">
      <Generator>MSBuild:Compile</Generator>
      <SubType>Designer</SubType>
    </Page>
    <Page Include="SamplePages\Light\LightBehaviorPage.xaml">
      <SubType>Designer</SubType>
      <Generator>MSBuild:Compile</Generator>
    </Page>
    <Page Include="SamplePages\LinkedIn Service\LinkedInPage.xaml">
      <SubType>Designer</SubType>
      <Generator>MSBuild:Compile</Generator>
    </Page>
    <Page Include="SamplePages\Loading\LoadingPage.xaml">
      <Generator>MSBuild:Compile</Generator>
      <SubType>Designer</SubType>
    </Page>
    <Page Include="SamplePages\MasterDetailsView\MasterDetailsViewPage.xaml">
      <SubType>Designer</SubType>
      <Generator>MSBuild:Compile</Generator>
    </Page>
    <Page Include="SamplePages\Microsoft Graph Service\MicrosoftGraphPage.xaml">
      <Generator>MSBuild:Compile</Generator>
      <SubType>Designer</SubType>
    </Page>
    <Page Include="SamplePages\Microsoft Graph Service\SendMessageContentDialog.xaml">
      <Generator>MSBuild:Compile</Generator>
      <SubType>Designer</SubType>
    </Page>
    <Page Include="SamplePages\ImageCache\ImageCachePage.xaml">
      <Generator>MSBuild:Compile</Generator>
      <SubType>Designer</SubType>
    </Page>
    <Page Include="SamplePages\ParallaxService\ParallaxPage.xaml">
      <SubType>Designer</SubType>
      <Generator>MSBuild:Compile</Generator>
    </Page>
    <Page Include="SamplePages\PrintHelper\PrintHelperPage.xaml">
      <Generator>MSBuild:Compile</Generator>
      <SubType>Designer</SubType>
    </Page>
    <Page Include="SamplePages\ReorderGridAnimation\ReorderGridPage.xaml">
      <SubType>Designer</SubType>
      <Generator>MSBuild:Compile</Generator>
    </Page>
    <Page Include="SamplePages\RotatorTile\RotatorTilePage.xaml">
      <Generator>MSBuild:Compile</Generator>
      <SubType>Designer</SubType>
    </Page>
    <Page Include="SamplePages\LiveTile\LiveTilePage.xaml">
      <Generator>MSBuild:Compile</Generator>
      <SubType>Designer</SubType>
    </Page>
    <Page Include="SamplePages\Offset\OffsetBehaviorPage.xaml">
      <SubType>Designer</SubType>
      <Generator>MSBuild:Compile</Generator>
    </Page>
    <Page Include="SamplePages\Fade\FadeBehaviorPage.xaml">
      <SubType>Designer</SubType>
      <Generator>MSBuild:Compile</Generator>
    </Page>
    <Page Include="SamplePages\Object Storage\ObjectStoragePage.xaml">
      <SubType>Designer</SubType>
      <Generator>MSBuild:Compile</Generator>
    </Page>
    <Page Include="SamplePages\SurfaceDialTextboxHelper\SurfaceDialTextboxHelperPage.xaml">
      <SubType>Designer</SubType>
      <Generator>MSBuild:Compile</Generator>
    </Page>
    <Page Include="SamplePages\SystemInformation\SystemInformationPage.xaml">
      <Generator>MSBuild:Compile</Generator>
      <SubType>Designer</SubType>
    </Page>
    <Page Include="SamplePages\TextBoxMask\TextBoxMaskPage.xaml">
      <Generator>MSBuild:Compile</Generator>
      <SubType>Designer</SubType>
    </Page>
    <Page Include="SamplePages\TextBoxRegex\TextBoxRegexPage.xaml">
      <SubType>Designer</SubType>
      <Generator>MSBuild:Compile</Generator>
    </Page>
    <Page Include="SamplePages\Toast\ToastPage.xaml">
      <Generator>MSBuild:Compile</Generator>
      <SubType>Designer</SubType>
    </Page>
    <Page Include="SamplePages\Twitter Service\TwitterPage.xaml">
      <Generator>MSBuild:Compile</Generator>
      <SubType>Designer</SubType>
    </Page>
    <Page Include="SamplePages\Facebook Service\FacebookPage.xaml">
      <Generator>MSBuild:Compile</Generator>
      <SubType>Designer</SubType>
    </Page>
    <Page Include="SamplePages\HamburgerMenu\HamburgerMenuPage.xaml">
      <Generator>MSBuild:Compile</Generator>
      <SubType>Designer</SubType>
    </Page>
    <Page Include="SamplePages\HeaderedTextBlock\HeaderedTextBlockPage.xaml">
      <SubType>Designer</SubType>
      <Generator>MSBuild:Compile</Generator>
    </Page>
    <Page Include="SamplePages\ImageEx\ImageExPage.xaml">
      <Generator>MSBuild:Compile</Generator>
      <SubType>Designer</SubType>
    </Page>
    <Page Include="SamplePages\Useful links\UsefulLinksPage.xaml">
      <Generator>MSBuild:Compile</Generator>
      <SubType>Designer</SubType>
    </Page>
    <Page Include="SamplePages\WeatherLiveTileAndToast\WeatherLiveTileAndToastPage.xaml">
      <SubType>Designer</SubType>
      <Generator>MSBuild:Compile</Generator>
    </Page>
    <Page Include="SamplePages\PullToRefreshListView\PullToRefreshListViewPage.xaml">
      <SubType>Designer</SubType>
      <Generator>MSBuild:Compile</Generator>
    </Page>
    <Page Include="SamplePages\RadialGauge\RadialGaugePage.xaml">
      <Generator>MSBuild:Compile</Generator>
      <SubType>Designer</SubType>
    </Page>
    <Page Include="SamplePages\RangeSelector\RangeSelectorPage.xaml">
      <Generator>MSBuild:Compile</Generator>
      <SubType>Designer</SubType>
    </Page>
    <Page Include="SamplePages\Rotate\RotateBehaviorPage.xaml">
      <SubType>Designer</SubType>
      <Generator>MSBuild:Compile</Generator>
    </Page>
    <Page Include="SamplePages\Scale\ScaleBehaviorPage.xaml">
      <SubType>Designer</SubType>
      <Generator>MSBuild:Compile</Generator>
    </Page>
    <Page Include="SamplePages\SlidableListItem\SlidableListItemPage.xaml">
      <SubType>Designer</SubType>
      <Generator>MSBuild:Compile</Generator>
    </Page>
    <Page Include="SamplePages\WrapPanel\WrapPanelPage.xaml">
      <Generator>MSBuild:Compile</Generator>
      <SubType>Designer</SubType>
    </Page>
    <Page Include="Shell.xaml">
      <Generator>MSBuild:Compile</Generator>
      <SubType>Designer</SubType>
    </Page>
    <Page Include="Pages\About.xaml">
      <SubType>Designer</SubType>
      <Generator>MSBuild:Compile</Generator>
    </Page>
    <Page Include="SamplePages\AdaptiveGridView\AdaptiveGridViewPage.xaml">
      <SubType>Designer</SubType>
      <Generator>MSBuild:Compile</Generator>
    </Page>
    <Page Include="Pages\SamplePicker.xaml">
      <SubType>Designer</SubType>
      <Generator>MSBuild:Compile</Generator>
    </Page>
  </ItemGroup>
  <ItemGroup>
    <ProjectReference Include="..\Microsoft.Toolkit.Uwp.DeveloperTools\Microsoft.Toolkit.Uwp.DeveloperTools.csproj">
      <Project>{e7697922-9555-4cfb-aee0-c5f4d657e559}</Project>
      <Name>Microsoft.Toolkit.Uwp.DeveloperTools</Name>
    </ProjectReference>
    <ProjectReference Include="..\Microsoft.Toolkit.Uwp.Samples.BackgroundTasks\Microsoft.Toolkit.Uwp.Samples.BackgroundTasks.csproj">
      <Project>{1ae2cb5c-58a0-4f12-8e6f-2cd4aaadb34c}</Project>
      <Name>Microsoft.Toolkit.Uwp.Samples.BackgroundTasks</Name>
    </ProjectReference>
    <ProjectReference Include="..\Microsoft.Toolkit.Uwp.Services\Microsoft.Toolkit.Uwp.Services.csproj">
      <Project>{7189a42d-6f1a-4fa3-8e00-e2c14fdf167a}</Project>
      <Name>Microsoft.Toolkit.Uwp.Services</Name>
    </ProjectReference>
    <ProjectReference Include="..\Notifications\Microsoft.Toolkit.Uwp.Notifications.UWP\Microsoft.Toolkit.Uwp.Notifications.UWP.csproj">
      <Project>{fb381278-f4ad-4703-a12a-c43ee0b231bd}</Project>
      <Name>Microsoft.Toolkit.Uwp.Notifications.UWP</Name>
    </ProjectReference>
    <ProjectReference Include="..\Microsoft.Toolkit.Uwp.UI.Animations\Microsoft.Toolkit.Uwp.UI.Animations.csproj">
      <Project>{b24a296c-b3eb-4e06-a64e-74ac2d1acc91}</Project>
      <Name>Microsoft.Toolkit.Uwp.UI.Animations</Name>
    </ProjectReference>
    <ProjectReference Include="..\Microsoft.Toolkit.Uwp.UI.Controls\Microsoft.Toolkit.Uwp.UI.Controls.csproj">
      <Project>{e9faabfb-d726-42c1-83c1-cb46a29fea81}</Project>
      <Name>Microsoft.Toolkit.Uwp.UI.Controls</Name>
    </ProjectReference>
    <ProjectReference Include="..\Microsoft.Toolkit.Uwp.UI\Microsoft.Toolkit.Uwp.UI.csproj">
      <Project>{3dd8aa7c-3569-4e51-992f-0c2257e8878e}</Project>
      <Name>Microsoft.Toolkit.Uwp.UI</Name>
    </ProjectReference>
    <ProjectReference Include="..\Microsoft.Toolkit.Uwp\Microsoft.Toolkit.Uwp.csproj">
      <Project>{805F80DF-75C6-4C2F-8FD9-B47F6D0DF5A3}</Project>
      <Name>Microsoft.Toolkit.Uwp</Name>
    </ProjectReference>
  </ItemGroup>
  <ItemGroup />
  <PropertyGroup Condition=" '$(VisualStudioVersion)' == '' or '$(VisualStudioVersion)' &lt; '14.0' ">
    <VisualStudioVersion>14.0</VisualStudioVersion>
  </PropertyGroup>
  <PropertyGroup Condition="'$(Configuration)|$(Platform)' == 'Publish|x86'">
    <OutputPath>bin\x86\Publish\</OutputPath>
    <DefineConstants>CODE_ANALYSIS;TRACE;NETFX_CORE;WINDOWS_UWP;CODE_ANALYSIS</DefineConstants>
    <Optimize>true</Optimize>
    <TreatWarningsAsErrors>true</TreatWarningsAsErrors>
    <NoWarn>;2008</NoWarn>
    <NoStdLib>true</NoStdLib>
    <DebugType>pdbonly</DebugType>
    <PlatformTarget>x86</PlatformTarget>
    <RunCodeAnalysis>true</RunCodeAnalysis>
    <UseVSHostingProcess>false</UseVSHostingProcess>
    <ErrorReport>prompt</ErrorReport>
    <CodeAnalysisRuleSet>microsoft.toolkit.uwp.sampleapp.ruleset</CodeAnalysisRuleSet>
    <Prefer32Bit>true</Prefer32Bit>
  </PropertyGroup>
  <PropertyGroup Condition="'$(Configuration)|$(Platform)' == 'Publish|ARM'">
    <OutputPath>bin\ARM\Publish\</OutputPath>
    <DefineConstants>CODE_ANALYSIS;TRACE;NETFX_CORE;WINDOWS_UWP;CODE_ANALYSIS</DefineConstants>
    <Optimize>true</Optimize>
    <TreatWarningsAsErrors>true</TreatWarningsAsErrors>
    <NoWarn>;2008</NoWarn>
    <NoStdLib>true</NoStdLib>
    <DebugType>pdbonly</DebugType>
    <PlatformTarget>ARM</PlatformTarget>
    <RunCodeAnalysis>true</RunCodeAnalysis>
    <UseVSHostingProcess>false</UseVSHostingProcess>
    <ErrorReport>prompt</ErrorReport>
    <CodeAnalysisRuleSet>microsoft.toolkit.uwp.sampleapp.ruleset</CodeAnalysisRuleSet>
    <Prefer32Bit>true</Prefer32Bit>
  </PropertyGroup>
  <PropertyGroup Condition="'$(Configuration)|$(Platform)' == 'Publish|x64'">
    <OutputPath>bin\x64\Publish\</OutputPath>
    <DefineConstants>CODE_ANALYSIS;TRACE;NETFX_CORE;WINDOWS_UWP;CODE_ANALYSIS</DefineConstants>
    <Optimize>true</Optimize>
    <TreatWarningsAsErrors>true</TreatWarningsAsErrors>
    <NoWarn>;2008</NoWarn>
    <NoStdLib>true</NoStdLib>
    <DebugType>pdbonly</DebugType>
    <PlatformTarget>x64</PlatformTarget>
    <RunCodeAnalysis>true</RunCodeAnalysis>
    <UseVSHostingProcess>false</UseVSHostingProcess>
    <ErrorReport>prompt</ErrorReport>
    <CodeAnalysisRuleSet>microsoft.toolkit.uwp.sampleapp.ruleset</CodeAnalysisRuleSet>
    <Prefer32Bit>true</Prefer32Bit>
  </PropertyGroup>
  <Import Project="$(MSBuildExtensionsPath)\Microsoft\WindowsXaml\v$(VisualStudioVersion)\Microsoft.Windows.UI.Xaml.CSharp.targets" />
  <!-- To modify your build process, add your task inside one of the targets below and uncomment it.
       Other similar extension points exist, see Microsoft.Common.targets.
  <Target Name="BeforeBuild">
  </Target>
  <Target Name="AfterBuild">
  </Target>
  -->
</Project><|MERGE_RESOLUTION|>--- conflicted
+++ resolved
@@ -375,9 +375,7 @@
     <Content Include="SamplePages\MarkdownTextBlock\MarkdownTextBlockCode.bind" />
     <Content Include="SamplePages\OneDrive Service\OneDriveCode.bind" />
     <Content Include="SamplePages\Analytics\AnalyticsCode.bind" />
-<<<<<<< HEAD
     <Content Include="SamplePages\FrostedGlassPanel\FrostedGlassPanelXaml.bind" />
-=======
     <Content Include="SamplePages\Blur\BlurBehaviorCode.bind" />
     <Content Include="SamplePages\Blur\BlurBehaviorXaml.bind" />
     <Content Include="SamplePages\ViewExtensions\ViewExtensionsCode.bind">
@@ -386,7 +384,6 @@
     <Content Include="SamplePages\Carousel\CarouselCode.bind" />
     <Content Include="SamplePages\AlignmentGrid\AlignmentGridXaml.bind" />
     <Content Include="SamplePages\FocusTracker\FocusTrackerXaml.bind" />
->>>>>>> 7d8bc3bf
   </ItemGroup>
   <ItemGroup>
     <Compile Include="App.xaml.cs">
@@ -453,13 +450,11 @@
     <Compile Include="SamplePages\Blur\BlurBehaviorPage.xaml.cs">
       <DependentUpon>BlurBehaviorPage.xaml</DependentUpon>
     </Compile>
-<<<<<<< HEAD
     <Compile Include="SamplePages\FrostedGlassPanel\FrostedGlassPanelPage.xaml.cs">
       <DependentUpon>FrostedGlassPanelPage.xaml</DependentUpon>
-=======
+    </Compile>
     <Compile Include="SamplePages\AlignmentGrid\AlignmentGridPage.xaml.cs">
       <DependentUpon>AlignmentGridPage.xaml</DependentUpon>
->>>>>>> 7d8bc3bf
     </Compile>
     <Compile Include="SamplePages\MarkdownTextBlock\MarkdownTextBlockPage.xaml.cs">
       <DependentUpon>MarkdownTextBlockPage.xaml</DependentUpon>
@@ -680,15 +675,13 @@
       <Generator>MSBuild:Compile</Generator>
       <SubType>Designer</SubType>
     </Page>
-<<<<<<< HEAD
     <Page Include="SamplePages\FrostedGlassPanel\FrostedGlassPanelPage.xaml">
       <SubType>Designer</SubType>
       <Generator>MSBuild:Compile</Generator>
-=======
+    </Page>
     <Page Include="SamplePages\AlignmentGrid\AlignmentGridPage.xaml">
       <Generator>MSBuild:Compile</Generator>
       <SubType>Designer</SubType>
->>>>>>> 7d8bc3bf
     </Page>
     <Page Include="SamplePages\MarkdownTextBlock\MarkdownTextBlockPage.xaml">
       <SubType>Designer</SubType>
