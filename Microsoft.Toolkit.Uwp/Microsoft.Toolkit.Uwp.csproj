--- conflicted
+++ resolved
@@ -8,13 +8,6 @@
   </PropertyGroup>
 
   <ItemGroup>
-<<<<<<< HEAD
-    
-    <PackageReference Include="Newtonsoft.Json" Version="12.0.3" />
-=======
-
-    <PackageReference Include="System.Text.Json" Version="4.7.2" />
->>>>>>> 0e2d49ff
     
     <ProjectReference Include="..\Microsoft.Toolkit\Microsoft.Toolkit.csproj" />
   
