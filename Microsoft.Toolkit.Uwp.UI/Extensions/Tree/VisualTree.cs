--- conflicted
+++ resolved
@@ -189,7 +189,6 @@
         }
 
         /// <summary>
-<<<<<<< HEAD
         /// Find first visual ascendant control of a specified type.
         /// </summary>
         /// <param name="element">Child element.</param>
@@ -210,7 +209,9 @@
             }
 
             return parent.FindAscendant(type);
-=======
+        }
+
+        /// <summary>
         /// Find all visual ascendants for the element.
         /// </summary>
         /// <param name="element">Child element.</param>
@@ -224,7 +225,6 @@
                 yield return parent;
                 parent = VisualTreeHelper.GetParent(parent);
             }
->>>>>>> 5e4119b3
         }
     }
 }