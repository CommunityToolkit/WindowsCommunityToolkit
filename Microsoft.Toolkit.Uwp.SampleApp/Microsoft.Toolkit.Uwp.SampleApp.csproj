﻿<?xml version="1.0" encoding="utf-8"?>
<Project ToolsVersion="14.0" DefaultTargets="Build" xmlns="http://schemas.microsoft.com/developer/msbuild/2003">
  <Import Project="$(MSBuildExtensionsPath)\$(MSBuildToolsVersion)\Microsoft.Common.props" Condition="Exists('$(MSBuildExtensionsPath)\$(MSBuildToolsVersion)\Microsoft.Common.props')" />
  <PropertyGroup>
    <Configuration Condition=" '$(Configuration)' == '' ">Debug</Configuration>
    <Platform Condition=" '$(Platform)' == '' ">x86</Platform>
    <ProjectGuid>{719C43C6-8753-4395-ADAA-2FCC70F76BF3}</ProjectGuid>
    <OutputType>AppContainerExe</OutputType>
    <AppDesignerFolder>Properties</AppDesignerFolder>
    <RootNamespace>Microsoft.Toolkit.Uwp.SampleApp</RootNamespace>
    <AssemblyName>Microsoft.Toolkit.Uwp.SampleApp</AssemblyName>
    <DefaultLanguage>en-US</DefaultLanguage>
    <TargetPlatformIdentifier>UAP</TargetPlatformIdentifier>
    <TargetPlatformVersion>10.0.14393.0</TargetPlatformVersion>
    <TargetPlatformMinVersion>10.0.10586.0</TargetPlatformMinVersion>
    <MinimumVisualStudioVersion>14</MinimumVisualStudioVersion>
    <FileAlignment>512</FileAlignment>
    <ProjectTypeGuids>{A5A43C5B-DE2A-4C0C-9213-0A381AF9435A};{FAE04EC0-301F-11D3-BF4B-00C04F79EFBC}</ProjectTypeGuids>
    <PackageCertificateKeyFile>Microsoft.Toolkit.Uwp.SampleApp_TemporaryKey.pfx</PackageCertificateKeyFile>
    <AppxAutoIncrementPackageRevision>True</AppxAutoIncrementPackageRevision>
    <AppxBundle>Always</AppxBundle>
    <AppxBundlePlatforms>x64</AppxBundlePlatforms>
  </PropertyGroup>
  <PropertyGroup Condition="'$(Configuration)|$(Platform)' == 'Debug|x86'">
    <DebugSymbols>true</DebugSymbols>
    <OutputPath>bin\x86\Debug\</OutputPath>
    <DefineConstants>DEBUG;TRACE;NETFX_CORE;WINDOWS_UWP</DefineConstants>
    <NoWarn>;2008</NoWarn>
    <DebugType>full</DebugType>
    <PlatformTarget>x86</PlatformTarget>
    <UseVSHostingProcess>false</UseVSHostingProcess>
    <ErrorReport>prompt</ErrorReport>
    <Prefer32Bit>true</Prefer32Bit>
    <DocumentationFile>
    </DocumentationFile>
    <CodeAnalysisRuleSet>microsoft.toolkit.uwp.sampleapp.ruleset</CodeAnalysisRuleSet>
  </PropertyGroup>
  <PropertyGroup Condition="'$(Configuration)|$(Platform)' == 'Release|x86'">
    <OutputPath>bin\x86\Release\</OutputPath>
    <DefineConstants>TRACE;NETFX_CORE;WINDOWS_UWP</DefineConstants>
    <Optimize>true</Optimize>
    <NoWarn>;2008</NoWarn>
    <DebugType>pdbonly</DebugType>
    <PlatformTarget>x86</PlatformTarget>
    <UseVSHostingProcess>false</UseVSHostingProcess>
    <ErrorReport>prompt</ErrorReport>
    <Prefer32Bit>true</Prefer32Bit>
    <UseDotNetNativeToolchain>true</UseDotNetNativeToolchain>
    <RunCodeAnalysis>true</RunCodeAnalysis>
    <TreatWarningsAsErrors>true</TreatWarningsAsErrors>
    <DocumentationFile>
    </DocumentationFile>
    <CodeAnalysisRuleSet>microsoft.toolkit.uwp.sampleapp.ruleset</CodeAnalysisRuleSet>
  </PropertyGroup>
  <PropertyGroup Condition="'$(Configuration)|$(Platform)' == 'Debug|ARM'">
    <DebugSymbols>true</DebugSymbols>
    <OutputPath>bin\ARM\Debug\</OutputPath>
    <DefineConstants>DEBUG;TRACE;NETFX_CORE;WINDOWS_UWP</DefineConstants>
    <NoWarn>;2008</NoWarn>
    <DebugType>full</DebugType>
    <PlatformTarget>ARM</PlatformTarget>
    <UseVSHostingProcess>false</UseVSHostingProcess>
    <ErrorReport>prompt</ErrorReport>
    <Prefer32Bit>true</Prefer32Bit>
    <CodeAnalysisRuleSet>microsoft.toolkit.uwp.sampleapp.ruleset</CodeAnalysisRuleSet>
  </PropertyGroup>
  <PropertyGroup Condition="'$(Configuration)|$(Platform)' == 'Release|ARM'">
    <OutputPath>bin\ARM\Release\</OutputPath>
    <DefineConstants>TRACE;NETFX_CORE;WINDOWS_UWP</DefineConstants>
    <Optimize>true</Optimize>
    <NoWarn>;2008</NoWarn>
    <DebugType>pdbonly</DebugType>
    <PlatformTarget>ARM</PlatformTarget>
    <UseVSHostingProcess>false</UseVSHostingProcess>
    <ErrorReport>prompt</ErrorReport>
    <Prefer32Bit>true</Prefer32Bit>
    <UseDotNetNativeToolchain>true</UseDotNetNativeToolchain>
    <RunCodeAnalysis>true</RunCodeAnalysis>
    <TreatWarningsAsErrors>true</TreatWarningsAsErrors>
    <DocumentationFile>
    </DocumentationFile>
    <CodeAnalysisRuleSet>microsoft.toolkit.uwp.sampleapp.ruleset</CodeAnalysisRuleSet>
  </PropertyGroup>
  <PropertyGroup Condition="'$(Configuration)|$(Platform)' == 'Debug|x64'">
    <DebugSymbols>true</DebugSymbols>
    <OutputPath>bin\x64\Debug\</OutputPath>
    <DefineConstants>DEBUG;TRACE;NETFX_CORE;WINDOWS_UWP</DefineConstants>
    <NoWarn>;2008</NoWarn>
    <DebugType>full</DebugType>
    <PlatformTarget>x64</PlatformTarget>
    <UseVSHostingProcess>false</UseVSHostingProcess>
    <ErrorReport>prompt</ErrorReport>
    <Prefer32Bit>true</Prefer32Bit>
    <CodeAnalysisRuleSet>microsoft.toolkit.uwp.sampleapp.ruleset</CodeAnalysisRuleSet>
  </PropertyGroup>
  <PropertyGroup Condition="'$(Configuration)|$(Platform)' == 'Release|x64'">
    <OutputPath>bin\x64\Release\</OutputPath>
    <DefineConstants>TRACE;NETFX_CORE;WINDOWS_UWP</DefineConstants>
    <Optimize>true</Optimize>
    <NoWarn>;2008</NoWarn>
    <DebugType>pdbonly</DebugType>
    <PlatformTarget>x64</PlatformTarget>
    <UseVSHostingProcess>false</UseVSHostingProcess>
    <ErrorReport>prompt</ErrorReport>
    <Prefer32Bit>true</Prefer32Bit>
    <UseDotNetNativeToolchain>true</UseDotNetNativeToolchain>
    <RunCodeAnalysis>true</RunCodeAnalysis>
    <TreatWarningsAsErrors>true</TreatWarningsAsErrors>
    <DocumentationFile>
    </DocumentationFile>
    <CodeAnalysisRuleSet>microsoft.toolkit.uwp.sampleapp.ruleset</CodeAnalysisRuleSet>
  </PropertyGroup>
  <ItemGroup>
    <!-- A reference to the entire .Net Framework and Windows SDK are automatically included -->
    <Content Include="Assets\Helpers.png" />
    <Content Include="Assets\NotificationAssets\Cloudy-Square.png" />
    <Content Include="Assets\NotificationAssets\Cloudy.png" />
    <Content Include="Assets\NotificationAssets\Drizzle-Square.png" />
    <Content Include="Assets\NotificationAssets\Drizzle.png" />
    <Content Include="Assets\NotificationAssets\Haze-Square.png" />
    <Content Include="Assets\NotificationAssets\Haze.png" />
    <Content Include="Assets\NotificationAssets\Mostly Cloudy-Background.jpg" />
    <Content Include="Assets\NotificationAssets\Mostly Cloudy-Square.png" />
    <Content Include="Assets\NotificationAssets\Mostly Cloudy.png" />
    <Content Include="Assets\NotificationAssets\Slight Drizzle-Square.png" />
    <Content Include="Assets\NotificationAssets\Slight Drizzle.png" />
    <Content Include="Assets\NotificationAssets\Snow-Square.png" />
    <Content Include="Assets\NotificationAssets\Snow.png" />
    <Content Include="Assets\NotificationAssets\Sunny-Square.png" />
    <Content Include="Assets\NotificationAssets\Sunny.png" />
    <Content Include="Assets\NotificationAssets\Thunderstorms-Square.png" />
    <Content Include="Assets\NotificationAssets\Thunderstorms.png" />
    <Content Include="Assets\Photos\BigFourSummerHeat.png" />
    <Content Include="Assets\Photos\BisonBadlandsChillin.png" />
    <Content Include="Assets\Photos\ColumbiaRiverGorge.png" />
    <Content Include="Assets\Photos\GiantSlabInOregon.png" />
    <Content Include="Assets\Photos\GrandTetons.png" />
    <Content Include="Assets\Photos\ImageExPlaceholder.jpg" />
    <Content Include="Assets\Photos\LakeAnnMushroom.png" />
    <Content Include="Assets\Photos\LunchBreak.png" />
    <Content Include="Assets\Photos\MilkyWayStHelensHikePurple.png" />
    <Content Include="Assets\Photos\MitchellButtes.png" />
    <Content Include="Assets\Photos\MultnomahFalls.png" />
    <Content Include="Assets\Photos\NorthernCascadesReflection.png" />
    <Content Include="Assets\Photos\NovemberHikeWaterfall.png" />
    <Content Include="Assets\Photos\OregonWineryNamaste.png" />
    <Content Include="Assets\Photos\Owl.png" />
    <Content Include="Assets\Photos\PaintedHillsPathway.png" />
    <Content Include="Assets\Photos\RunningDogPacificCity.png" />
    <Content Include="Assets\Photos\ShootingOnAutoOnTheDrone.png" />
    <Content Include="Assets\Photos\SmithnRockDownTheRiverView.png" />
    <Content Include="Assets\Photos\SnowyInterbayt.png" />
    <Content Include="Assets\Photos\SpeedTripleAtristsPoint.png" />
    <Content Include="Assets\Photos\Van.png" />
    <Content Include="Assets\Photos\WestSeattleView.png" />
    <Content Include="Assets\ToolkitLogoTransparent.png" />
    <Content Include="Assets\UWPCommunityToolkitSampleAppAppList.scale-100.png" />
    <Content Include="Assets\UWPCommunityToolkitSampleAppAppList.scale-125.png" />
    <Content Include="Assets\UWPCommunityToolkitSampleAppAppList.scale-150.png" />
    <Content Include="Assets\UWPCommunityToolkitSampleAppAppList.scale-200.png" />
    <Content Include="Assets\UWPCommunityToolkitSampleAppAppList.scale-400.png" />
    <Content Include="Assets\UWPCommunityToolkitSampleAppAppList.targetsize-16.png" />
    <Content Include="Assets\UWPCommunityToolkitSampleAppAppList.targetsize-16_altform-unplated.png" />
    <Content Include="Assets\UWPCommunityToolkitSampleAppAppList.targetsize-20.png" />
    <Content Include="Assets\UWPCommunityToolkitSampleAppAppList.targetsize-20_altform-unplated.png" />
    <Content Include="Assets\UWPCommunityToolkitSampleAppAppList.targetsize-24.png" />
    <Content Include="Assets\UWPCommunityToolkitSampleAppAppList.targetsize-24_altform-unplated.png" />
    <Content Include="Assets\UWPCommunityToolkitSampleAppAppList.targetsize-256.png" />
    <Content Include="Assets\UWPCommunityToolkitSampleAppAppList.targetsize-256_altform-unplated.png" />
    <Content Include="Assets\UWPCommunityToolkitSampleAppAppList.targetsize-30.png" />
    <Content Include="Assets\UWPCommunityToolkitSampleAppAppList.targetsize-30_altform-unplated.png" />
    <Content Include="Assets\UWPCommunityToolkitSampleAppAppList.targetsize-32.png" />
    <Content Include="Assets\UWPCommunityToolkitSampleAppAppList.targetsize-32_altform-unplated.png" />
    <Content Include="Assets\UWPCommunityToolkitSampleAppAppList.targetsize-36.png" />
    <Content Include="Assets\UWPCommunityToolkitSampleAppAppList.targetsize-36_altform-unplated.png" />
    <Content Include="Assets\UWPCommunityToolkitSampleAppAppList.targetsize-40.png" />
    <Content Include="Assets\UWPCommunityToolkitSampleAppAppList.targetsize-40_altform-unplated.png" />
    <Content Include="Assets\UWPCommunityToolkitSampleAppAppList.targetsize-48.png" />
    <Content Include="Assets\UWPCommunityToolkitSampleAppAppList.targetsize-48_altform-unplated.png" />
    <Content Include="Assets\UWPCommunityToolkitSampleAppAppList.targetsize-60.png" />
    <Content Include="Assets\UWPCommunityToolkitSampleAppAppList.targetsize-60_altform-unplated.png" />
    <Content Include="Assets\UWPCommunityToolkitSampleAppAppList.targetsize-64.png" />
    <Content Include="Assets\UWPCommunityToolkitSampleAppAppList.targetsize-64_altform-unplated.png" />
    <Content Include="Assets\UWPCommunityToolkitSampleAppAppList.targetsize-72.png" />
    <Content Include="Assets\UWPCommunityToolkitSampleAppAppList.targetsize-72_altform-unplated.png" />
    <Content Include="Assets\UWPCommunityToolkitSampleAppAppList.targetsize-80.png" />
    <Content Include="Assets\UWPCommunityToolkitSampleAppAppList.targetsize-80_altform-unplated.png" />
    <Content Include="Assets\UWPCommunityToolkitSampleAppAppList.targetsize-96.png" />
    <Content Include="Assets\UWPCommunityToolkitSampleAppAppList.targetsize-96_altform-unplated.png" />
    <Content Include="Assets\UWPCommunityToolkitSampleAppBadgeLogo.scale-100.png" />
    <Content Include="Assets\UWPCommunityToolkitSampleAppBadgeLogo.scale-125.png" />
    <Content Include="Assets\UWPCommunityToolkitSampleAppBadgeLogo.scale-150.png" />
    <Content Include="Assets\UWPCommunityToolkitSampleAppBadgeLogo.scale-200.png" />
    <Content Include="Assets\UWPCommunityToolkitSampleAppBadgeLogo.scale-400.png" />
    <Content Include="Assets\UWPCommunityToolkitSampleAppLargeTile.scale-100.png" />
    <Content Include="Assets\UWPCommunityToolkitSampleAppLargeTile.scale-125.png" />
    <Content Include="Assets\UWPCommunityToolkitSampleAppLargeTile.scale-150.png" />
    <Content Include="Assets\UWPCommunityToolkitSampleAppLargeTile.scale-200.png" />
    <Content Include="Assets\UWPCommunityToolkitSampleAppLargeTile.scale-400.png" />
    <Content Include="Assets\UWPCommunityToolkitSampleAppMedTile.scale-100.png" />
    <Content Include="Assets\UWPCommunityToolkitSampleAppMedTile.scale-125.png" />
    <Content Include="Assets\UWPCommunityToolkitSampleAppMedTile.scale-150.png" />
    <Content Include="Assets\UWPCommunityToolkitSampleAppMedTile.scale-200.png" />
    <Content Include="Assets\UWPCommunityToolkitSampleAppMedTile.scale-400.png" />
    <Content Include="Assets\UWPCommunityToolkitSampleAppSmallTile.scale-100.png" />
    <Content Include="Assets\UWPCommunityToolkitSampleAppSmallTile.scale-125.png" />
    <Content Include="Assets\UWPCommunityToolkitSampleAppSmallTile.scale-150.png" />
    <Content Include="Assets\UWPCommunityToolkitSampleAppSmallTile.scale-200.png" />
    <Content Include="Assets\UWPCommunityToolkitSampleAppSmallTile.scale-400.png" />
    <Content Include="Assets\UWPCommunityToolkitSampleAppSplashScreen.scale-100.png" />
    <Content Include="Assets\UWPCommunityToolkitSampleAppSplashScreen.scale-125.png" />
    <Content Include="Assets\UWPCommunityToolkitSampleAppSplashScreen.scale-150.png" />
    <Content Include="Assets\UWPCommunityToolkitSampleAppSplashScreen.scale-200.png" />
    <Content Include="Assets\UWPCommunityToolkitSampleAppSplashScreen.scale-400.png" />
    <Content Include="Assets\UWPCommunityToolkitSampleAppStoreLogo.scale-100.png" />
    <Content Include="Assets\UWPCommunityToolkitSampleAppStoreLogo.scale-125.png" />
    <Content Include="Assets\ToolkitLogo.png" />
    <Content Include="Assets\UWPCommunityToolkitSampleAppStoreLogo.scale-150.png" />
    <Content Include="Assets\UWPCommunityToolkitSampleAppStoreLogo.scale-200.png" />
    <Content Include="Assets\UWPCommunityToolkitSampleAppStoreLogo.scale-400.png" />
    <Content Include="Assets\UWPCommunityToolkitSampleAppWideTile.scale-100.png" />
    <Content Include="Assets\UWPCommunityToolkitSampleAppWideTile.scale-125.png" />
    <Content Include="Assets\UWPCommunityToolkitSampleAppWideTile.scale-150.png" />
    <Content Include="Assets\UWPCommunityToolkitSampleAppWideTile.scale-200.png" />
    <Content Include="Assets\UWPCommunityToolkitSampleAppWideTile.scale-400.png" />
    <Content Include="Assets\Wide310x150Logo.scale-400.png" />
    <Content Include="Icons\Animations.png" />
    <Content Include="Icons\About.png" />
    <Content Include="Icons\Helpers.png" />
    <Content Include="Icons\Foundation.png" />
    <Content Include="Icons\Layouts.png" />
    <Content Include="Icons\Notifications.png" />
    <Content Include="Icons\Services.png" />
    <Content Include="SamplePages\Bing Service\BingCode.bind" />
    <Content Include="SamplePages\Bing Service\icon.png" />
    <Content Include="SamplePages\BladeView\BladeView.png" />
    <Content Include="SamplePages\Blur\BlurBehavior.png" />
    <Content Include="SamplePages\DropShadowPanel\DropShadowPanel.png" />
    <Content Include="SamplePages\Expander\Expander.png" />
    <Content Include="SamplePages\FadeHeader\FadeHeaderBehavior.png" />
    <Content Include="SamplePages\DropShadowPanel\Trex.png" />
    <Content Include="SamplePages\DropShadowPanel\Unicorn.png" />
    <Content Include="SamplePages\GridSplitter\GridSplitter.png" />
    <Content Include="SamplePages\Facebook Service\FacebookLogo.png" />
    <Content Include="SamplePages\Fade\FadeBehavior.png" />
    <Content Include="SamplePages\HamburgerMenu\HamburgerMenu.png" />
    <Content Include="SamplePages\HeaderedTextBlock\HeaderedTextBlock.png" />
    <Content Include="SamplePages\ImageCache\ImageEx.png" />
    <Content Include="SamplePages\ImageEx\ImageEx.png" />
    <Content Include="SamplePages\Incremental Loading Collection\icon.png" />
    <Content Include="SamplePages\Light\LightBehavior.png" />
    <Content Include="SamplePages\LinkedIn Service\LinkedInLogo.png" />
    <Content Include="SamplePages\MasterDetailsView\MasterDetailsView.png" />
    <Content Include="SamplePages\Microsoft Graph Service\OfficeLogo.png" />
    <Content Include="SamplePages\Microsoft Graph Service\user.png" />
    <Content Include="SamplePages\MosaicControl\Animations.png" />
    <Content Include="SamplePages\MosaicControl\MosaicControl.png" />
    <Content Include="SamplePages\Offset\OffsetBehavior.png" />
    <Content Include="SamplePages\PrintHelper\PrintHelper.png" />
    <Content Include="SamplePages\PullToRefreshListView\PullToRefreshListView.png" />
    <Content Include="SamplePages\ScrollHeader\ScrollHeader.png" />
    <Content Include="SamplePages\RadialGauge\RadialGauge.png" />
    <Content Include="SamplePages\RangeSelector\RangeSelector.png" />
    <Content Include="SamplePages\AdaptiveGridView\AdaptiveGridView.png" />
    <Content Include="SamplePages\ReorderGridAnimation\ReorderGrid.png" />
    <Content Include="SamplePages\Rotate\RotateBehavior.png" />
    <Content Include="SamplePages\LiveTile\icon.jpg" />
    <Content Include="SamplePages\RotatorTile\RotatorTile.png" />
    <Content Include="SamplePages\Scale\ScaleBehavior.png" />
    <Content Include="SamplePages\SlidableListItem\SlidableListItem.png" />
    <Content Include="SamplePages\Object Storage\ObjectStorage.png" />
    <Content Include="SamplePages\SurfaceDialTextboxHelper\SurfaceDialTextboxHelper.png" />
    <Content Include="SamplePages\TextBoxMask\TextBoxMask.png" />
    <Content Include="SamplePages\Toast\icon.jpg" />
    <Content Include="SamplePages\Twitter Service\TwitterCode.bind" />
    <Content Include="SamplePages\Twitter Service\icon.png" />
    <Content Include="SamplePages\Facebook Service\FacebookCode.bind" />
    <Content Include="SamplePages\HamburgerMenu\HamburgerMenuCode.bind" />
    <Content Include="SamplePages\HeaderedTextBlock\HeaderedTextBlockCode.bind" />
    <None Include="Microsoft.Toolkit.Uwp.SampleApp.ruleset" />
    <Content Include="SamplePages\Twitter Service\TwitterLogo.png" />
    <Content Include="SamplePages\WeatherLiveTileAndToast\WeatherLiveTileAndToast.png" />
    <Content Include="SamplePages\WeatherLiveTileAndToast\WeatherLiveTileAndToastCode.bind" />
    <Content Include="SamplePages\ImageEx\ImageExCode.bind" />
    <Content Include="SamplePages\Offset\OffsetBehaviorCode.bind" />
    <Content Include="SamplePages\Fade\FadeBehaviorCode.bind" />
    <Content Include="SamplePages\PullToRefreshListView\PullToRefreshListViewCode.bind" />
    <Content Include="SamplePages\RadialGauge\RadialGaugeCode.bind" />
    <Content Include="SamplePages\Rotate\RotateBehaviorCode.bind" />
    <Content Include="SamplePages\Scale\ScaleBehaviorCode.bind" />
    <Content Include="SamplePages\SlidableListItem\SlidableListItemCode.bind" />
    <Content Include="Assets\Photos\Photos.json" />
    <Content Include="Assets\Photos\OnlinePhotos.json" />
    <None Include="project.json" />
    <Content Include="Assets\Html\CSharp.html" />
    <Content Include="Assets\Html\Json.html" />
    <Content Include="Assets\Html\Xaml.html" />
    <Content Include="Assets\Html\Xml.html" />
    <Content Include="Assets\Prettify\prettify.css" />
    <Content Include="Assets\Prettify\prettify.js" />
    <Content Include="Assets\Prettify\run_prettify.js" />
    <Content Include="SamplePages\RangeSelector\RangeSelectorCode.bind" />
    <Content Include="SamplePages\AdaptiveGridView\AdaptiveGridViewCode.bind" />
    <Content Include="SamplePages\samples.json" />
    <None Include="readme.md" />
    <Content Include="SamplePages\LiveTile\LiveTileCode.bind" />
    <Content Include="SamplePages\Toast\ToastCode.bind" />
    <Content Include="SamplePages\RotatorTile\RotatorTileCode.bind" />
    <Content Include="SamplePages\Blur\BlurBehaviorCode.bind" />
    <Content Include="SamplePages\Blur\BlurBehaviorXaml.bind" />
    <Content Include="SamplePages\Offset\OffsetBehaviorXaml.bind" />
    <Content Include="SamplePages\Expander\ExpanderXaml.bind" />
    <Content Include="SamplePages\Fade\FadeBehaviorXaml.bind" />
    <Content Include="SamplePages\Scale\ScaleBehaviorXaml.bind" />
    <Content Include="SamplePages\Rotate\RotateBehaviorXaml.bind" />
    <Content Include="SamplePages\BladeView\BladeCode.bind" />
    <Content Include="SamplePages\ScrollHeader\ScrollHeaderCode.bind" />
    <Content Include="SamplePages\GridSplitter\GridSplitter.bind" />
    <Content Include="SamplePages\FadeHeader\FadeHeaderBehaviorCode.bind" />
    <Content Include="SamplePages\FadeHeader\FadeHeaderBehaviorXaml.bind" />
    <Content Include="SamplePages\ImageCache\ImageCacheXaml.bind" />
    <Content Include="SamplePages\LinkedIn Service\LinkedInCode.bind" />
    <Content Include="SamplePages\Incremental Loading Collection\IncrementalLoadingCollectionCode.bind" />
    <Content Include="SamplePages\ImageCache\ImageCacheCode.bind" />
    <Content Include="SamplePages\DropShadowPanel\DropShadowPanelXaml.bind" />
    <Content Include="SamplePages\LiveTile\LiveTileCodeJavaScript.bind" />
    <Content Include="SamplePages\Toast\ToastCodeJavaScript.bind" />
    <Content Include="SamplePages\Object Storage\ObjectStorageCode.bind" />
    <Content Include="SamplePages\WeatherLiveTileAndToast\WeatherLiveTileAndToastCodeJavaScript.bind" />
    <Content Include="SamplePages\Microsoft Graph Service\MicrosoftGraphCode.bind" />
    <Content Include="SamplePages\BackgroundTaskHelper\BackgroundTaskHelperCode.bind" />
    <Content Include="SamplePages\MasterDetailsView\MasterDetailsView.bind" />
    <Content Include="SamplePages\ConnectionHelper\ConnectionHelperCode.bind" />
    <Content Include="SamplePages\PrintHelper\PrintHelperCode.bind" />
    <Content Include="SamplePages\SystemInformation\SystemInformationCode.bind" />
    <Content Include="SamplePages\DispatcherHelper\DispatcherHelperCode.bind" />
    <Content Include="SamplePages\ReorderGridAnimation\ReorderGrid.bind" />
    <Content Include="SamplePages\Light\LightBehaviorCode.bind" />
    <Content Include="SamplePages\Light\LightBehaviorXaml.bind" />
    <Content Include="SamplePages\TextBoxMask\TextBoxMask.bind" />
    <Content Include="SamplePages\MosaicControl\MosaicControl.bind">
      <SubType>Designer</SubType>
    </Content>
    <Content Include="SamplePages\SurfaceDialTextboxHelper\SurfaceDialTextboxHelperCode.bind">
      <SubType>Designer</SubType>
    </Content>
    <Content Include="SamplePages\MasterDetailsView\MasterDetailsViewCode.bind" />
  </ItemGroup>
  <ItemGroup>
    <Compile Include="App.xaml.cs">
      <DependentUpon>App.xaml</DependentUpon>
    </Compile>
    <Compile Include="Common\Constants.cs" />
    <Compile Include="Common\DelegateCommand{T}.cs" />
    <Compile Include="Common\EnumConverter.cs" />
    <Compile Include="Common\SolidColorBrushConverter.cs" />
    <Compile Include="Common\DelegateCommand.cs" />
    <Compile Include="Common\Tools.cs" />
    <Compile Include="Models\Email.cs" />
    <Compile Include="SamplePages\ConnectionHelper\ConnectionHelperPage.xaml.cs">
      <DependentUpon>ConnectionHelperPage.xaml</DependentUpon>
    </Compile>
    <Compile Include="SamplePages\BackgroundTaskHelper\BackgroundTaskHelperPage.xaml.cs">
      <DependentUpon>BackgroundTaskHelperPage.xaml</DependentUpon>
    </Compile>
    <Compile Include="SamplePages\DispatcherHelper\DispatcherHelperPage.xaml.cs">
      <DependentUpon>DispatcherHelperPage.xaml</DependentUpon>
    </Compile>
    <Compile Include="SamplePages\DropShadowPanel\DropShadowPanelPage.xaml.cs">
      <DependentUpon>DropShadowPanelPage.xaml</DependentUpon>
    </Compile>
    <Compile Include="SamplePages\Expander\ExpanderPage.xaml.cs">
      <DependentUpon>ExpanderPage.xaml</DependentUpon>
    </Compile>
    <Compile Include="SamplePages\Facebook Service\FacebookPhotoTemplateSelector.cs" />
    <Compile Include="Controls\CodeRenderer\CodeRenderer.Properties.cs" />
    <Compile Include="Controls\CodeRenderer\CodeRenderer.cs" />
    <Compile Include="Controls\PropertyControl.xaml.cs">
      <DependentUpon>PropertyControl.xaml</DependentUpon>
    </Compile>
    <Compile Include="Data\PhotoDataItem.cs" />
    <Compile Include="Data\PhotosDataSource.cs" />
    <Compile Include="Models\Item.cs" />
    <Compile Include="Models\PropertyDescriptor\SliderPropertyOptions.cs" />
    <Compile Include="Models\PropertyDescriptor\ValueHolder.cs" />
    <Compile Include="Models\PropertyDescriptor\PropertyOptions.cs" />
    <Compile Include="Models\PropertyDescriptor\PropertyKind.cs" />
    <Compile Include="Models\PropertyDescriptor\PropertyDescriptor.cs" />
    <Compile Include="Common\BindableBase.cs" />
    <Compile Include="SamplePages\Bing Service\BingPage.xaml.cs">
      <DependentUpon>BingPage.xaml</DependentUpon>
    </Compile>
    <Compile Include="SamplePages\BladeView\BladePage.xaml.cs">
      <DependentUpon>BladePage.xaml</DependentUpon>
    </Compile>
    <Compile Include="SamplePages\Blur\BlurBehaviorPage.xaml.cs">
      <DependentUpon>BlurBehaviorPage.xaml</DependentUpon>
    </Compile>
    <Compile Include="SamplePages\MosaicControl\MosaicControlPage.xaml.cs">
      <DependentUpon>MosaicControlPage.xaml</DependentUpon>
    </Compile>
    <Compile Include="SamplePages\ScrollHeader\ScrollHeaderPage.xaml.cs">
      <DependentUpon>ScrollHeaderPage.xaml</DependentUpon>
    </Compile>
    <Compile Include="SamplePages\GridSplitter\GridSplitterPage.xaml.cs">
      <DependentUpon>GridSplitterPage.xaml</DependentUpon>
    </Compile>
    <Compile Include="SamplePages\FadeHeader\FadeHeaderBehaviorPage.xaml.cs">
      <DependentUpon>FadeHeaderBehaviorPage.xaml</DependentUpon>
    </Compile>
    <Compile Include="SamplePages\Incremental Loading Collection\IncrementalLoadingCollectionPage.xaml.cs">
      <DependentUpon>IncrementalLoadingCollectionPage.xaml</DependentUpon>
    </Compile>
    <Compile Include="SamplePages\Incremental Loading Collection\PeopleSource.cs" />
    <Compile Include="SamplePages\Incremental Loading Collection\Person.cs" />
    <Compile Include="SamplePages\Light\LightBehaviorPage.xaml.cs">
      <DependentUpon>LightBehaviorPage.xaml</DependentUpon>
    </Compile>
    <Compile Include="SamplePages\LinkedIn Service\LinkedInPage.xaml.cs">
      <DependentUpon>LinkedInPage.xaml</DependentUpon>
    </Compile>
    <Compile Include="SamplePages\MasterDetailsView\MasterDetailsViewPage.xaml.cs">
      <DependentUpon>MasterDetailsViewPage.xaml</DependentUpon>
    </Compile>
    <Compile Include="SamplePages\Microsoft Graph Service\MicrosoftGraphPage.xaml.cs">
      <DependentUpon>MicrosoftGraphPage.xaml</DependentUpon>
    </Compile>
    <Compile Include="SamplePages\Microsoft Graph Service\MicrosoftGraphSource.cs" />
    <Compile Include="SamplePages\Microsoft Graph Service\MicrosoftGraphUIExtensions.cs" />
    <Compile Include="SamplePages\Microsoft Graph Service\SendMessageContentDialog.xaml.cs">
      <DependentUpon>SendMessageContentDialog.xaml</DependentUpon>
    </Compile>
    <Compile Include="SamplePages\ImageCache\ImageCachePage.xaml.cs">
      <DependentUpon>ImageCachePage.xaml</DependentUpon>
    </Compile>
    <Compile Include="SamplePages\PrintHelper\PrintHelperPage.xaml.cs">
      <DependentUpon>PrintHelperPage.xaml</DependentUpon>
    </Compile>
    <Compile Include="SamplePages\ReorderGridAnimation\ReorderGridPage.xaml.cs">
      <DependentUpon>ReorderGridPage.xaml</DependentUpon>
    </Compile>
    <Compile Include="SamplePages\RotatorTile\RotatorTilePage.xaml.cs">
      <DependentUpon>RotatorTilePage.xaml</DependentUpon>
    </Compile>
    <Compile Include="SamplePages\LiveTile\LiveTilePage.xaml.cs">
      <DependentUpon>LiveTilePage.xaml</DependentUpon>
    </Compile>
    <Compile Include="SamplePages\Object Storage\ObjectStoragePage.xaml.cs">
      <DependentUpon>ObjectStoragePage.xaml</DependentUpon>
    </Compile>
    <Compile Include="SamplePages\SurfaceDialTextboxHelper\SurfaceDialTextboxHelperPage.xaml.cs">
      <DependentUpon>SurfaceDialTextboxHelperPage.xaml</DependentUpon>
    </Compile>
    <Compile Include="SamplePages\SystemInformation\SystemInformationPage.xaml.cs">
      <DependentUpon>SystemInformationPage.xaml</DependentUpon>
    </Compile>
    <Compile Include="SamplePages\TextBoxMask\TextBoxMaskPage.xaml.cs">
      <DependentUpon>TextBoxMaskPage.xaml</DependentUpon>
    </Compile>
    <Compile Include="SamplePages\Toast\ToastPage.xaml.cs">
      <DependentUpon>ToastPage.xaml</DependentUpon>
    </Compile>
    <Compile Include="SamplePages\Twitter Service\TwitterPage.xaml.cs">
      <DependentUpon>TwitterPage.xaml</DependentUpon>
    </Compile>
    <Compile Include="SamplePages\Offset\OffsetBehaviorPage.xaml.cs">
      <DependentUpon>OffsetBehaviorPage.xaml</DependentUpon>
    </Compile>
    <Compile Include="SamplePages\Fade\FadeBehaviorPage.xaml.cs">
      <DependentUpon>FadeBehaviorPage.xaml</DependentUpon>
    </Compile>
    <Compile Include="SamplePages\Facebook Service\FacebookPage.xaml.cs">
      <DependentUpon>FacebookPage.xaml</DependentUpon>
    </Compile>
    <Compile Include="SamplePages\HamburgerMenu\HamburgerMenuPage.xaml.cs">
      <DependentUpon>HamburgerMenuPage.xaml</DependentUpon>
    </Compile>
    <Compile Include="SamplePages\HeaderedTextBlock\HeaderedTextBlockPage.xaml.cs">
      <DependentUpon>HeaderedTextBlockPage.xaml</DependentUpon>
    </Compile>
    <Compile Include="SamplePages\ImageEx\ImageExPage.xaml.cs">
      <DependentUpon>ImageExPage.xaml</DependentUpon>
    </Compile>
    <Compile Include="SamplePages\WeatherLiveTileAndToast\WeatherLiveTileAndToastPage.xaml.cs">
      <DependentUpon>WeatherLiveTileAndToastPage.xaml</DependentUpon>
    </Compile>
    <Compile Include="SamplePages\PullToRefreshListView\PullToRefreshListViewPage.xaml.cs">
      <DependentUpon>PullToRefreshListViewPage.xaml</DependentUpon>
    </Compile>
    <Compile Include="SamplePages\Rotate\RotateBehaviorPage.xaml.cs">
      <DependentUpon>RotateBehaviorPage.xaml</DependentUpon>
    </Compile>
    <Compile Include="SamplePages\Scale\ScaleBehaviorPage.xaml.cs">
      <DependentUpon>ScaleBehaviorPage.xaml</DependentUpon>
    </Compile>
    <Compile Include="SamplePages\SlidableListItem\SlidableListItemPage.xaml.cs">
      <DependentUpon>SlidableListItemPage.xaml</DependentUpon>
    </Compile>
    <Compile Include="SamplePages\RadialGauge\RadialGaugePage.xaml.cs">
      <DependentUpon>RadialGaugePage.xaml</DependentUpon>
    </Compile>
    <Compile Include="SamplePages\RangeSelector\RangeSelectorPage.xaml.cs">
      <DependentUpon>RangeSelectorPage.xaml</DependentUpon>
    </Compile>
    <Compile Include="Shell.xaml.cs">
      <DependentUpon>Shell.xaml</DependentUpon>
    </Compile>
    <Compile Include="Models\Option.cs" />
    <Compile Include="Models\SampleCategory.cs" />
    <Compile Include="Models\Sample.cs" />
    <Compile Include="Models\Samples.cs" />
    <Compile Include="Pages\About.xaml.cs">
      <DependentUpon>About.xaml</DependentUpon>
    </Compile>
    <Compile Include="SamplePages\AdaptiveGridView\AdaptiveGridViewPage.xaml.cs">
      <DependentUpon>AdaptiveGridViewPage.xaml</DependentUpon>
    </Compile>
    <Compile Include="Pages\SamplePicker.xaml.cs">
      <DependentUpon>SamplePicker.xaml</DependentUpon>
    </Compile>
    <Compile Include="Properties\AssemblyInfo.cs" />
  </ItemGroup>
  <ItemGroup>
    <AppxManifest Include="Package.appxmanifest">
      <SubType>Designer</SubType>
    </AppxManifest>
    <None Include="Microsoft.Toolkit.Uwp.SampleApp_TemporaryKey.pfx" />
  </ItemGroup>
  <ItemGroup>
    <Content Include="Properties\Default.rd.xml" />
  </ItemGroup>
  <ItemGroup>
    <ApplicationDefinition Include="App.xaml">
      <Generator>MSBuild:Compile</Generator>
      <SubType>Designer</SubType>
    </ApplicationDefinition>
    <Page Include="Controls\PropertyControl.xaml">
      <SubType>Designer</SubType>
      <Generator>MSBuild:Compile</Generator>
    </Page>
    <Page Include="SamplePages\ConnectionHelper\ConnectionHelperPage.xaml">
      <Generator>MSBuild:Compile</Generator>
      <SubType>Designer</SubType>
    </Page>
    <Page Include="SamplePages\BackgroundTaskHelper\BackgroundTaskHelperPage.xaml">
      <SubType>Designer</SubType>
      <Generator>MSBuild:Compile</Generator>
    </Page>
    <Page Include="SamplePages\DispatcherHelper\DispatcherHelperPage.xaml">
      <SubType>Designer</SubType>
      <Generator>MSBuild:Compile</Generator>
    </Page>
    <Page Include="SamplePages\Bing Service\BingPage.xaml">
      <Generator>MSBuild:Compile</Generator>
      <SubType>Designer</SubType>
    </Page>
    <Page Include="SamplePages\BladeView\BladePage.xaml">
      <SubType>Designer</SubType>
      <Generator>MSBuild:Compile</Generator>
    </Page>
    <Page Include="SamplePages\Blur\BlurBehaviorPage.xaml">
      <Generator>MSBuild:Compile</Generator>
      <SubType>Designer</SubType>
    </Page>
<<<<<<< HEAD
    <Page Include="SamplePages\Expander\ExpanderPage.xaml">
=======
    <Page Include="SamplePages\MosaicControl\MosaicControlPage.xaml">
>>>>>>> 01f6f2f4
      <Generator>MSBuild:Compile</Generator>
      <SubType>Designer</SubType>
    </Page>
    <Page Include="SamplePages\ScrollHeader\ScrollHeaderPage.xaml">
      <Generator>MSBuild:Compile</Generator>
      <SubType>Designer</SubType>
    </Page>
    <Page Include="SamplePages\DropShadowPanel\DropShadowPanelPage.xaml">
      <SubType>Designer</SubType>
      <Generator>MSBuild:Compile</Generator>
    </Page>
    <Page Include="SamplePages\GridSplitter\GridSplitterPage.xaml">
      <SubType>Designer</SubType>
      <Generator>MSBuild:Compile</Generator>
    </Page>
    <Page Include="SamplePages\FadeHeader\FadeHeaderBehaviorPage.xaml">
      <Generator>MSBuild:Compile</Generator>
      <SubType>Designer</SubType>
    </Page>
    <Page Include="SamplePages\Incremental Loading Collection\IncrementalLoadingCollectionPage.xaml">
      <Generator>MSBuild:Compile</Generator>
      <SubType>Designer</SubType>
    </Page>
    <Page Include="SamplePages\Light\LightBehaviorPage.xaml">
      <SubType>Designer</SubType>
      <Generator>MSBuild:Compile</Generator>
    </Page>
    <Page Include="SamplePages\LinkedIn Service\LinkedInPage.xaml">
      <SubType>Designer</SubType>
      <Generator>MSBuild:Compile</Generator>
    </Page>
    <Page Include="SamplePages\MasterDetailsView\MasterDetailsViewPage.xaml">
      <SubType>Designer</SubType>
      <Generator>MSBuild:Compile</Generator>
    </Page>
    <Page Include="SamplePages\Microsoft Graph Service\MicrosoftGraphPage.xaml">
      <Generator>MSBuild:Compile</Generator>
      <SubType>Designer</SubType>
    </Page>
    <Page Include="SamplePages\Microsoft Graph Service\SendMessageContentDialog.xaml">
      <Generator>MSBuild:Compile</Generator>
      <SubType>Designer</SubType>
    </Page>
    <Page Include="SamplePages\ImageCache\ImageCachePage.xaml">
      <Generator>MSBuild:Compile</Generator>
      <SubType>Designer</SubType>
    </Page>
    <Page Include="SamplePages\PrintHelper\PrintHelperPage.xaml">
      <Generator>MSBuild:Compile</Generator>
      <SubType>Designer</SubType>
    </Page>
    <Page Include="SamplePages\ReorderGridAnimation\ReorderGridPage.xaml">
      <SubType>Designer</SubType>
      <Generator>MSBuild:Compile</Generator>
    </Page>
    <Page Include="SamplePages\RotatorTile\RotatorTilePage.xaml">
      <Generator>MSBuild:Compile</Generator>
      <SubType>Designer</SubType>
    </Page>
    <Page Include="SamplePages\LiveTile\LiveTilePage.xaml">
      <Generator>MSBuild:Compile</Generator>
      <SubType>Designer</SubType>
    </Page>
    <Page Include="SamplePages\Offset\OffsetBehaviorPage.xaml">
      <SubType>Designer</SubType>
      <Generator>MSBuild:Compile</Generator>
    </Page>
    <Page Include="SamplePages\Fade\FadeBehaviorPage.xaml">
      <SubType>Designer</SubType>
      <Generator>MSBuild:Compile</Generator>
    </Page>
    <Page Include="SamplePages\Object Storage\ObjectStoragePage.xaml">
      <SubType>Designer</SubType>
      <Generator>MSBuild:Compile</Generator>
    </Page>
    <Page Include="SamplePages\SurfaceDialTextboxHelper\SurfaceDialTextboxHelperPage.xaml">
      <SubType>Designer</SubType>
      <Generator>MSBuild:Compile</Generator>
    </Page>
    <Page Include="SamplePages\SystemInformation\SystemInformationPage.xaml">
      <Generator>MSBuild:Compile</Generator>
      <SubType>Designer</SubType>
    </Page>
    <Page Include="SamplePages\TextBoxMask\TextBoxMaskPage.xaml">
      <Generator>MSBuild:Compile</Generator>
      <SubType>Designer</SubType>
    </Page>
    <Page Include="SamplePages\Toast\ToastPage.xaml">
      <Generator>MSBuild:Compile</Generator>
      <SubType>Designer</SubType>
    </Page>
    <Page Include="SamplePages\Twitter Service\TwitterPage.xaml">
      <Generator>MSBuild:Compile</Generator>
      <SubType>Designer</SubType>
    </Page>
    <Page Include="SamplePages\Facebook Service\FacebookPage.xaml">
      <Generator>MSBuild:Compile</Generator>
      <SubType>Designer</SubType>
    </Page>
    <Page Include="SamplePages\HamburgerMenu\HamburgerMenuPage.xaml">
      <Generator>MSBuild:Compile</Generator>
      <SubType>Designer</SubType>
    </Page>
    <Page Include="SamplePages\HeaderedTextBlock\HeaderedTextBlockPage.xaml">
      <SubType>Designer</SubType>
      <Generator>MSBuild:Compile</Generator>
    </Page>
    <Page Include="SamplePages\ImageEx\ImageExPage.xaml">
      <Generator>MSBuild:Compile</Generator>
      <SubType>Designer</SubType>
    </Page>
    <Page Include="SamplePages\WeatherLiveTileAndToast\WeatherLiveTileAndToastPage.xaml">
      <SubType>Designer</SubType>
      <Generator>MSBuild:Compile</Generator>
    </Page>
    <Page Include="SamplePages\PullToRefreshListView\PullToRefreshListViewPage.xaml">
      <SubType>Designer</SubType>
      <Generator>MSBuild:Compile</Generator>
    </Page>
    <Page Include="SamplePages\RadialGauge\RadialGaugePage.xaml">
      <Generator>MSBuild:Compile</Generator>
      <SubType>Designer</SubType>
    </Page>
    <Page Include="SamplePages\RangeSelector\RangeSelectorPage.xaml">
      <Generator>MSBuild:Compile</Generator>
      <SubType>Designer</SubType>
    </Page>
    <Page Include="SamplePages\Rotate\RotateBehaviorPage.xaml">
      <SubType>Designer</SubType>
      <Generator>MSBuild:Compile</Generator>
    </Page>
    <Page Include="SamplePages\Scale\ScaleBehaviorPage.xaml">
      <SubType>Designer</SubType>
      <Generator>MSBuild:Compile</Generator>
    </Page>
    <Page Include="SamplePages\SlidableListItem\SlidableListItemPage.xaml">
      <SubType>Designer</SubType>
      <Generator>MSBuild:Compile</Generator>
    </Page>
    <Page Include="Shell.xaml">
      <Generator>MSBuild:Compile</Generator>
      <SubType>Designer</SubType>
    </Page>
    <Page Include="Pages\About.xaml">
      <SubType>Designer</SubType>
      <Generator>MSBuild:Compile</Generator>
    </Page>
    <Page Include="SamplePages\AdaptiveGridView\AdaptiveGridViewPage.xaml">
      <SubType>Designer</SubType>
      <Generator>MSBuild:Compile</Generator>
    </Page>
    <Page Include="Pages\SamplePicker.xaml">
      <SubType>Designer</SubType>
      <Generator>MSBuild:Compile</Generator>
    </Page>
  </ItemGroup>
  <ItemGroup>
    <ProjectReference Include="..\Notifications\Microsoft.Toolkit.Uwp.Notifications.UWP\Microsoft.Toolkit.Uwp.Notifications.UWP.csproj">
      <Project>{fb381278-f4ad-4703-a12a-c43ee0b231bd}</Project>
      <Name>Microsoft.Toolkit.Uwp.Notifications.UWP</Name>
    </ProjectReference>
    <ProjectReference Include="..\Microsoft.Toolkit.Uwp.Services\Microsoft.Toolkit.Uwp.Services.csproj">
      <Project>{7189a42d-6f1a-4fa3-8e00-e2c14fdf167a}</Project>
      <Name>Microsoft.Toolkit.Uwp.Services</Name>
    </ProjectReference>
    <ProjectReference Include="..\Microsoft.Toolkit.Uwp.UI.Animations\Microsoft.Toolkit.Uwp.UI.Animations.csproj">
      <Project>{b24a296c-b3eb-4e06-a64e-74ac2d1acc91}</Project>
      <Name>Microsoft.Toolkit.Uwp.UI.Animations</Name>
    </ProjectReference>
    <ProjectReference Include="..\Microsoft.Toolkit.Uwp.UI.Controls\Microsoft.Toolkit.Uwp.UI.Controls.csproj">
      <Project>{e9faabfb-d726-42c1-83c1-cb46a29fea81}</Project>
      <Name>Microsoft.Toolkit.Uwp.UI.Controls</Name>
    </ProjectReference>
    <ProjectReference Include="..\Microsoft.Toolkit.Uwp.UI\Microsoft.Toolkit.Uwp.UI.csproj">
      <Project>{3dd8aa7c-3569-4e51-992f-0c2257e8878e}</Project>
      <Name>Microsoft.Toolkit.Uwp.UI</Name>
    </ProjectReference>
    <ProjectReference Include="..\Microsoft.Toolkit.Uwp\Microsoft.Toolkit.Uwp.csproj">
      <Project>{805F80DF-75C6-4C2F-8FD9-B47F6D0DF5A3}</Project>
      <Name>Microsoft.Toolkit.Uwp</Name>
    </ProjectReference>
  </ItemGroup>
  <ItemGroup>
    <SDKReference Include="WindowsDesktop, Version=10.0.14393.0">
      <Name>Windows Desktop Extensions for the UWP</Name>
    </SDKReference>
    <SDKReference Include="WindowsMobile, Version=10.0.14393.0">
      <Name>Windows Mobile Extensions for the UWP</Name>
    </SDKReference>
  </ItemGroup>
  <ItemGroup />
  <PropertyGroup Condition=" '$(VisualStudioVersion)' == '' or '$(VisualStudioVersion)' &lt; '14.0' ">
    <VisualStudioVersion>14.0</VisualStudioVersion>
  </PropertyGroup>
  <PropertyGroup Condition="'$(Configuration)|$(Platform)' == 'Publish|x86'">
    <OutputPath>bin\x86\Publish\</OutputPath>
    <DefineConstants>CODE_ANALYSIS;TRACE;NETFX_CORE;WINDOWS_UWP;CODE_ANALYSIS</DefineConstants>
    <Optimize>true</Optimize>
    <TreatWarningsAsErrors>true</TreatWarningsAsErrors>
    <NoWarn>;2008</NoWarn>
    <NoStdLib>true</NoStdLib>
    <DebugType>pdbonly</DebugType>
    <PlatformTarget>x86</PlatformTarget>
    <RunCodeAnalysis>true</RunCodeAnalysis>
    <UseVSHostingProcess>false</UseVSHostingProcess>
    <ErrorReport>prompt</ErrorReport>
    <CodeAnalysisRuleSet>microsoft.toolkit.uwp.sampleapp.ruleset</CodeAnalysisRuleSet>
    <Prefer32Bit>true</Prefer32Bit>
  </PropertyGroup>
  <PropertyGroup Condition="'$(Configuration)|$(Platform)' == 'Publish|ARM'">
    <OutputPath>bin\ARM\Publish\</OutputPath>
    <DefineConstants>CODE_ANALYSIS;TRACE;NETFX_CORE;WINDOWS_UWP;CODE_ANALYSIS</DefineConstants>
    <Optimize>true</Optimize>
    <TreatWarningsAsErrors>true</TreatWarningsAsErrors>
    <NoWarn>;2008</NoWarn>
    <NoStdLib>true</NoStdLib>
    <DebugType>pdbonly</DebugType>
    <PlatformTarget>ARM</PlatformTarget>
    <RunCodeAnalysis>true</RunCodeAnalysis>
    <UseVSHostingProcess>false</UseVSHostingProcess>
    <ErrorReport>prompt</ErrorReport>
    <CodeAnalysisRuleSet>microsoft.toolkit.uwp.sampleapp.ruleset</CodeAnalysisRuleSet>
    <Prefer32Bit>true</Prefer32Bit>
  </PropertyGroup>
  <PropertyGroup Condition="'$(Configuration)|$(Platform)' == 'Publish|x64'">
    <OutputPath>bin\x64\Publish\</OutputPath>
    <DefineConstants>CODE_ANALYSIS;TRACE;NETFX_CORE;WINDOWS_UWP;CODE_ANALYSIS</DefineConstants>
    <Optimize>true</Optimize>
    <TreatWarningsAsErrors>true</TreatWarningsAsErrors>
    <NoWarn>;2008</NoWarn>
    <NoStdLib>true</NoStdLib>
    <DebugType>pdbonly</DebugType>
    <PlatformTarget>x64</PlatformTarget>
    <RunCodeAnalysis>true</RunCodeAnalysis>
    <UseVSHostingProcess>false</UseVSHostingProcess>
    <ErrorReport>prompt</ErrorReport>
    <CodeAnalysisRuleSet>microsoft.toolkit.uwp.sampleapp.ruleset</CodeAnalysisRuleSet>
    <Prefer32Bit>true</Prefer32Bit>
  </PropertyGroup>
  <Import Project="$(MSBuildExtensionsPath)\Microsoft\WindowsXaml\v$(VisualStudioVersion)\Microsoft.Windows.UI.Xaml.CSharp.targets" />
  <!-- To modify your build process, add your task inside one of the targets below and uncomment it.
       Other similar extension points exist, see Microsoft.Common.targets.
  <Target Name="BeforeBuild">
  </Target>
  <Target Name="AfterBuild">
  </Target>
  -->
</Project><|MERGE_RESOLUTION|>--- conflicted
+++ resolved
@@ -562,11 +562,11 @@
       <Generator>MSBuild:Compile</Generator>
       <SubType>Designer</SubType>
     </Page>
-<<<<<<< HEAD
     <Page Include="SamplePages\Expander\ExpanderPage.xaml">
-=======
+      <Generator>MSBuild:Compile</Generator>
+      <SubType>Designer</SubType>
+    </Page>
     <Page Include="SamplePages\MosaicControl\MosaicControlPage.xaml">
->>>>>>> 01f6f2f4
       <Generator>MSBuild:Compile</Generator>
       <SubType>Designer</SubType>
     </Page>
