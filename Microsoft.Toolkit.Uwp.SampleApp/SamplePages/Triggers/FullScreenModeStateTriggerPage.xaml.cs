--- conflicted
+++ resolved
@@ -2,13 +2,9 @@
 // The .NET Foundation licenses this file to you under the MIT license.
 // See the LICENSE file in the project root for more information.
 
-<<<<<<< HEAD
-using Microsoft.Toolkit.Uwp.UI.Extensions;
 using Microsoft.UI.Xaml;
 using Microsoft.UI.Xaml.Controls;
 using Windows.UI.Core;
-=======
->>>>>>> 14880e31
 using Windows.UI.ViewManagement;
 
 namespace Microsoft.Toolkit.Uwp.SampleApp.SamplePages
