--- conflicted
+++ resolved
@@ -8,15 +8,9 @@
 
   <ItemGroup>
     <PackageReference Include="FluentAssertions" Version="5.10.3" />
-<<<<<<< HEAD
-    <PackageReference Include="Microsoft.NET.Test.Sdk" Version="16.0.1" />
+    <PackageReference Include="Microsoft.NET.Test.Sdk" Version="16.7.1" />
     <PackageReference Include="MSTest.TestAdapter" Version="2.2.4-preview-20210331-02" />
     <PackageReference Include="MSTest.TestFramework" Version="2.2.4-preview-20210331-02" />
-=======
-    <PackageReference Include="Microsoft.NET.Test.Sdk" Version="16.7.1" />
-    <PackageReference Include="MSTest.TestAdapter" Version="2.1.2" />
-    <PackageReference Include="MSTest.TestFramework" Version="2.1.2" />
->>>>>>> e8029ece
     <PackageReference Include="Microsoft.Extensions.DependencyInjection" Version="3.1.5" />
   </ItemGroup>
 
