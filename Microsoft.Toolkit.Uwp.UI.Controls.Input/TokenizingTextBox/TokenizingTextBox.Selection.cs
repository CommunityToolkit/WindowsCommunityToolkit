--- conflicted
+++ resolved
@@ -8,13 +8,6 @@
 using Microsoft.UI.Xaml.Controls;
 using Microsoft.UI.Xaml.Input;
 using Windows.ApplicationModel.DataTransfer;
-<<<<<<< HEAD
-=======
-using Windows.System;
-using Windows.UI.Xaml;
-using Windows.UI.Xaml.Controls;
-using Windows.UI.Xaml.Input;
->>>>>>> ad1aaa6c
 
 namespace Microsoft.Toolkit.Uwp.UI.Controls
 {
@@ -145,17 +138,10 @@
 
         internal void SelectAllTokensAndText()
         {
-<<<<<<< HEAD
-            _ = DispatcherQueue.TryEnqueue(System.DispatcherQueuePriority.Normal, () =>
-            {
-                this.SelectAllSafe();
-=======
-            var dispatcherQueue = DispatcherQueue.GetForCurrentThread();
-            _ = dispatcherQueue.EnqueueAsync(
+            _ = DispatcherQueue.EnqueueAsync(
                 () =>
                 {
                     this.SelectAllSafe();
->>>>>>> ad1aaa6c
 
                     // need to synchronize the select all and the focus behavior on the text box
                     // because there is no way to identify that the focus has been set from this point
@@ -174,7 +160,7 @@
                     }
 
                     (ContainerFromIndex(Items.Count - 1) as TokenizingTextBoxItem).Focus(FocusState.Programmatic);
-                }, DispatcherQueuePriority.Normal);
+                }, System.DispatcherQueuePriority.Normal);
         }
 
         internal void DeselectAllTokensAndText(TokenizingTextBoxItem ignoreItem = null)
