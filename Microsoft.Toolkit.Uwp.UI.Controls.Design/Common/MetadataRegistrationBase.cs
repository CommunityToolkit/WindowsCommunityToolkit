--- conflicted
+++ resolved
@@ -188,13 +188,8 @@
             return true;
         }
 
-<<<<<<< HEAD
 		private static bool IsBrowsable(global::System.Reflection.PropertyInfo pi)
 		{
-=======
-        private static bool IsBrowsable(System.Reflection.PropertyInfo pi)
-        {
->>>>>>> 1b08bd6f
             var attrs = pi.GetCustomAttributes(Types.PlatformTypes.EditorBrowsableAttributeType, false);
             foreach (var attr in attrs)
             {
