// Licensed to the .NET Foundation under one or more agreements.
// The .NET Foundation licenses this file to you under the MIT license.
// See the LICENSE file in the project root for more information.

using System;
<<<<<<< HEAD
using Microsoft.Toolkit.Diagnostics;
using Microsoft.UI.Xaml;
using Microsoft.UI.Xaml.Media.Animation;
=======
>>>>>>> 1ba23218
using Windows.Foundation;
using Windows.UI;

namespace Microsoft.Toolkit.Uwp.UI.Animations
{
    /// <inheritdoc cref="TimedKeyFrameAnimationBuilder{T}"/>
    internal abstract partial class TimedKeyFrameAnimationBuilder<T>
        where T : unmanaged
    {
        /// <summary>
        /// Gets a <see cref="Timeline"/> instance representing the animation to start.
        /// </summary>
        /// <typeparam name="TKeyFrame">The type of keyframes being used to define the animation.</typeparam>
        /// <param name="target">The target <see cref="DependencyObject"/> instance to animate.</param>
        /// <param name="property">The target property to animate.</param>
        /// <param name="delay">The optional initial delay for the animation.</param>
        /// <param name="duration">The animation duration.</param>
        /// <param name="repeat">The <see cref="RepeatOption"/> value for the animation</param>
        /// <param name="keyFrames">The list of keyframes to use to build the animation.</param>
        /// <returns>A <see cref="Timeline"/> instance with the specified animation.</returns>
        public static Timeline GetAnimation<TKeyFrame>(
            DependencyObject target,
            string property,
            TimeSpan? delay,
            TimeSpan duration,
            RepeatOption repeat,
            ArraySegment<TKeyFrame> keyFrames)
            where TKeyFrame : struct, IKeyFrameInfo
        {
            Timeline animation;

            if (typeof(T) == typeof(float))
            {
                DoubleAnimationUsingKeyFrames doubleAnimation = new() { EnableDependentAnimation = true };

                foreach (var keyFrame in keyFrames)
                {
                    doubleAnimation.KeyFrames.Add(new EasingDoubleKeyFrame()
                    {
                        KeyTime = keyFrame.GetTimedProgress(duration),
                        Value = keyFrame.GetValueAs<float>(),
                        EasingFunction = keyFrame.EasingType.ToEasingFunction(keyFrame.EasingMode)
                    });
                }

                animation = doubleAnimation;
            }
            else if (typeof(T) == typeof(double))
            {
                DoubleAnimationUsingKeyFrames doubleAnimation = new() { EnableDependentAnimation = true };

                foreach (var keyFrame in keyFrames)
                {
                    doubleAnimation.KeyFrames.Add(new EasingDoubleKeyFrame()
                    {
                        KeyTime = keyFrame.GetTimedProgress(duration),
                        Value = keyFrame.GetValueAs<double>(),
                        EasingFunction = keyFrame.EasingType.ToEasingFunction(keyFrame.EasingMode)
                    });
                }

                animation = doubleAnimation;
            }
            else if (typeof(T) == typeof(Point))
            {
                PointAnimationUsingKeyFrames pointAnimation = new() { EnableDependentAnimation = true };

                foreach (var keyFrame in keyFrames)
                {
                    pointAnimation.KeyFrames.Add(new EasingPointKeyFrame()
                    {
                        KeyTime = keyFrame.GetTimedProgress(duration),
                        Value = keyFrame.GetValueAs<Point>(),
                        EasingFunction = keyFrame.EasingType.ToEasingFunction(keyFrame.EasingMode)
                    });
                }

                animation = pointAnimation;
            }
            else if (typeof(T) == typeof(Color))
            {
                ColorAnimationUsingKeyFrames colorAnimation = new() { EnableDependentAnimation = true };

                foreach (var keyFrame in keyFrames)
                {
                    colorAnimation.KeyFrames.Add(new EasingColorKeyFrame()
                    {
                        KeyTime = keyFrame.GetTimedProgress(duration),
                        Value = keyFrame.GetValueAs<Color>(),
                        EasingFunction = keyFrame.EasingType.ToEasingFunction(keyFrame.EasingMode)
                    });
                }

                animation = colorAnimation;
            }
            else if (typeof(T) == typeof(object))
            {
                ObjectAnimationUsingKeyFrames objectAnimation = new() { EnableDependentAnimation = true };

                foreach (var keyFrame in keyFrames)
                {
                    objectAnimation.KeyFrames.Add(new DiscreteObjectKeyFrame()
                    {
                        KeyTime = keyFrame.GetTimedProgress(duration),
                        Value = keyFrame.GetValueAs<object>()
                    });
                }

                animation = objectAnimation;
            }
            else
            {
                static Timeline ThrowInvalidOperationException() => throw new InvalidOperationException("Invalid animation type");

                return ThrowInvalidOperationException();
            }

            animation.BeginTime = delay;
            animation.RepeatBehavior = repeat.ToRepeatBehavior();

            Storyboard.SetTarget(animation, target);
            Storyboard.SetTargetProperty(animation, property);

            return animation;
        }

        /// <summary>
        /// A custom <see cref="TimedKeyFrameAnimationBuilder{T}"/> class targeting the XAML layer.
        /// </summary>
        public sealed class Xaml : TimedKeyFrameAnimationBuilder<T>, AnimationBuilder.IXamlAnimationFactory
        {
            /// <summary>
            /// Initializes a new instance of the <see cref="TimedKeyFrameAnimationBuilder{T}.Xaml"/> class.
            /// </summary>
            /// <inheritdoc cref="TimedKeyFrameAnimationBuilder{T}"/>
            public Xaml(string property, TimeSpan? delay, RepeatOption repeat)
                : base(property, delay, repeat)
            {
            }

            /// <inheritdoc/>
            public override ITimedKeyFrameAnimationBuilder<T> ExpressionKeyFrame(
                TimeSpan progress,
                string expression,
                EasingType easingType,
                EasingMode easingMode)
            {
                throw new InvalidOperationException("Expression keyframes can only be used on the composition layer");
            }

            /// <inheritdoc/>
            public Timeline GetAnimation(DependencyObject targetHint)
            {
                return GetAnimation(
                    targetHint,
                    this.property,
                    this.delay,
                    default,
                    this.repeat,
                    this.keyFrames.GetArraySegment());
            }
        }
    }
}<|MERGE_RESOLUTION|>--- conflicted
+++ resolved
@@ -3,12 +3,8 @@
 // See the LICENSE file in the project root for more information.
 
 using System;
-<<<<<<< HEAD
-using Microsoft.Toolkit.Diagnostics;
 using Microsoft.UI.Xaml;
 using Microsoft.UI.Xaml.Media.Animation;
-=======
->>>>>>> 1ba23218
 using Windows.Foundation;
 using Windows.UI;
 
