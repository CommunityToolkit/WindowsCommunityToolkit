// Licensed to the .NET Foundation under one or more agreements.
// The .NET Foundation licenses this file to you under the MIT license.
// See the LICENSE file in the project root for more information.

using System;
using System.Threading;
using System.Threading.Tasks;
using Microsoft.Toolkit.Uwp.Helpers;
using Microsoft.Toolkit.Uwp.UI;
using Microsoft.Toolkit.Uwp.UI.Controls;
<<<<<<< HEAD
using Microsoft.Toolkit.Uwp.UI.Extensions;
using Microsoft.UI.Xaml;
using Microsoft.UI.Xaml.Controls;
using Microsoft.UI.Xaml.Media.Imaging;
using Microsoft.UI.Xaml.Navigation;
=======
>>>>>>> 14880e31
using Windows.ApplicationModel;
using Windows.Graphics.Imaging;
using Windows.Media;

namespace Microsoft.Toolkit.Uwp.SampleApp.SamplePages
{
    /// <summary>
    /// CameraPreviewPage
    /// </summary>
    public sealed partial class CameraPreviewPage : Page, IXamlRenderListener
    {
        private static SemaphoreSlim semaphoreSlim;
        private VideoFrame _currentVideoFrame;
        private SoftwareBitmapSource _softwareBitmapSource;
        private CameraPreview _cameraPreviewControl;
        private Image _imageControl;
        private TextBlock _errorMessageText;

        public CameraPreviewPage()
        {
            this.InitializeComponent();
            semaphoreSlim = new SemaphoreSlim(1);
        }

        public async void OnXamlRendered(FrameworkElement control)
        {
            // Using a semaphore lock for synchronization.
            // This method gets called multiple times when accessing the page from Latest Pages
            // and creates unused duplicate references to Camera and memory leaks.
            await semaphoreSlim.WaitAsync();

            var cameraHelper = _cameraPreviewControl?.CameraHelper;
            UnsubscribeFromEvents();

            _errorMessageText = control.FindDescendantByName("ErrorMessage") as TextBlock;

            _cameraPreviewControl = control.FindChild<CameraPreview>();
            if (_cameraPreviewControl != null)
            {
                _cameraPreviewControl.PreviewFailed += CameraPreviewControl_PreviewFailed;
                await _cameraPreviewControl.StartAsync(cameraHelper);
                _cameraPreviewControl.CameraHelper.FrameArrived += CameraPreviewControl_FrameArrived;
            }

            _imageControl = control.FindDescendant("CurrentFrameImage") as Image;
            if (_imageControl != null)
            {
                _softwareBitmapSource = new SoftwareBitmapSource();
                _imageControl.Source = _softwareBitmapSource;
            }

<<<<<<< HEAD
=======
            _errorMessageText = control.FindDescendant("ErrorMessage") as TextBlock;

>>>>>>> 14880e31
            semaphoreSlim.Release();
        }

        protected override void OnNavigatedTo(NavigationEventArgs e)
        {
            base.OnNavigatedTo(e);

            SampleController.Current.RegisterNewCommand("Capture Current Frame", CaptureButton_Click);
            Application.Current.Suspending += Application_Suspending;
            Application.Current.Resuming += Application_Resuming;
        }

        protected async override void OnNavigatedFrom(NavigationEventArgs e)
        {
            base.OnNavigatedFrom(e);

            Application.Current.Suspending -= Application_Suspending;
            Application.Current.Resuming -= Application_Resuming;
            await CleanUpAsync();
        }

        private async void Application_Suspending(object sender, SuspendingEventArgs e)
        {
            if (Frame?.CurrentSourcePageType == typeof(CameraPreviewPage))
            {
                var deferral = e.SuspendingOperation.GetDeferral();
                await CleanUpAsync();
                deferral.Complete();
            }
        }

        private async void Application_Resuming(object sender, object e)
        {
            if (_cameraPreviewControl != null)
            {
                var cameraHelper = _cameraPreviewControl.CameraHelper;
                _cameraPreviewControl.PreviewFailed += CameraPreviewControl_PreviewFailed;
                await _cameraPreviewControl.StartAsync(cameraHelper);
                _cameraPreviewControl.CameraHelper.FrameArrived += CameraPreviewControl_FrameArrived;
            }
        }

        private void CameraPreviewControl_FrameArrived(object sender, FrameEventArgs e)
        {
            _currentVideoFrame = e.VideoFrame;
        }

        private void CameraPreviewControl_PreviewFailed(object sender, PreviewFailedEventArgs e)
        {
            if (_errorMessageText != null)
            {
                _errorMessageText.Text = e.Error;
            }
        }

        private async void CaptureButton_Click(object sender, RoutedEventArgs e)
        {
            var softwareBitmap = _currentVideoFrame?.SoftwareBitmap;

            if (softwareBitmap != null)
            {
                if (softwareBitmap.BitmapPixelFormat != BitmapPixelFormat.Bgra8 || softwareBitmap.BitmapAlphaMode == BitmapAlphaMode.Straight)
                {
                    softwareBitmap = SoftwareBitmap.Convert(softwareBitmap, BitmapPixelFormat.Bgra8, BitmapAlphaMode.Premultiplied);
                }

                await _softwareBitmapSource.SetBitmapAsync(softwareBitmap);
            }
        }

        private void UnsubscribeFromEvents()
        {
            if (_cameraPreviewControl != null)
            {
                if (_cameraPreviewControl.CameraHelper != null)
                {
                    _cameraPreviewControl.CameraHelper.FrameArrived -= CameraPreviewControl_FrameArrived;
                }

                _cameraPreviewControl.PreviewFailed -= CameraPreviewControl_PreviewFailed;
            }
        }

        private async Task CleanUpAsync()
        {
            UnsubscribeFromEvents();

            if (_cameraPreviewControl != null)
            {
                _cameraPreviewControl.Stop();
                await _cameraPreviewControl.CameraHelper?.CleanUpAsync();
            }
        }
    }
}<|MERGE_RESOLUTION|>--- conflicted
+++ resolved
@@ -8,14 +8,10 @@
 using Microsoft.Toolkit.Uwp.Helpers;
 using Microsoft.Toolkit.Uwp.UI;
 using Microsoft.Toolkit.Uwp.UI.Controls;
-<<<<<<< HEAD
-using Microsoft.Toolkit.Uwp.UI.Extensions;
 using Microsoft.UI.Xaml;
 using Microsoft.UI.Xaml.Controls;
 using Microsoft.UI.Xaml.Media.Imaging;
 using Microsoft.UI.Xaml.Navigation;
-=======
->>>>>>> 14880e31
 using Windows.ApplicationModel;
 using Windows.Graphics.Imaging;
 using Windows.Media;
@@ -50,8 +46,6 @@
             var cameraHelper = _cameraPreviewControl?.CameraHelper;
             UnsubscribeFromEvents();
 
-            _errorMessageText = control.FindDescendantByName("ErrorMessage") as TextBlock;
-
             _cameraPreviewControl = control.FindChild<CameraPreview>();
             if (_cameraPreviewControl != null)
             {
@@ -67,11 +61,8 @@
                 _imageControl.Source = _softwareBitmapSource;
             }
 
-<<<<<<< HEAD
-=======
             _errorMessageText = control.FindDescendant("ErrorMessage") as TextBlock;
 
->>>>>>> 14880e31
             semaphoreSlim.Release();
         }
 
