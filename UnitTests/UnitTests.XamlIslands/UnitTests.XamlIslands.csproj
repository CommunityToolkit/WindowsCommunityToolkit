--- conflicted
+++ resolved
@@ -3,16 +3,12 @@
   <PropertyGroup>
     <OutputType>WinExe</OutputType>
     <UseWindowsForms>true</UseWindowsForms>
-<<<<<<< HEAD
-    <AssetTargetFallback>uap10.0.18362</AssetTargetFallback>
-=======
     <TargetFrameworks>netcoreapp3.1</TargetFrameworks>
     <RuntimeIdentifiers>win-x64;win-x86</RuntimeIdentifiers>
   </PropertyGroup>
 
   <PropertyGroup>
-    <AssetTargetFallback>uap10.0.19041</AssetTargetFallback>
->>>>>>> 8ecc496d
+    <AssetTargetFallback>uap10.0.18362</AssetTargetFallback>
     <ApplicationManifest>app.manifest</ApplicationManifest>
     <StartupObject>UnitTests.XamlIslands.Program</StartupObject>
     <IsWinUIAlpha Condition="'$(IsWinUIAlpha)' == ''">true</IsWinUIAlpha>
@@ -20,12 +16,7 @@
   </PropertyGroup>
 
   <ItemGroup>
-<<<<<<< HEAD
-    <PackageReference Include="Microsoft.Toolkit.Forms.UI.XamlHost" Version="6.1.2" />
-    <PackageReference Include="Microsoft.ProjectReunion" Version="0.8.1" />
-=======
     <ProjectReference Include="..\UnitTests.XamlIslands.UWPApp\UnitTests.XamlIslands.UWPApp.csproj" />
->>>>>>> 8ecc496d
   </ItemGroup>
 
   <ItemGroup>
