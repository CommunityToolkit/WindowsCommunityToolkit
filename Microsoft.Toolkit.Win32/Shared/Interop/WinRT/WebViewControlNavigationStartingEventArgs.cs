// Licensed to the .NET Foundation under one or more agreements.
// The .NET Foundation licenses this file to you under the MIT license.
// See the LICENSE file in the project root for more information.

using System;
using System.Security;
using System.Windows.Forms;

namespace Microsoft.Toolkit.Win32.UI.Controls.Interop.WinRT
{
    /// <summary>
    /// Provides data for the <see cref="IWebView.NavigationStarting"/> and <see cref="IWebView.FrameNavigationStarting"/> events. This class cannot be inherited.
    /// </summary>
    /// <remarks>Copy from <see cref="Windows.Web.UI.WebViewControlNavigationStartingEventArgs"/> to avoid requirement to link Windows.winmd</remarks>
    /// <seealso cref="System.EventArgs" />
    /// <seealso cref="Windows.Web.UI.WebViewControlNavigationStartingEventArgs"/>
    public sealed class WebViewControlNavigationStartingEventArgs : EventArgs
    {
        [SecurityCritical]
        private readonly Windows.Web.UI.WebViewControlNavigationStartingEventArgs _args;

        [SecurityCritical]
        private readonly System.Windows.Navigation.NavigatingCancelEventArgs _compatibleArgs;

        [SecurityCritical]
<<<<<<< HEAD
        private readonly WebBrowserNavigatingEventArgs _formsArgs;

        [SecurityCritical]
        internal WebViewControlNavigationStartingEventArgs(global::Windows.Web.UI.WebViewControlNavigationStartingEventArgs args)
=======
        internal WebViewControlNavigationStartingEventArgs(Windows.Web.UI.WebViewControlNavigationStartingEventArgs args)
>>>>>>> f7569d1d
        {
            _args = args;
            Uri = args.Uri;
        }

        [SecurityCritical]
        internal WebViewControlNavigationStartingEventArgs(Windows.Web.UI.WebViewControlNavigationStartingEventArgs args, Uri uri)
            : this(args)
        {
            Uri = uri;
        }

        [SecurityCritical]
        internal WebViewControlNavigationStartingEventArgs(System.Windows.Navigation.NavigatingCancelEventArgs e)
        {
            _args = null;
            _compatibleArgs = e;
            Uri = e.Uri;
        }

        [SecurityCritical]
        internal WebViewControlNavigationStartingEventArgs(WebBrowserNavigatingEventArgs e)
        {
            _formsArgs = e;
            Uri = e.Url;
        }

        /// <summary>
        /// Gets or sets a value indicating whether to cancel the <see cref="IWebView"/> navigation.
        /// </summary>
        /// <value><see langword="true" /> if cancel; otherwise, <see langword="false" />.</value>
        public bool Cancel
        {
            [SecurityCritical]
            get => _args?.Cancel ?? _formsArgs?.Cancel ?? _compatibleArgs.Cancel;
            [SecurityCritical]
            set
            {
                if (_args != null)
                {
                    _args.Cancel = value;
                }
                else if (_formsArgs != null)
                {
                    _formsArgs.Cancel = value;
                }
                else
                {
                    _compatibleArgs.Cancel = value;
                }
            }
        }

        /// <summary>
        /// Gets the Uniform Resource Identifier (URI) of the content the <see cref="IWebView"/> is loading.
        /// </summary>
        /// <value>The Uniform Resource Identifier (URI) of the content the <see cref="IWebView"/> is loading.</value>
        public Uri Uri { get; }

        /// <summary>
        /// Performs an implicit conversion from <see cref="Windows.Web.UI.WebViewControlNavigationStartingEventArgs"/> to <see cref="WebViewControlNavigationStartingEventArgs"/>.
        /// </summary>
        /// <param name="args">The <see cref="Windows.Web.UI.WebViewControlNavigationStartingEventArgs"/> instance containing the event data.</param>
        /// <returns>The result of the conversion.</returns>
        public static implicit operator WebViewControlNavigationStartingEventArgs(Windows.Web.UI.WebViewControlNavigationStartingEventArgs args) => ToWebViewControlNavigationStartingEventArgs(args);

        /// <summary>
        /// Creates a <see cref="WebViewControlNavigationStartingEventArgs"/> from <see cref="Windows.Web.UI.WebViewControlNavigationStartingEventArgs"/>.
        /// </summary>
        /// <param name="args">The <see cref="Windows.Web.UI.WebViewControlNavigationStartingEventArgs"/> instance containing the event data.</param>
        /// <returns><see cref="WebViewControlNavigationStartingEventArgs"/>.</returns>
        public static WebViewControlNavigationStartingEventArgs ToWebViewControlNavigationStartingEventArgs(
            Windows.Web.UI.WebViewControlNavigationStartingEventArgs args) =>
            new WebViewControlNavigationStartingEventArgs(args);

        /// <summary>
        /// Performs an implicit conversion from <see cref="System.Windows.Navigation.NavigatingCancelEventArgs"/> to <see cref="WebViewControlNavigationStartingEventArgs"/>.
        /// </summary>
        /// <param name="args">The <see cref="System.Windows.Navigation.NavigatingCancelEventArgs"/> instance containing the event data.</param>
        /// <returns>The result of the conversion.</returns>
        public static implicit operator WebViewControlNavigationStartingEventArgs(System.Windows.Navigation.NavigatingCancelEventArgs args) => ToWebViewControlNavigationStartingEventArgs(args);

        /// <summary>
        /// Creates a <see cref="WebViewControlNavigationStartingEventArgs"/> from <see cref="System.Windows.Navigation.NavigatingCancelEventArgs"/>.
        /// </summary>
        /// <param name="args">The <see cref="System.Windows.Navigation.NavigatingCancelEventArgs"/> instance containing the event data.</param>
        /// <returns><see cref="WebViewControlNavigationStartingEventArgs"/>.</returns>
        public static WebViewControlNavigationStartingEventArgs ToWebViewControlNavigationStartingEventArgs(
            System.Windows.Navigation.NavigatingCancelEventArgs args) =>
            new WebViewControlNavigationStartingEventArgs(args);

        /// <summary>
        /// Performs an implicit conversion from <see cref="WebBrowserNavigatingEventArgs"/> to <see cref="WebViewControlNavigationStartingEventArgs"/>.
        /// </summary>
        /// <param name="args">The <see cref="WebBrowserNavigatingEventArgs"/> instance containing the event data.</param>
        /// <returns>The result of the conversion.</returns>
        public static implicit operator WebViewControlNavigationStartingEventArgs(WebBrowserNavigatingEventArgs args) => ToWebViewControlNavigationStartingEventArgs(args);

        /// <summary>
        /// Creates a <see cref="WebViewControlNavigationStartingEventArgs"/> from <see cref="WebBrowserNavigatingEventArgs"/>.
        /// </summary>
        /// <param name="args">The <see cref="WebBrowserNavigatingEventArgs"/> instance containing the event data.</param>
        /// <returns><see cref="WebViewControlNavigationStartingEventArgs"/>.</returns>
        public static WebViewControlNavigationStartingEventArgs ToWebViewControlNavigationStartingEventArgs(
            WebBrowserNavigatingEventArgs args) =>
            new WebViewControlNavigationStartingEventArgs(args);
    }
}<|MERGE_RESOLUTION|>--- conflicted
+++ resolved
@@ -23,14 +23,7 @@
         private readonly System.Windows.Navigation.NavigatingCancelEventArgs _compatibleArgs;
 
         [SecurityCritical]
-<<<<<<< HEAD
-        private readonly WebBrowserNavigatingEventArgs _formsArgs;
-
-        [SecurityCritical]
-        internal WebViewControlNavigationStartingEventArgs(global::Windows.Web.UI.WebViewControlNavigationStartingEventArgs args)
-=======
         internal WebViewControlNavigationStartingEventArgs(Windows.Web.UI.WebViewControlNavigationStartingEventArgs args)
->>>>>>> f7569d1d
         {
             _args = args;
             Uri = args.Uri;
