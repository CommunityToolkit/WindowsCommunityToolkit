--- conflicted
+++ resolved
@@ -10,10 +10,7 @@
 .DESCRIPTION
 This Powershell script will download NuGet if missing, restore NuGet tools (including Cake)
 and execute your Cake build script with the parameters you provide.
-<<<<<<< HEAD
-=======
-
->>>>>>> 9326ea29
+
 .PARAMETER Script
 The build script to execute.
 .PARAMETER Target
@@ -174,11 +171,7 @@
 }
 
 # These are automatic variables in PowerShell Core, but not in Windows PowerShell 5.x
-<<<<<<< HEAD
-if (-not (Test-Path variable:global:ismacos)) {
-=======
 if (-not (Test-Path variable:global:IsMacOS)) {
->>>>>>> 9326ea29
     $IsLinux = $false
     $IsMacOS = $false
 }
@@ -228,19 +221,11 @@
 
     Write-Verbose -Message "Restoring addins from NuGet..."
     $NuGetOutput = Invoke-Expression "& $env:NUGET_EXE_INVOCATION install -ExcludeVersion -OutputDirectory `"$ADDINS_DIR`""
-<<<<<<< HEAD
 
     if ($LASTEXITCODE -ne 0) {
         Throw "An error occurred while restoring NuGet addins."
     }
 
-=======
-
-    if ($LASTEXITCODE -ne 0) {
-        Throw "An error occurred while restoring NuGet addins."
-    }
-
->>>>>>> 9326ea29
     Write-Verbose -Message ($NuGetOutput | Out-String)
 
     Pop-Location
@@ -287,9 +272,6 @@
 # Start Cake
 Write-Host "Running build script..."
 Invoke-Expression "& $CAKE_EXE_INVOCATION $($cakeArguments -join " ")"
-<<<<<<< HEAD
-exit $LASTEXITCODE
-=======
 $cakeExitCode = $LASTEXITCODE
 
 # Clean up environment variables that were created earlier in this bootstrapper
@@ -298,5 +280,4 @@
 $env:CAKE_PATHS_MODULES = $null
 
 # Return exit code
-exit $cakeExitCode
->>>>>>> 9326ea29
+exit $cakeExitCode