<Project>
<<<<<<< HEAD
  <Choose>
    <When Condition="'$(ShouldAddWinUI)' == 'true' and '$(TargetFramework)' == 'net5.0-windows10.0.18362.0'">
      <ItemGroup Condition="'$(IsUwpProject)' == 'true' or '$(IsDesignProject)' == 'true' or '$(IsSampleProject)' == 'true' or '$(IsTestProject)' == 'true'">
        <PackageReference Include="Microsoft.WinUI" Version="$(MicrosoftWinUIVersion)"/>
      </ItemGroup>
      <PropertyGroup>
        <TargetPlatformVersion>10.0.$(DefaultTargetPlatformVersion).0</TargetPlatformVersion>
        <TargetPlatformMinVersion>10.0.$(DefaultTargetPlatformMinVersion).0</TargetPlatformMinVersion>
      </PropertyGroup>
      <PropertyGroup Condition="'$(Configuration)' == 'Release'">
        <!--<TreatWarningsAsErrors>true</TreatWarningsAsErrors>-->
      </PropertyGroup>
    </When>
  </Choose>

  <PropertyGroup Condition="'$(DebugType)' == ''">
    <DebugType>Portable</DebugType>
  </PropertyGroup>
  
=======

  <PropertyGroup>
    <UseUWP Condition="'$(TargetFramework)' == 'uap10.0' or '$(TargetFramework)' == 'uap10.0.17763' or '$(TargetFramework)' == 'native' or '$(TargetFramework)' == 'net461'">true</UseUWP>
  </PropertyGroup>

>>>>>>> 09750810
  <Choose>
    <When Condition="!$(TargetFramework.Contains(`uap10.0`)) and '$(TargetFramework)' != 'native' and '$(IsSampleProject)' != 'true'">
      <PropertyGroup>
        <SignAssembly>true</SignAssembly>
        <AssemblyOriginatorKeyFile>$(MSBuildThisFileDirectory)toolkit.snk</AssemblyOriginatorKeyFile>
      </PropertyGroup>
    </When>
  </Choose>

  <Import Project="$(MSBuildThisFileDirectory)build\Windows.Toolkit.Uwp.Build.targets" Condition="'$(UseUWP)' == 'true'"/>

  <Target Name="AddCommitHashToAssemblyAttributes" BeforeTargets="GetAssemblyAttributes">
    <ItemGroup>
      <AssemblyAttribute Include="System.Reflection.AssemblyMetadataAttribute" Condition=" '$(SourceRevisionId)' != '' ">
        <_Parameter1>CommitHash</_Parameter1>
        <_Parameter2>$(SourceRevisionId)</_Parameter2>
      </AssemblyAttribute>
    </ItemGroup>
  </Target>

</Project><|MERGE_RESOLUTION|>--- conflicted
+++ resolved
@@ -1,31 +1,5 @@
 <Project>
-<<<<<<< HEAD
-  <Choose>
-    <When Condition="'$(ShouldAddWinUI)' == 'true' and '$(TargetFramework)' == 'net5.0-windows10.0.18362.0'">
-      <ItemGroup Condition="'$(IsUwpProject)' == 'true' or '$(IsDesignProject)' == 'true' or '$(IsSampleProject)' == 'true' or '$(IsTestProject)' == 'true'">
-        <PackageReference Include="Microsoft.WinUI" Version="$(MicrosoftWinUIVersion)"/>
-      </ItemGroup>
-      <PropertyGroup>
-        <TargetPlatformVersion>10.0.$(DefaultTargetPlatformVersion).0</TargetPlatformVersion>
-        <TargetPlatformMinVersion>10.0.$(DefaultTargetPlatformMinVersion).0</TargetPlatformMinVersion>
-      </PropertyGroup>
-      <PropertyGroup Condition="'$(Configuration)' == 'Release'">
-        <!--<TreatWarningsAsErrors>true</TreatWarningsAsErrors>-->
-      </PropertyGroup>
-    </When>
-  </Choose>
 
-  <PropertyGroup Condition="'$(DebugType)' == ''">
-    <DebugType>Portable</DebugType>
-  </PropertyGroup>
-  
-=======
-
-  <PropertyGroup>
-    <UseUWP Condition="'$(TargetFramework)' == 'uap10.0' or '$(TargetFramework)' == 'uap10.0.17763' or '$(TargetFramework)' == 'native' or '$(TargetFramework)' == 'net461'">true</UseUWP>
-  </PropertyGroup>
-
->>>>>>> 09750810
   <Choose>
     <When Condition="!$(TargetFramework.Contains(`uap10.0`)) and '$(TargetFramework)' != 'native' and '$(IsSampleProject)' != 'true'">
       <PropertyGroup>
@@ -35,7 +9,7 @@
     </When>
   </Choose>
 
-  <Import Project="$(MSBuildThisFileDirectory)build\Windows.Toolkit.Uwp.Build.targets" Condition="'$(UseUWP)' == 'true'"/>
+  <Import Project="$(MSBuildThisFileDirectory)build\Windows.Toolkit.Uwp.Build.targets" Condition="'$(UseWinUI)' == 'true'"/>
 
   <Target Name="AddCommitHashToAssemblyAttributes" BeforeTargets="GetAssemblyAttributes">
     <ItemGroup>
