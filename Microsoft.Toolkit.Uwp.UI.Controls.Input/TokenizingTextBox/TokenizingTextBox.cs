﻿// Licensed to the .NET Foundation under one or more agreements.
// The .NET Foundation licenses this file to you under the MIT license.
// See the LICENSE file in the project root for more information.

using System;
using System.Collections.ObjectModel;
using System.Linq;
using System.Threading.Tasks;
using Microsoft.Toolkit.Uwp.Deferred;
using Microsoft.Toolkit.Uwp.UI.Helpers;
using Microsoft.UI.Input;
using Microsoft.UI.Xaml;
using Microsoft.UI.Xaml.Controls;
using Microsoft.UI.Xaml.Input;
using Windows.System;
using Windows.UI.Core;

namespace Microsoft.Toolkit.Uwp.UI.Controls
{
    /// <summary>
    /// A text input control that auto-suggests and displays token items.
    /// </summary>
    [global::System.Diagnostics.CodeAnalysis.SuppressMessage("StyleCop.CSharp.ReadabilityRules", "SA1124:Do not use regions", Justification = "Organization")]
    [TemplatePart(Name = PART_NormalState, Type = typeof(VisualState))]
    [TemplatePart(Name = PART_PointerOverState, Type = typeof(VisualState))]
    [TemplatePart(Name = PART_FocusedState, Type = typeof(VisualState))]
    [TemplatePart(Name = PART_UnfocusedState, Type = typeof(VisualState))]
    public partial class TokenizingTextBox : ListViewBase
    {
        internal const string PART_NormalState = "Normal";
        internal const string PART_PointerOverState = "PointerOver";
        internal const string PART_FocusedState = "Focused";
        internal const string PART_UnfocusedState = "Unfocused";

        /// <summary>
        /// Gets a value indicating whether the shift key is currently in a pressed state
        /// </summary>
        internal static bool IsShiftPressed => KeyboardInput.GetKeyStateForCurrentThread(VirtualKey.Shift).HasFlag(CoreVirtualKeyStates.Down);

        /// <summary>
        /// Gets a value indicating whether the control key is currently in a pressed state
        /// </summary>
        internal bool IsControlPressed => KeyboardInput.GetKeyStateForCurrentThread(VirtualKey.Control).HasFlag(CoreVirtualKeyStates.Down);

        internal bool PauseTokenClearOnFocus { get; set; }

        internal bool IsClearingForClick { get; set; }

        private InterspersedObservableCollection _innerItemsSource;
        private ITokenStringContainer _currentTextEdit; // Don't update this directly outside of initialization, use UpdateCurrentTextEdit Method - in future see https://github.com/dotnet/csharplang/issues/140#issuecomment-625012514
        private ITokenStringContainer _lastTextEdit;

        /// <summary>
        /// Initializes a new instance of the <see cref="TokenizingTextBox"/> class.
        /// </summary>
        public TokenizingTextBox()
        {
            // Setup our base state of our collection
            _innerItemsSource = new InterspersedObservableCollection(new ObservableCollection<object>()); // TODO: Test this still will let us bind to ItemsSource in XAML?
            _currentTextEdit = _lastTextEdit = new PretokenStringContainer(true);
            _innerItemsSource.Insert(_innerItemsSource.Count, _currentTextEdit);
            ItemsSource = _innerItemsSource;
            //// TODO: Consolidate with callback below for ItemsSourceProperty changed?

            DefaultStyleKey = typeof(TokenizingTextBox);

            // TODO: Do we want to support ItemsSource better? Need to investigate how that works with adding...
            RegisterPropertyChangedCallback(ItemsSourceProperty, ItemsSource_PropertyChanged);
            PreviewKeyDown += TokenizingTextBox_PreviewKeyDown;
            PreviewKeyUp += TokenizingTextBox_PreviewKeyUp;
            CharacterReceived += TokenizingTextBox_CharacterReceived;
            ItemClick += TokenizingTextBox_ItemClick;
        }

        private void ItemsSource_PropertyChanged(DependencyObject sender, DependencyProperty dp)
        {
            // If we're given a different ItemsSource, we need to wrap that collection in our helper class.
            if (ItemsSource != null && ItemsSource.GetType() != typeof(InterspersedObservableCollection))
            {
                _innerItemsSource = new InterspersedObservableCollection(ItemsSource);
                _currentTextEdit = _lastTextEdit = new PretokenStringContainer(true);
                _innerItemsSource.Insert(_innerItemsSource.Count, _currentTextEdit);
                ItemsSource = _innerItemsSource;
            }
        }

        private void TokenizingTextBox_ItemClick(object sender, ItemClickEventArgs e)
        {
            // If the user taps an item in the list, make sure to clear any text selection as required
            // Note, token selection is cleared by the listview default behavior
            if (!IsControlPressed)
            {
                // Set class state flag to prevent click item being immediately deselected
                IsClearingForClick = true;
                ClearAllTextSelections(null);
            }
        }

        private void TokenizingTextBox_PreviewKeyUp(object sender, KeyRoutedEventArgs e)
        {
            TokenizingTextBox_PreviewKeyUp(e.Key);
        }

        internal void TokenizingTextBox_PreviewKeyUp(VirtualKey key)
        {
            switch (key)
            {
                case VirtualKey.Escape:
                    {
                        // Clear any selection and place the focus back into the text box
                        DeselectAllTokensAndText();
                        FocusPrimaryAutoSuggestBox();
                        break;
                    }
            }
        }

        /// <summary>
        /// Set the focus to the last item in the collection
        /// </summary>
        private void FocusPrimaryAutoSuggestBox()
        {
            if (Items?.Count > 0)
            {
                (ContainerFromIndex(Items.Count - 1) as TokenizingTextBoxItem).Focus(FocusState.Programmatic);
            }
        }

        private async void TokenizingTextBox_PreviewKeyDown(object sender, KeyRoutedEventArgs e)
        {
            e.Handled = await TokenizingTextBox_PreviewKeyDown(e.Key);
        }

        internal async Task<bool> TokenizingTextBox_PreviewKeyDown(VirtualKey key)
        {
            // Global handlers on control regardless if focused on item or in textbox.
            switch (key)
            {
                case VirtualKey.C:
                    if (IsControlPressed)
                    {
                        CopySelectedToClipboard();
                        return true;
                    }

                    break;

                case VirtualKey.X:
                    if (IsControlPressed)
                    {
                        CopySelectedToClipboard();

                        // now clear all selected tokens and text, or all if none are selected
                        await RemoveAllSelectedTokens();
                    }

                    break;

                // For moving between tokens
                case VirtualKey.Left:
                    return MoveFocusAndSelection(MoveDirection.Previous);

                case VirtualKey.Right:
                    return MoveFocusAndSelection(MoveDirection.Next);

                case VirtualKey.A:
                    // modify the select-all behavior to ensure the text in the edit box gets selected.
                    if (IsControlPressed)
                    {
                        this.SelectAllTokensAndText();
                        return true;
                    }

                    break;
            }

            return false;
        }

        /// <inheritdoc/>
        protected override void OnApplyTemplate()
        {
            base.OnApplyTemplate();

            var selectAllMenuItem = new MenuFlyoutItem
            {
                Text = "WCT_TokenizingTextBox_MenuFlyout_SelectAll".GetLocalized("Microsoft.Toolkit.Uwp.UI.Controls.Input/Resources")
            };
            selectAllMenuItem.Click += (s, e) => this.SelectAllTokensAndText();
            var menuFlyout = new MenuFlyout();
            menuFlyout.Items.Add(selectAllMenuItem);
            if (XamlRoot != null)
            {
                menuFlyout.XamlRoot = XamlRoot;
            }

            ContextFlyout = menuFlyout;
        }

        internal void RaiseQuerySubmitted(AutoSuggestBox sender, AutoSuggestBoxQuerySubmittedEventArgs args)
        {
            QuerySubmitted?.Invoke(sender, args);
        }

        internal void RaiseSuggestionChosen(AutoSuggestBox sender, AutoSuggestBoxSuggestionChosenEventArgs args)
        {
            SuggestionChosen?.Invoke(sender, args);
        }

        internal void RaiseTextChanged(AutoSuggestBox sender, AutoSuggestBoxTextChangedEventArgs args)
        {
            TextChanged?.Invoke(sender, args);
        }

        private async void TokenizingTextBox_CharacterReceived(UIElement sender, CharacterReceivedRoutedEventArgs args)
        {
            var container = ContainerFromItem(_currentTextEdit) as TokenizingTextBoxItem;

            if (container != null && !(GetFocusedElement().Equals(container._autoSuggestTextBox) || char.IsControl(args.Character)))
            {
                if (SelectedItems.Count > 0)
                {
                    var index = _innerItemsSource.IndexOf(SelectedItems.First());

                    await RemoveAllSelectedTokens();

                    // Wait for removal of old items
<<<<<<< HEAD
                    _ = DispatcherQueue.TryEnqueue(System.DispatcherQueuePriority.Normal, () =>
                    {
                        // If we're before the last textbox and it's empty, redirect focus to that one instead
                        if (index == _innerItemsSource.Count - 1 && string.IsNullOrWhiteSpace(_lastTextEdit.Text))
=======
                    var dispatcherQueue = DispatcherQueue.GetForCurrentThread();
                    _ = dispatcherQueue.EnqueueAsync(
                        () =>
>>>>>>> ad1aaa6c
                        {
                            // If we're before the last textbox and it's empty, redirect focus to that one instead
                            if (index == _innerItemsSource.Count - 1 && string.IsNullOrWhiteSpace(_lastTextEdit.Text))
                            {
                                var lastContainer = ContainerFromItem(_lastTextEdit) as TokenizingTextBoxItem;

                                lastContainer.UseCharacterAsUser = true; // Make sure we trigger a refresh of suggested items.

                                _lastTextEdit.Text = string.Empty + args.Character;

                                UpdateCurrentTextEdit(_lastTextEdit);

                                lastContainer._autoSuggestTextBox.SelectionStart = 1; // Set position to after our new character inserted

                                lastContainer._autoSuggestTextBox.Focus(FocusState.Keyboard);
                            }
                            else
                            {
                                //// Otherwise, create a new textbox for this text.

                                UpdateCurrentTextEdit(new PretokenStringContainer((string.Empty + args.Character).Trim())); // Trim so that 'space' isn't inserted and can be used to insert a new box.

                                _innerItemsSource.Insert(index, _currentTextEdit);

<<<<<<< HEAD
                            // Need to wait for containerization
                            _ = DispatcherQueue.TryEnqueue(System.DispatcherQueuePriority.Normal, () =>
                            {
                                var newContainer = ContainerFromIndex(index) as TokenizingTextBoxItem; // Should be our last text box
=======
                                // Need to wait for containerization
                                _ = dispatcherQueue.EnqueueAsync(
                                    () =>
                                    {
                                        var newContainer = ContainerFromIndex(index) as TokenizingTextBoxItem; // Should be our last text box
>>>>>>> ad1aaa6c

                                        newContainer.UseCharacterAsUser = true; // Make sure we trigger a refresh of suggested items.

                                        void WaitForLoad(object s, RoutedEventArgs eargs)
                                        {
                                            if (newContainer._autoSuggestTextBox != null)
                                            {
                                                newContainer._autoSuggestTextBox.SelectionStart = 1; // Set position to after our new character inserted

                                                newContainer._autoSuggestTextBox.Focus(FocusState.Keyboard);
                                            }

                                            newContainer.Loaded -= WaitForLoad;
                                        }

                                        newContainer.AutoSuggestTextBoxLoaded += WaitForLoad;
                                    }, DispatcherQueuePriority.Normal);
                            }
                        }, DispatcherQueuePriority.Normal);
                }
                else
                {
                    // TODO: It looks like we're setting selection and focus together on items? Not sure if that's what we want...
                    // If that's the case, don't think this code will ever be called?

                    //// TODO: Behavior question: if no items selected (just focus) does it just go to our last active textbox?
                    //// Community voted that typing in the end box made sense

                    if (_innerItemsSource[_innerItemsSource.Count - 1] is ITokenStringContainer textToken)
                    {
                        var last = ContainerFromIndex(Items.Count - 1) as TokenizingTextBoxItem; // Should be our last text box
                        var position = last._autoSuggestTextBox.SelectionStart;
                        textToken.Text = last._autoSuggestTextBox.Text.Substring(0, position) + args.Character +
                                         last._autoSuggestTextBox.Text.Substring(position);

                        last._autoSuggestTextBox.SelectionStart = position + 1; // Set position to after our new character inserted

                        last._autoSuggestTextBox.Focus(FocusState.Keyboard);
                    }
                }
            }
        }

        private object GetFocusedElement()
        {
            if (XamlRoot != null)
            {
                return FocusManager.GetFocusedElement(XamlRoot);
            }
            else
            {
                return FocusManager.GetFocusedElement();
            }
        }

        #region ItemsControl Container Methods

        /// <inheritdoc/>
        protected override DependencyObject GetContainerForItemOverride() => new TokenizingTextBoxItem();

        /// <inheritdoc/>
        protected override bool IsItemItsOwnContainerOverride(object item)
        {
            return item is TokenizingTextBoxItem;
        }

        /// <inheritdoc/>
        protected override void PrepareContainerForItemOverride(DependencyObject element, object item)
        {
            base.PrepareContainerForItemOverride(element, item);

            var tokenitem = element as TokenizingTextBoxItem;

            tokenitem.Owner = this;

            tokenitem.ContentTemplateSelector = TokenItemTemplateSelector;
            tokenitem.ContentTemplate = TokenItemTemplate;

            tokenitem.ClearClicked -= TokenizingTextBoxItem_ClearClicked;
            tokenitem.ClearClicked += TokenizingTextBoxItem_ClearClicked;

            tokenitem.ClearAllAction -= TokenizingTextBoxItem_ClearAllAction;
            tokenitem.ClearAllAction += TokenizingTextBoxItem_ClearAllAction;

            tokenitem.GotFocus -= TokenizingTextBoxItem_GotFocus;
            tokenitem.GotFocus += TokenizingTextBoxItem_GotFocus;

            tokenitem.LostFocus -= TokenizingTextBoxItem_LostFocus;
            tokenitem.LostFocus += TokenizingTextBoxItem_LostFocus;

            var menuFlyout = new MenuFlyout();

            var removeMenuItem = new MenuFlyoutItem
            {
                Text = "WCT_TokenizingTextBoxItem_MenuFlyout_Remove".GetLocalized("Microsoft.Toolkit.Uwp.UI.Controls.Input/Resources")
            };
            removeMenuItem.Click += (s, e) => TokenizingTextBoxItem_ClearClicked(tokenitem, null);

            menuFlyout.Items.Add(removeMenuItem);
            if (XamlRoot != null)
            {
                menuFlyout.XamlRoot = XamlRoot;
            }

            var selectAllMenuItem = new MenuFlyoutItem
            {
                Text = "WCT_TokenizingTextBox_MenuFlyout_SelectAll".GetLocalized("Microsoft.Toolkit.Uwp.UI.Controls.Input/Resources")
            };
            selectAllMenuItem.Click += (s, e) => this.SelectAllTokensAndText();

            menuFlyout.Items.Add(selectAllMenuItem);

            tokenitem.ContextFlyout = menuFlyout;
        }
        #endregion

        private void TokenizingTextBoxItem_GotFocus(object sender, RoutedEventArgs e)
        {
            // Keep track of our currently focused textbox
            if (sender is TokenizingTextBoxItem ttbi && ttbi.Content is ITokenStringContainer text)
            {
                UpdateCurrentTextEdit(text);
            }
        }

        private void TokenizingTextBoxItem_LostFocus(object sender, RoutedEventArgs e)
        {
            // Keep track of our currently focused textbox
            if (sender is TokenizingTextBoxItem ttbi && ttbi.Content is ITokenStringContainer text &&
                string.IsNullOrWhiteSpace(text.Text) && text != _lastTextEdit)
            {
                // We're leaving an inner textbox that's blank, so we'll remove it
                _innerItemsSource.Remove(text);

                UpdateCurrentTextEdit(_lastTextEdit);

                GuardAgainstPlaceholderTextLayoutIssue();
            }
        }

        /// <summary>
        /// Adds the specified data item as a new token to the collection, will raise the <see cref="TokenItemAdding"/> event asynchronously still for confirmation.
        /// </summary>
        /// <remarks>
        /// The <see cref="TokenizingTextBox"/> will automatically handle adding items for you, or you can add items to your backing <see cref="ItemsControl.ItemsSource"/> collection. This method is provide for other cases where you may need to drive inserting a new token item to where the user is currently inserting text between tokens.
        /// </remarks>
        /// <param name="data">Item to add as a token.</param>
        /// <param name="atEnd">Flag to indicate if the item should be inserted in the last used textbox (inserted) or placed at end of the token list.</param>
        public void AddTokenItem(object data, bool atEnd = false)
        {
            _ = AddTokenAsync(data, atEnd);
        }

        /// <summary>
        /// Clears the whole collection, will raise the <see cref="TokenItemRemoving"/> event asynchronously for each item.
        /// </summary>
        /// <returns>async task</returns>
        public async Task ClearAsync()
        {
            while (_innerItemsSource.Count > 1)
            {
                var container = ContainerFromItem(_innerItemsSource[0]) as TokenizingTextBoxItem;
                if (!await RemoveTokenAsync(container, _innerItemsSource[0]))
                {
                    // if a removal operation fails then stop the clear process
                    break;
                }
            }

            // Clear the active pretoken string.
            // Setting the text property directly avoids a delay when setting the text in the autosuggest box.
            Text = string.Empty;
        }

        internal async Task AddTokenAsync(object data, bool? atEnd = null)
        {
            if (data is string str && TokenItemAdding != null)
            {
                var tiaea = new TokenItemAddingEventArgs(str);
                await TokenItemAdding.InvokeAsync(this, tiaea);

                if (tiaea.Cancel)
                {
                    return;
                }

                if (tiaea.Item != null)
                {
                    data = tiaea.Item; // Transformed by event implementor
                }
            }

            // If we've been typing in the last box, just add this to the end of our collection
            if (atEnd == true || _currentTextEdit == _lastTextEdit)
            {
                _innerItemsSource.InsertAt(_innerItemsSource.Count - 1, data);
            }
            else
            {
                // Otherwise, we'll insert before our current box
                var edit = _currentTextEdit;
                var index = _innerItemsSource.IndexOf(edit);

                // Insert our new data item at the location of our textbox
                _innerItemsSource.InsertAt(index, data);

                // Remove our textbox
                _innerItemsSource.Remove(edit);
            }

            // Focus back to our end box as Outlook does.
            var last = ContainerFromItem(_lastTextEdit) as TokenizingTextBoxItem;
            last?._autoSuggestTextBox.Focus(FocusState.Keyboard);

            TokenItemAdded?.Invoke(this, data);

            GuardAgainstPlaceholderTextLayoutIssue();
        }

        /// <summary>
        /// Helper to change out the currently focused text element in the control.
        /// </summary>
        /// <param name="edit"><see cref="ITokenStringContainer"/> element which is now the main edited text.</param>
        protected void UpdateCurrentTextEdit(ITokenStringContainer edit)
        {
            _currentTextEdit = edit;

            Text = edit.Text; // Update our text property.
        }

        /// <summary>
        /// Remove the specified token from the list.
        /// </summary>
        /// <param name="item">Item in the list to delete</param>
        /// <param name="data">data </param>
        /// <remarks>
        /// the data parameter is passed in optionally to support UX UTs. When running in the UT the Container items are not manifest.
        /// </remarks>
        /// <returns><b>true</b> if the item was removed successfully, <b>false</b> otherwise</returns>
        private async Task<bool> RemoveTokenAsync(TokenizingTextBoxItem item, object data = null)
        {
            if (data == null)
            {
                data = ItemFromContainer(item);
            }

            if (TokenItemRemoving != null)
            {
                var tirea = new TokenItemRemovingEventArgs(data, item);
                await TokenItemRemoving.InvokeAsync(this, tirea);

                if (tirea.Cancel)
                {
                    return false;
                }
            }

            _innerItemsSource.Remove(data);

            TokenItemRemoved?.Invoke(this, data);

            GuardAgainstPlaceholderTextLayoutIssue();

            return true;
        }

        private void GuardAgainstPlaceholderTextLayoutIssue()
        {
            // If the *PlaceholderText is visible* on the last AutoSuggestBox, it can incorrectly layout itself
            // when the *ASB has focus*. We think this is an optimization in the platform, but haven't been able to
            // isolate a straight-reproduction of this issue outside of this control (though we have eliminated
            // most Toolkit influences like ASB/TextBox Style, the InterspersedObservableCollection, etc...).
            // The only Toolkit component involved here should be WrapPanel (which is a straight-forward Panel).
            // We also know the ASB itself is adjusting it's size correctly, it's the inner component.
            //
            // To combat this issue:
            //   We toggle the visibility of the Placeholder ContentControl in order to force it's layout to update properly
            var placeholder = ContainerFromItem(_lastTextEdit)?.FindDescendant("PlaceholderTextContentPresenter");

            if (placeholder?.Visibility == Visibility.Visible)
            {
                placeholder.Visibility = Visibility.Collapsed;

                // After we ensure we've hid the control, make it visible again (this is imperceptible to the user).
                _ = CompositionTargetHelper.ExecuteAfterCompositionRenderingAsync(() =>
                {
                    placeholder.Visibility = Visibility.Visible;
                });
            }
        }
    }
}<|MERGE_RESOLUTION|>--- conflicted
+++ resolved
@@ -225,16 +225,8 @@
                     await RemoveAllSelectedTokens();
 
                     // Wait for removal of old items
-<<<<<<< HEAD
-                    _ = DispatcherQueue.TryEnqueue(System.DispatcherQueuePriority.Normal, () =>
-                    {
-                        // If we're before the last textbox and it's empty, redirect focus to that one instead
-                        if (index == _innerItemsSource.Count - 1 && string.IsNullOrWhiteSpace(_lastTextEdit.Text))
-=======
-                    var dispatcherQueue = DispatcherQueue.GetForCurrentThread();
-                    _ = dispatcherQueue.EnqueueAsync(
+                    _ = DispatcherQueue.EnqueueAsync(
                         () =>
->>>>>>> ad1aaa6c
                         {
                             // If we're before the last textbox and it's empty, redirect focus to that one instead
                             if (index == _innerItemsSource.Count - 1 && string.IsNullOrWhiteSpace(_lastTextEdit.Text))
@@ -259,18 +251,11 @@
 
                                 _innerItemsSource.Insert(index, _currentTextEdit);
 
-<<<<<<< HEAD
-                            // Need to wait for containerization
-                            _ = DispatcherQueue.TryEnqueue(System.DispatcherQueuePriority.Normal, () =>
-                            {
-                                var newContainer = ContainerFromIndex(index) as TokenizingTextBoxItem; // Should be our last text box
-=======
                                 // Need to wait for containerization
-                                _ = dispatcherQueue.EnqueueAsync(
+                                _ = DispatcherQueue.EnqueueAsync(
                                     () =>
                                     {
                                         var newContainer = ContainerFromIndex(index) as TokenizingTextBoxItem; // Should be our last text box
->>>>>>> ad1aaa6c
 
                                         newContainer.UseCharacterAsUser = true; // Make sure we trigger a refresh of suggested items.
 
@@ -287,9 +272,9 @@
                                         }
 
                                         newContainer.AutoSuggestTextBoxLoaded += WaitForLoad;
-                                    }, DispatcherQueuePriority.Normal);
+                                    }, System.DispatcherQueuePriority.Normal);
                             }
-                        }, DispatcherQueuePriority.Normal);
+                        }, System.DispatcherQueuePriority.Normal);
                 }
                 else
                 {
