--- conflicted
+++ resolved
@@ -201,7 +201,6 @@
                     {
                         { "Uno", LogLevel.Warning },
                         { "Windows", LogLevel.Warning },
-<<<<<<< HEAD
 
                         // { "SampleControl.Presentation", LogLevel.Debug },
 
@@ -224,33 +223,7 @@
                     // { "Windows.UI.Xaml.DependencyObjectStore", LogLevel.Debug },
                      // { "Uno.UI.DataBinding.BindingPropertyHelper", LogLevel.Debug },
 
-                    // Binder memory references tracking
-                    // { "ReferenceHolder", LogLevel.Debug },
-                    })
-                .AddConsole(LogLevel.Debug);
-=======
-                        //{ "SampleControl.Presentation", LogLevel.Debug },
-
-					// Generic Xaml events
-					// { "Windows.UI.Xaml", LogLevel.Debug },
-
-					// { "Uno.UI.Controls.AsyncValuePresenter", LogLevel.Debug },
-					// { "Uno.UI.Controls.IfDataContext", LogLevel.Debug },
-					 //{ "Windows.UI.Xaml.FrameworkElement", LogLevel.Debug },
-      //               { "Windows.UI.Xaml.UIElement", LogLevel.Debug },
-      //               { "Windows.UI.Xaml.Controls.SinglelineTextBoxView", LogLevel.Debug },
-
-					// Layouter specific messages
-					// { "Windows.UI.Xaml.Controls", LogLevel.Debug },
-					//{ "Windows.UI.Xaml.Controls.Layouter", LogLevel.Debug },
-					//{ "Windows.UI.Xaml.Controls.Panel", LogLevel.Debug },
-
-					// Binding related messages
-					 // { "Windows.UI.Xaml.Data", LogLevel.Debug },
-					//{ "Windows.UI.Xaml.DependencyObjectStore", LogLevel.Debug },
-					 //{ "Uno.UI.DataBinding.BindingPropertyHelper", LogLevel.Debug },
-
-					//  Binder memory references tracking
+					// Binder memory references tracking
 					// { "ReferenceHolder", LogLevel.Debug },
 				}
                 )
@@ -258,7 +231,6 @@
                 .AddConsole(LogLevel.Debug)
 #endif
                 ;
->>>>>>> be1ede51
         }
     }
 }