--- conflicted
+++ resolved
@@ -14,7 +14,6 @@
 using System.Collections.Generic;
 using Microsoft.Toolkit.Extensions;
 using Microsoft.Toolkit.Uwp.UI.Controls.Markdown.Helpers;
-using System.Text.RegularExpressions;
 
 namespace Microsoft.Toolkit.Uwp.UI.Controls.Markdown.Parse
 {
@@ -195,11 +194,7 @@
                 }
 
                 // Check the URL is okay.
-<<<<<<< HEAD
-                if (!IsUrlEmail(url))
-=======
                 if (!url.IsEmail())
->>>>>>> b63ee188
                 {
                     if (!IsUrlValid(url))
                     {
@@ -208,11 +203,7 @@
                 }
                 else
                 {
-<<<<<<< HEAD
-                    tooltip = url = string.Format("mailto:{0}",url);
-=======
                     tooltip = url = string.Format("mailto:{0}", url);
->>>>>>> b63ee188
                 }
 
                 // We found a regular stand-alone link.
@@ -282,21 +273,6 @@
         }
 
         /// <summary>
-        /// Checks if the given URL is an Email.
-        /// </summary>
-        /// <param name="url"> The URL to check. </param>
-        /// <returns> <c>true</c> if the URL is valid; <c>false</c> otherwise. </returns>
-        private static bool IsUrlEmail(string url)
-        {
-            if (Regex.IsMatch(url, @"^([\w\.\-]+)@([\w\-]+)((\.(\w){2,})+)$"))
-            {
-                return true;
-            }
-
-            return false;
-        }
-
-        /// <summary>
         /// Checks if the given URL is allowed in a markdown link.
         /// </summary>
         /// <param name="url"> The URL to check. </param>
@@ -304,11 +280,7 @@
         private static bool IsUrlValid(string url)
         {
             // URLs can be relative.
-<<<<<<< HEAD
-            if (url.StartsWith("/") || url.StartsWith("#") || url.StartsWith("../"))
-=======
             if (!Uri.TryCreate(url, UriKind.Absolute, out Uri result))
->>>>>>> b63ee188
             {
                 return true;
             }
