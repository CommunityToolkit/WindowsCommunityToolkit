--- conflicted
+++ resolved
@@ -112,17 +112,6 @@
         </Setter>
     </Style>
 
-<<<<<<< HEAD
-=======
-    <DataTemplate x:Key="PivotHeaderTemplate">
-        <Grid>
-            <TextBlock FontSize="16"
-                       FontWeight="SemiBold"
-                       Text="{Binding}" />
-        </Grid>
-    </DataTemplate>
-
->>>>>>> a2ed6aa6
     <Style x:Key="SamplePickerItemStyle"
            TargetType="GridViewItem">
         <Setter Property="Foreground" Value="{ThemeResource SystemControlForegroundBaseHighBrush}" />
@@ -677,8 +666,8 @@
         </Grid>
     </ControlTemplate>
 
-<<<<<<< HEAD
-    <Style x:Key="AboutPageHeader" TargetType="TextBlock">
+    <Style x:Key="AboutPageHeader"
+           TargetType="TextBlock">
         <Setter Property="FontFamily" Value="Segoe UI" />
         <Setter Property="FontSize" Value="20" />
         <Setter Property="FontWeight" Value="Bold" />
@@ -693,405 +682,134 @@
                 <ControlTemplate TargetType="winui:NavigationView">
                     <Grid x:Name="RootGrid">
 
-=======
-    <Style x:Key="PivotUnderlineStyle"
-           TargetType="Pivot">
-        <Setter Property="Margin" Value="0" />
-        <Setter Property="Padding" Value="0" />
-        <Setter Property="Background" Value="{ThemeResource PivotBackground}" />
-        <Setter Property="IsTabStop" Value="False" />
-        <Setter Property="ItemsPanel">
-            <Setter.Value>
-                <ItemsPanelTemplate>
-                    <Grid />
-                </ItemsPanelTemplate>
-            </Setter.Value>
-        </Setter>
-        <Setter Property="Template">
-            <Setter.Value>
-                <ControlTemplate TargetType="Pivot">
-                    <Grid x:Name="RootElement"
-                          HorizontalAlignment="{TemplateBinding HorizontalAlignment}"
-                          VerticalAlignment="{TemplateBinding VerticalAlignment}"
-                          Background="{TemplateBinding Background}">
-                        <Grid.Resources>
-                            <Style x:Key="BaseContentControlStyle"
-                                   TargetType="ContentControl">
-                                <Setter Property="FontFamily" Value="XamlAutoFontFamily" />
-                                <Setter Property="FontWeight" Value="SemiBold" />
-                                <Setter Property="FontSize" Value="15" />
-                                <Setter Property="Template">
-                                    <Setter.Value>
-                                        <ControlTemplate TargetType="ContentControl">
-                                            <ContentPresenter Margin="{TemplateBinding Padding}"
-                                                              HorizontalAlignment="{TemplateBinding HorizontalContentAlignment}"
-                                                              VerticalAlignment="{TemplateBinding VerticalContentAlignment}"
-                                                              Content="{TemplateBinding Content}"
-                                                              ContentTemplate="{TemplateBinding ContentTemplate}"
-                                                              ContentTransitions="{TemplateBinding ContentTransitions}"
-                                                              OpticalMarginAlignment="TrimSideBearings" />
-                                        </ControlTemplate>
-                                    </Setter.Value>
-                                </Setter>
-                            </Style>
-                            <Style x:Key="TitleContentControlStyle"
-                                   BasedOn="{StaticResource BaseContentControlStyle}"
-                                   TargetType="ContentControl">
-                                <Setter Property="FontFamily" Value="{ThemeResource PivotTitleFontFamily}" />
-                                <Setter Property="FontWeight" Value="{ThemeResource PivotTitleThemeFontWeight}" />
-                                <Setter Property="FontSize" Value="{ThemeResource PivotTitleFontSize}" />
-                            </Style>
-
-                            <Style BasedOn="{StaticResource PivotHeaderItemUnderlineStyle}"
-                                   TargetType="PivotHeaderItem" />
-                        </Grid.Resources>
-                        <Grid.RowDefinitions>
-                            <RowDefinition Height="Auto" />
-                            <RowDefinition Height="*" />
-                        </Grid.RowDefinitions>
-                        <ContentControl x:Name="TitleContentControl"
-                                        Margin="{StaticResource PivotPortraitThemePadding}"
-                                        Content="{TemplateBinding Title}"
-                                        ContentTemplate="{TemplateBinding TitleTemplate}"
-                                        IsTabStop="False"
-                                        Style="{StaticResource TitleContentControlStyle}"
-                                        Visibility="Collapsed" />
-                        <Grid Grid.Row="1">
-                            <Grid.Resources>
-                                <ControlTemplate x:Key="NextTemplate"
-                                                 TargetType="Button">
-                                    <Border x:Name="Root"
-                                            Background="{ThemeResource PivotNextButtonBackground}"
-                                            BorderBrush="{ThemeResource PivotNextButtonBorderBrush}"
-                                            BorderThickness="{ThemeResource PivotNavButtonBorderThemeThickness}">
-                                        <FontIcon x:Name="Arrow"
-                                                  HorizontalAlignment="Center"
-                                                  VerticalAlignment="Center"
-                                                  FontFamily="{ThemeResource SymbolThemeFontFamily}"
-                                                  FontSize="12"
-                                                  Foreground="{ThemeResource PivotNextButtonForeground}"
-                                                  Glyph="&#xE0E3;"
-                                                  MirroredWhenRightToLeft="True"
-                                                  UseLayoutRounding="False" />
-                                        <VisualStateManager.VisualStateGroups>
-                                            <VisualStateGroup x:Name="CommonStates">
-                                                <VisualState x:Name="Normal" />
-                                                <VisualState x:Name="PointerOver">
-                                                    <Storyboard>
-                                                        <ObjectAnimationUsingKeyFrames Storyboard.TargetName="Root"
-                                                                                       Storyboard.TargetProperty="Background">
-                                                            <DiscreteObjectKeyFrame KeyTime="0"
-                                                                                    Value="{ThemeResource PivotNextButtonBackgroundPointerOver}" />
-                                                        </ObjectAnimationUsingKeyFrames>
-                                                        <ObjectAnimationUsingKeyFrames Storyboard.TargetName="Root"
-                                                                                       Storyboard.TargetProperty="BorderBrush">
-                                                            <DiscreteObjectKeyFrame KeyTime="0"
-                                                                                    Value="{ThemeResource PivotNextButtonBorderBrushPointerOver}" />
-                                                        </ObjectAnimationUsingKeyFrames>
-                                                        <ObjectAnimationUsingKeyFrames Storyboard.TargetName="Arrow"
-                                                                                       Storyboard.TargetProperty="Foreground">
-                                                            <DiscreteObjectKeyFrame KeyTime="0"
-                                                                                    Value="{ThemeResource PivotNextButtonForegroundPointerOver}" />
-                                                        </ObjectAnimationUsingKeyFrames>
-                                                    </Storyboard>
-                                                </VisualState>
-                                                <VisualState x:Name="Pressed">
-                                                    <Storyboard>
-                                                        <ObjectAnimationUsingKeyFrames Storyboard.TargetName="Root"
-                                                                                       Storyboard.TargetProperty="Background">
-                                                            <DiscreteObjectKeyFrame KeyTime="0"
-                                                                                    Value="{ThemeResource PivotNextButtonBackgroundPressed}" />
-                                                        </ObjectAnimationUsingKeyFrames>
-                                                        <ObjectAnimationUsingKeyFrames Storyboard.TargetName="Root"
-                                                                                       Storyboard.TargetProperty="BorderBrush">
-                                                            <DiscreteObjectKeyFrame KeyTime="0"
-                                                                                    Value="{ThemeResource PivotNextButtonBorderBrushPressed}" />
-                                                        </ObjectAnimationUsingKeyFrames>
-                                                        <ObjectAnimationUsingKeyFrames Storyboard.TargetName="Arrow"
-                                                                                       Storyboard.TargetProperty="Foreground">
-                                                            <DiscreteObjectKeyFrame KeyTime="0"
-                                                                                    Value="{ThemeResource PivotNextButtonForegroundPressed}" />
-                                                        </ObjectAnimationUsingKeyFrames>
-                                                    </Storyboard>
-                                                </VisualState>
-                                            </VisualStateGroup>
-                                        </VisualStateManager.VisualStateGroups>
-                                    </Border>
-                                </ControlTemplate>
-                                <ControlTemplate x:Key="PreviousTemplate"
-                                                 TargetType="Button">
-                                    <Border x:Name="Root"
-                                            Background="{ThemeResource PivotPreviousButtonBackground}"
-                                            BorderBrush="{ThemeResource PivotPreviousButtonBorderBrush}"
-                                            BorderThickness="{ThemeResource PivotNavButtonBorderThemeThickness}">
-                                        <FontIcon x:Name="Arrow"
-                                                  HorizontalAlignment="Center"
-                                                  VerticalAlignment="Center"
-                                                  FontFamily="{ThemeResource SymbolThemeFontFamily}"
-                                                  FontSize="12"
-                                                  Foreground="{ThemeResource PivotPreviousButtonForeground}"
-                                                  Glyph="&#xE0E2;"
-                                                  MirroredWhenRightToLeft="True"
-                                                  UseLayoutRounding="False" />
-                                        <VisualStateManager.VisualStateGroups>
-                                            <VisualStateGroup x:Name="CommonStates">
-                                                <VisualState x:Name="Normal" />
-                                                <VisualState x:Name="PointerOver">
-                                                    <Storyboard>
-                                                        <ObjectAnimationUsingKeyFrames Storyboard.TargetName="Root"
-                                                                                       Storyboard.TargetProperty="Background">
-                                                            <DiscreteObjectKeyFrame KeyTime="0"
-                                                                                    Value="{ThemeResource PivotPreviousButtonBackgroundPointerOver}" />
-                                                        </ObjectAnimationUsingKeyFrames>
-                                                        <ObjectAnimationUsingKeyFrames Storyboard.TargetName="Root"
-                                                                                       Storyboard.TargetProperty="BorderBrush">
-                                                            <DiscreteObjectKeyFrame KeyTime="0"
-                                                                                    Value="{ThemeResource PivotPreviousButtonBorderBrushPointerOver}" />
-                                                        </ObjectAnimationUsingKeyFrames>
-                                                        <ObjectAnimationUsingKeyFrames Storyboard.TargetName="Arrow"
-                                                                                       Storyboard.TargetProperty="Foreground">
-                                                            <DiscreteObjectKeyFrame KeyTime="0"
-                                                                                    Value="{ThemeResource PivotPreviousButtonForegroundPointerOver}" />
-                                                        </ObjectAnimationUsingKeyFrames>
-                                                    </Storyboard>
-                                                </VisualState>
-                                                <VisualState x:Name="Pressed">
-                                                    <Storyboard>
-                                                        <ObjectAnimationUsingKeyFrames Storyboard.TargetName="Root"
-                                                                                       Storyboard.TargetProperty="Background">
-                                                            <DiscreteObjectKeyFrame KeyTime="0"
-                                                                                    Value="{ThemeResource PivotPreviousButtonBackgroundPressed}" />
-                                                        </ObjectAnimationUsingKeyFrames>
-                                                        <ObjectAnimationUsingKeyFrames Storyboard.TargetName="Root"
-                                                                                       Storyboard.TargetProperty="BorderBrush">
-                                                            <DiscreteObjectKeyFrame KeyTime="0"
-                                                                                    Value="{ThemeResource PivotPreviousButtonBorderBrushPressed}" />
-                                                        </ObjectAnimationUsingKeyFrames>
-                                                        <ObjectAnimationUsingKeyFrames Storyboard.TargetName="Arrow"
-                                                                                       Storyboard.TargetProperty="Foreground">
-                                                            <DiscreteObjectKeyFrame KeyTime="0"
-                                                                                    Value="{ThemeResource PivotPreviousButtonForegroundPressed}" />
-                                                        </ObjectAnimationUsingKeyFrames>
-                                                    </Storyboard>
-                                                </VisualState>
-                                            </VisualStateGroup>
-                                        </VisualStateManager.VisualStateGroups>
-                                    </Border>
-                                </ControlTemplate>
-                            </Grid.Resources>
-                            <ScrollViewer x:Name="ScrollViewer"
-                                          Margin="{TemplateBinding Padding}"
-                                          VerticalContentAlignment="Stretch"
-                                          BringIntoViewOnFocusChange="False"
-                                          HorizontalScrollBarVisibility="Hidden"
-                                          HorizontalSnapPointsAlignment="Center"
-                                          HorizontalSnapPointsType="MandatorySingle"
-                                          Template="{StaticResource ScrollViewerScrollBarlessTemplate}"
-                                          VerticalScrollBarVisibility="Disabled"
-                                          VerticalScrollMode="Disabled"
-                                          VerticalSnapPointsType="None"
-                                          ZoomMode="Disabled">
-                                <PivotPanel x:Name="Panel"
-                                            VerticalAlignment="Stretch">
-                                    <Grid x:Name="PivotLayoutElement">
-                                        <Grid.ColumnDefinitions>
-                                            <ColumnDefinition Width="Auto" />
-                                            <ColumnDefinition Width="*" />
-                                            <ColumnDefinition Width="Auto" />
-                                        </Grid.ColumnDefinitions>
-                                        <Grid.RowDefinitions>
-                                            <RowDefinition Height="Auto" />
-                                            <RowDefinition Height="*" />
-                                        </Grid.RowDefinitions>
-                                        <Grid.RenderTransform>
-                                            <CompositeTransform x:Name="PivotLayoutElementTranslateTransform" />
-                                        </Grid.RenderTransform>
-                                        <ContentPresenter x:Name="LeftHeaderPresenter"
-                                                          HorizontalAlignment="Stretch"
-                                                          VerticalAlignment="Stretch"
-                                                          Content="{TemplateBinding LeftHeader}"
-                                                          ContentTemplate="{TemplateBinding LeftHeaderTemplate}" />
-                                        <ContentControl x:Name="HeaderClipper"
-                                                        Grid.Column="1"
-                                                        HorizontalContentAlignment="Stretch"
-                                                        UseSystemFocusVisuals="True">
-                                            <ContentControl.Clip>
-                                                <RectangleGeometry x:Name="HeaderClipperGeometry" />
-                                            </ContentControl.Clip>
-                                            <Grid Background="{ThemeResource PivotHeaderBackground}">
-                                                <Grid.RenderTransform>
-                                                    <CompositeTransform x:Name="HeaderOffsetTranslateTransform" />
-                                                </Grid.RenderTransform>
-                                                <PivotHeaderPanel x:Name="StaticHeader"
-                                                                  Visibility="Collapsed">
-                                                    <PivotHeaderPanel.RenderTransform>
-                                                        <CompositeTransform x:Name="StaticHeaderTranslateTransform" />
-                                                    </PivotHeaderPanel.RenderTransform>
-                                                </PivotHeaderPanel>
-                                                <PivotHeaderPanel x:Name="Header">
-                                                    <PivotHeaderPanel.RenderTransform>
-                                                        <CompositeTransform x:Name="HeaderTranslateTransform" />
-                                                    </PivotHeaderPanel.RenderTransform>
-                                                </PivotHeaderPanel>
-                                            </Grid>
-                                        </ContentControl>
-                                        <Button x:Name="PreviousButton"
-                                                Grid.Column="1"
-                                                Width="20"
-                                                Height="36"
-                                                Margin="{ThemeResource PivotNavButtonMargin}"
-                                                HorizontalAlignment="Left"
-                                                VerticalAlignment="Top"
-                                                Background="Transparent"
-                                                IsEnabled="False"
-                                                IsTabStop="False"
-                                                Opacity="0"
-                                                Template="{StaticResource PreviousTemplate}"
-                                                UseSystemFocusVisuals="False" />
-                                        <Button x:Name="NextButton"
-                                                Grid.Column="1"
-                                                Width="20"
-                                                Height="36"
-                                                Margin="{ThemeResource PivotNavButtonMargin}"
-                                                HorizontalAlignment="Right"
-                                                VerticalAlignment="Top"
-                                                Background="Transparent"
-                                                IsEnabled="False"
-                                                IsTabStop="False"
-                                                Opacity="0"
-                                                Template="{StaticResource NextTemplate}"
-                                                UseSystemFocusVisuals="False" />
-                                        <ContentPresenter x:Name="RightHeaderPresenter"
-                                                          Grid.Column="2"
-                                                          HorizontalAlignment="Stretch"
-                                                          VerticalAlignment="Stretch"
-                                                          Content="{TemplateBinding RightHeader}"
-                                                          ContentTemplate="{TemplateBinding RightHeaderTemplate}" />
-                                        <ItemsPresenter x:Name="PivotItemPresenter"
-                                                        Grid.Row="1"
-                                                        Grid.ColumnSpan="3">
-                                            <ItemsPresenter.RenderTransform>
-                                                <TransformGroup>
-                                                    <TranslateTransform x:Name="ItemsPresenterTranslateTransform" />
-                                                    <CompositeTransform x:Name="ItemsPresenterCompositeTransform" />
-                                                </TransformGroup>
-                                            </ItemsPresenter.RenderTransform>
-                                        </ItemsPresenter>
-                                    </Grid>
-                                </PivotPanel>
-                            </ScrollViewer>
-                        </Grid>
->>>>>>> a2ed6aa6
                         <VisualStateManager.VisualStateGroups>
-                            <VisualStateGroup x:Name="Orientation">
-                                <VisualState x:Name="Portrait">
-                                    <Storyboard>
-                                        <ObjectAnimationUsingKeyFrames Storyboard.TargetName="TitleContentControl"
-                                                                       Storyboard.TargetProperty="Margin">
-                                            <DiscreteObjectKeyFrame KeyTime="0"
-                                                                    Value="{ThemeResource PivotPortraitThemePadding}" />
-                                        </ObjectAnimationUsingKeyFrames>
-                                    </Storyboard>
-                                </VisualState>
-                                <VisualState x:Name="Landscape">
-                                    <Storyboard>
-                                        <ObjectAnimationUsingKeyFrames Storyboard.TargetName="TitleContentControl"
-                                                                       Storyboard.TargetProperty="Margin">
-                                            <DiscreteObjectKeyFrame KeyTime="0"
-                                                                    Value="{ThemeResource PivotLandscapeThemePadding}" />
-                                        </ObjectAnimationUsingKeyFrames>
-                                    </Storyboard>
-                                </VisualState>
-                            </VisualStateGroup>
-<<<<<<< HEAD
+                            <VisualStateGroup x:Name="DisplayModeGroup">
+                                <VisualState x:Name="Compact" />
+
+                                <VisualState x:Name="Expanded">
+                                    <VisualState.Setters>
+                                        <Setter Target="RootSplitView.PaneBackground" Value="{ThemeResource NavigationViewExpandedPaneBackground}" />
+                                    </VisualState.Setters>
+                                </VisualState>
+
+                                <VisualState x:Name="Minimal">
+                                    <VisualState.Setters>
+                                        <Setter Target="HeaderContent.Margin" Value="48,5,0,0" />
+                                    </VisualState.Setters>
+                                </VisualState>
+
+                                <VisualState x:Name="MinimalWithBackButton">
+                                    <VisualState.Setters>
+                                        <Setter Target="HeaderContent.Margin" Value="104,5,0,0" />
+                                    </VisualState.Setters>
+                                </VisualState>
+
+                            </VisualStateGroup>
+
+                            <VisualStateGroup x:Name="TogglePaneGroup">
+                                <VisualState x:Name="TogglePaneButtonVisible" />
+                                <VisualState x:Name="TogglePaneButtonCollapsed">
+                                    <VisualState.Setters>
+                                        <Setter Target="PaneContentGridToggleButtonRow.Height" Value="4" />
+                                    </VisualState.Setters>
+                                </VisualState>
+
+                            </VisualStateGroup>
+
+                            <VisualStateGroup x:Name="HeaderGroup">
+                                <VisualState x:Name="HeaderVisible" />
+                                <VisualState x:Name="HeaderCollapsed">
+                                    <VisualState.Setters>
+                                        <Setter Target="HeaderContent.Visibility" Value="Collapsed" />
+                                    </VisualState.Setters>
+                                </VisualState>
+
+                            </VisualStateGroup>
+
+                            <VisualStateGroup x:Name="SettingsGroup">
+                                <VisualState x:Name="SettingsVisible" />
+                                <VisualState x:Name="SettingsCollapsed">
+                                    <VisualState.Setters>
+                                        <Setter Target="SettingsNavPaneItem.Visibility" Value="Collapsed" />
+                                        <Setter Target="SettingsTopNavPaneItem.Visibility" Value="Collapsed" />
+                                    </VisualState.Setters>
+                                </VisualState>
+
+                            </VisualStateGroup>
+
+                            <VisualStateGroup x:Name="AutoSuggestGroup">
+                                <VisualState x:Name="AutoSuggestBoxVisible" />
+                                <VisualState x:Name="AutoSuggestBoxCollapsed">
+                                    <VisualState.Setters>
+                                        <Setter Target="AutoSuggestArea.Visibility" Value="Collapsed" />
+                                        <Setter Target="TopPaneAutoSuggestArea.Visibility" Value="Collapsed" />
+                                    </VisualState.Setters>
+                                </VisualState>
+
+                            </VisualStateGroup>
+
+                            <VisualStateGroup x:Name="PaneStateGroup">
+                                <VisualState x:Name="NotClosedCompact" />
+                                <VisualState x:Name="ClosedCompact">
+                                    <VisualState.Setters>
+                                        <Setter Target="PaneAutoSuggestBoxPresenter.Visibility" Value="Collapsed" />
+                                        <Setter Target="PaneAutoSuggestButton.Visibility" Value="Visible" />
+                                    </VisualState.Setters>
+                                </VisualState>
+
+                            </VisualStateGroup>
 
                             <VisualStateGroup x:Name="PaneStateListSizeGroup">
                                 <VisualState x:Name="ListSizeFull" />
                                 <VisualState x:Name="ListSizeCompact">
                                     <VisualState.Setters>
-                                        <Setter Target="PaneContentGrid.Width" Value="{Binding RelativeSource={RelativeSource TemplatedParent}, Path=CompactPaneLength}"/>
+                                        <Setter Target="MenuItemsHost.HorizontalAlignment" Value="Left" />
+                                        <!-- This is essentially a TemplateBinding: -->
+                                        <Setter Target="MenuItemsHost.Width" Value="{Binding RelativeSource={RelativeSource TemplatedParent}, Path=CompactPaneLength}" />
                                         <Setter Target="SettingsNavPaneItem.HorizontalAlignment" Value="Left" />
+                                        <Setter Target="SettingsNavPaneItem.Width" Value="{Binding RelativeSource={RelativeSource TemplatedParent}, Path=CompactPaneLength}" />
                                         <Setter Target="PaneTitleTextBlock.Visibility" Value="Collapsed" />
                                         <Setter Target="PaneHeaderContentBorder.Visibility" Value="Collapsed" />
                                         <Setter Target="PaneCustomContentBorder.HorizontalAlignment" Value="Left" />
+                                        <Setter Target="PaneCustomContentBorder.Width" Value="{Binding RelativeSource={RelativeSource TemplatedParent}, Path=CompactPaneLength}" />
                                         <Setter Target="FooterContentBorder.HorizontalAlignment" Value="Left" />
-                                    </VisualState.Setters>
-=======
-                            <VisualStateGroup x:Name="NavigationButtonsVisibility">
-                                <VisualState x:Name="NavigationButtonsHidden" />
-                                <VisualState x:Name="NavigationButtonsVisible">
-                                    <Storyboard>
-                                        <ObjectAnimationUsingKeyFrames Storyboard.TargetName="NextButton"
-                                                                       Storyboard.TargetProperty="Opacity">
-                                            <DiscreteObjectKeyFrame KeyTime="0"
-                                                                    Value="1" />
-                                        </ObjectAnimationUsingKeyFrames>
-                                        <ObjectAnimationUsingKeyFrames Storyboard.TargetName="NextButton"
-                                                                       Storyboard.TargetProperty="IsEnabled">
-                                            <DiscreteObjectKeyFrame KeyTime="0"
-                                                                    Value="True" />
-                                        </ObjectAnimationUsingKeyFrames>
-                                        <ObjectAnimationUsingKeyFrames Storyboard.TargetName="PreviousButton"
-                                                                       Storyboard.TargetProperty="Opacity">
-                                            <DiscreteObjectKeyFrame KeyTime="0"
-                                                                    Value="1" />
-                                        </ObjectAnimationUsingKeyFrames>
-                                        <ObjectAnimationUsingKeyFrames Storyboard.TargetName="PreviousButton"
-                                                                       Storyboard.TargetProperty="IsEnabled">
-                                            <DiscreteObjectKeyFrame KeyTime="0"
-                                                                    Value="True" />
-                                        </ObjectAnimationUsingKeyFrames>
-                                    </Storyboard>
->>>>>>> a2ed6aa6
-                                </VisualState>
-                                <VisualState x:Name="PreviousButtonVisible">
-                                    <Storyboard>
-                                        <ObjectAnimationUsingKeyFrames Storyboard.TargetName="PreviousButton"
-                                                                       Storyboard.TargetProperty="Opacity">
-                                            <DiscreteObjectKeyFrame KeyTime="0"
-                                                                    Value="1" />
-                                        </ObjectAnimationUsingKeyFrames>
-                                        <ObjectAnimationUsingKeyFrames Storyboard.TargetName="PreviousButton"
-                                                                       Storyboard.TargetProperty="IsEnabled">
-                                            <DiscreteObjectKeyFrame KeyTime="0"
-                                                                    Value="True" />
-                                        </ObjectAnimationUsingKeyFrames>
-                                    </Storyboard>
-                                </VisualState>
-                                <VisualState x:Name="NextButtonVisible">
-                                    <Storyboard>
-                                        <ObjectAnimationUsingKeyFrames Storyboard.TargetName="NextButton"
-                                                                       Storyboard.TargetProperty="Opacity">
-                                            <DiscreteObjectKeyFrame KeyTime="0"
-                                                                    Value="1" />
-                                        </ObjectAnimationUsingKeyFrames>
-                                        <ObjectAnimationUsingKeyFrames Storyboard.TargetName="NextButton"
-                                                                       Storyboard.TargetProperty="IsEnabled">
-                                            <DiscreteObjectKeyFrame KeyTime="0"
-                                                                    Value="True" />
-                                        </ObjectAnimationUsingKeyFrames>
-                                    </Storyboard>
-                                </VisualState>
-                            </VisualStateGroup>
-                            <VisualStateGroup x:Name="HeaderStates">
-                                <VisualState x:Name="HeaderDynamic" />
-                                <VisualState x:Name="HeaderStatic">
-                                    <Storyboard>
-                                        <ObjectAnimationUsingKeyFrames Storyboard.TargetName="Header"
-                                                                       Storyboard.TargetProperty="Visibility">
-                                            <DiscreteObjectKeyFrame KeyTime="0"
-                                                                    Value="Collapsed" />
-                                        </ObjectAnimationUsingKeyFrames>
-                                        <ObjectAnimationUsingKeyFrames Storyboard.TargetName="StaticHeader"
-                                                                       Storyboard.TargetProperty="Visibility">
-                                            <DiscreteObjectKeyFrame KeyTime="0"
-                                                                    Value="Visible" />
-                                        </ObjectAnimationUsingKeyFrames>
-                                    </Storyboard>
-                                </VisualState>
-                            </VisualStateGroup>
+                                        <Setter Target="FooterContentBorder.Width" Value="{Binding RelativeSource={RelativeSource TemplatedParent}, Path=CompactPaneLength}" />
+                                    </VisualState.Setters>
+                                </VisualState>
+
+                            </VisualStateGroup>
+
+                            <VisualStateGroup x:Name="TitleBarVisibilityGroup">
+                                <VisualState x:Name="TitleBarVisible" />
+                                <VisualState x:Name="TitleBarCollapsed">
+                                    <VisualState.Setters>
+                                        <Setter Target="PaneContentGrid.Margin" Value="0,32,0,0" />
+                                    </VisualState.Setters>
+                                </VisualState>
+
+                            </VisualStateGroup>
+
+                            <VisualStateGroup x:Name="OverflowLabelGroup">
+                                <VisualState x:Name="OverflowButtonWithLabel" />
+                                <VisualState x:Name="OverflowButtonNoLabel">
+                                    <VisualState.Setters>
+                                        <Setter Target="TopNavOverflowButton.Style" Value="{ThemeResource NavigationViewOverflowButtonNoLabelStyleWhenPaneOnTop}" />
+                                    </VisualState.Setters>
+                                </VisualState>
+
+                            </VisualStateGroup>
+
+                            <VisualStateGroup x:Name="BackButtonGroup">
+                                <VisualState x:Name="BackButtonVisible" />
+                                <VisualState x:Name="BackButtonCollapsed">
+                                    <VisualState.Setters>
+                                        <Setter Target="BackButtonPlaceholderOnTopNav.Width" Value="0" />
+                                    </VisualState.Setters>
+                                </VisualState>
+
+                            </VisualStateGroup>
+
                         </VisualStateManager.VisualStateGroups>
-<<<<<<< HEAD
 
                         <Grid
                             x:Name="PaneToggleButtonGrid"
@@ -1116,21 +834,20 @@
                                 <Button
                                     x:Name="TogglePaneButton"
                                     Style="{TemplateBinding PaneToggleButtonStyle}"
-                                    AutomationProperties.LandmarkType="Navigation" HorizontalAlignment="Center"
+                                    AutomationProperties.LandmarkType="Navigation"
                                     Visibility="{Binding RelativeSource={RelativeSource TemplatedParent}, Path=TemplateSettings.PaneToggleButtonVisibility}"
                                     VerticalAlignment="Center"/>
                             </Grid>
 
                         </Grid>
 
-                        <!-- Content layouts -->
                         <Grid>
+
                             <Grid.RowDefinitions>
                                 <RowDefinition Height="Auto" />
                                 <RowDefinition Height="*" />
                             </Grid.RowDefinitions>
 
-                            <!-- DisplayMode top -->
                             <StackPanel
                                 x:Name="TopNavArea"
                                 Background="{ThemeResource Background-NavigationBar}"
@@ -1208,9 +925,7 @@
                                         Visibility="{Binding RelativeSource={RelativeSource TemplatedParent}, Path=TemplateSettings.OverflowButtonVisibility}">
 
                                         <Button.Flyout>
-                                            <Flyout
-                                                Placement="BottomEdgeAlignedRight"
-                                                ElementSoundMode="{Binding RelativeSource={RelativeSource TemplatedParent}, Path=ElementSoundMode}">
+                                            <Flyout Placement="Bottom">
                                                 <Flyout.FlyoutPresenterStyle>
                                                     <Style TargetType="FlyoutPresenter">
                                                         <Setter Property="Padding" Value="0,8" />
@@ -1273,7 +988,6 @@
                                     Child="{TemplateBinding ContentOverlay}" />
                             </StackPanel>
 
-                            <!-- Displaymode (compact/minimal/normal) left -->
                             <SplitView
                                 x:Name="RootSplitView"
                                 Background="{TemplateBinding Background}"
@@ -1289,7 +1003,6 @@
                                 <SplitView.Pane>
                                     <Grid 
                                         x:Name="PaneContentGrid"
-                                        HorizontalAlignment="Left"
                                         Visibility="{Binding RelativeSource={RelativeSource TemplatedParent}, Path=TemplateSettings.LeftPaneVisibility}">
                                         <Grid.RowDefinitions>
                                             <RowDefinition Height="Auto" />
@@ -1416,18 +1129,10 @@
 
                         </Grid>
 
-=======
->>>>>>> a2ed6aa6
                     </Grid>
+
                 </ControlTemplate>
             </Setter.Value>
         </Setter>
     </Style>
-
-    <Style x:Key="AboutPageHeader"
-           TargetType="TextBlock">
-        <Setter Property="FontFamily" Value="Segoe UI" />
-        <Setter Property="FontSize" Value="20" />
-        <Setter Property="FontWeight" Value="Bold" />
-    </Style>
 </ResourceDictionary>