// Licensed to the .NET Foundation under one or more agreements.
// The .NET Foundation licenses this file to you under the MIT license.
// See the LICENSE file in the project root for more information.

using System;
using Microsoft.UI.Xaml;
using Windows.Networking.Connectivity;
<<<<<<< HEAD
=======
using Windows.System;
using Windows.UI.Xaml;
>>>>>>> ad1aaa6c

namespace Microsoft.Toolkit.Uwp.UI.Triggers
{
    /// <summary>
    /// Trigger for switching when the network availability changes
    /// </summary>
    public class NetworkConnectionStateTrigger : StateTriggerBase
    {
        private DispatcherQueue _dispatcherQueue;

        /// <summary>
        /// Initializes a new instance of the <see cref="NetworkConnectionStateTrigger"/> class.
        /// </summary>
        public NetworkConnectionStateTrigger()
        {
            _dispatcherQueue = DispatcherQueue.GetForCurrentThread();
            var weakEvent =
                new WeakEventListener<NetworkConnectionStateTrigger, object>(this)
                {
                    OnEventAction = (instance, source) => NetworkInformation_NetworkStatusChanged(source),
                    OnDetachAction = (weakEventListener) => NetworkInformation.NetworkStatusChanged -= weakEventListener.OnEvent
                };
            NetworkInformation.NetworkStatusChanged += weakEvent.OnEvent;
            UpdateState();
        }

        private void NetworkInformation_NetworkStatusChanged(object sender)
        {
<<<<<<< HEAD
            _ = DispatcherQueue.TryEnqueue(System.DispatcherQueuePriority.Normal, UpdateState);
=======
            _ = _dispatcherQueue.EnqueueAsync(UpdateState, DispatcherQueuePriority.Normal);
>>>>>>> ad1aaa6c
        }

        private void UpdateState()
        {
            bool isConnected = false;
            var profile = NetworkInformation.GetInternetConnectionProfile();
            if (profile != null)
            {
                isConnected = profile.GetNetworkConnectivityLevel() == NetworkConnectivityLevel.InternetAccess;
            }

            SetActive((isConnected && ConnectionState == ConnectionState.Connected) || (!isConnected && ConnectionState == ConnectionState.Disconnected));
        }

        /// <summary>
        /// Gets or sets the state of the connection to trigger on.
        /// </summary>
        public ConnectionState ConnectionState
        {
            get { return (ConnectionState)GetValue(ConnectionStateProperty); }
            set { SetValue(ConnectionStateProperty, value); }
        }

        /// <summary>
        /// Identifies the <see cref="ConnectionState"/> DependencyProperty
        /// </summary>
        public static readonly DependencyProperty ConnectionStateProperty =
            DependencyProperty.Register(nameof(ConnectionState), typeof(ConnectionState), typeof(NetworkConnectionStateTrigger), new PropertyMetadata(ConnectionState.Connected, OnConnectionStatePropertyChanged));

        private static void OnConnectionStatePropertyChanged(DependencyObject d, DependencyPropertyChangedEventArgs e)
        {
            var obj = (NetworkConnectionStateTrigger)d;
            obj.UpdateState();
        }

        private class WeakEventListener<TInstance, TSource>
            where TInstance : class
        {
            /// <summary>
            /// WeakReference to the instance listening for the event.
            /// </summary>
            private WeakReference<TInstance> _weakInstance;

            /// <summary>
            /// Gets or sets the method to call when the event fires.
            /// </summary>
            public Action<TInstance, TSource> OnEventAction { get; set; }

            /// <summary>
            /// Gets or sets the method to call when detaching from the event.
            /// </summary>
            public Action<WeakEventListener<TInstance, TSource>> OnDetachAction { get; set; }

            /// <summary>
            /// Initializes a new instance of the <see cref="WeakEventListener{TInstance, TSource}"/> class.
            /// </summary>
            /// <param name="instance">Instance subscribing to the event.</param>
            public WeakEventListener(TInstance instance)
            {
                if (instance == null)
                {
                    throw new ArgumentNullException("instance");
                }

                _weakInstance = new WeakReference<TInstance>(instance);
            }

            /// <summary>
            /// Handler for the subscribed event calls OnEventAction to handle it.
            /// </summary>
            /// <param name="source">Event source.</param>
            public void OnEvent(TSource source)
            {
                if (_weakInstance.TryGetTarget(out var target))
                {
                    // Call registered action
                    OnEventAction?.Invoke(target, source);
                }
                else
                {
                    // Detach from event
                    Detach();
                }
            }

            /// <summary>
            /// Detaches from the subscribed event.
            /// </summary>
            public void Detach()
            {
                if (OnDetachAction != null)
                {
                    OnDetachAction(this);
                    OnDetachAction = null;
                }
            }
        }
    }

    /// <summary>
    /// ConnectionStates
    /// </summary>
    public enum ConnectionState
    {
        /// <summary>
        /// Connected
        /// </summary>
        Connected,

        /// <summary>
        /// Disconnected
        /// </summary>
        Disconnected,
    }
}<|MERGE_RESOLUTION|>--- conflicted
+++ resolved
@@ -5,11 +5,6 @@
 using System;
 using Microsoft.UI.Xaml;
 using Windows.Networking.Connectivity;
-<<<<<<< HEAD
-=======
-using Windows.System;
-using Windows.UI.Xaml;
->>>>>>> ad1aaa6c
 
 namespace Microsoft.Toolkit.Uwp.UI.Triggers
 {
@@ -18,14 +13,11 @@
     /// </summary>
     public class NetworkConnectionStateTrigger : StateTriggerBase
     {
-        private DispatcherQueue _dispatcherQueue;
-
         /// <summary>
         /// Initializes a new instance of the <see cref="NetworkConnectionStateTrigger"/> class.
         /// </summary>
         public NetworkConnectionStateTrigger()
         {
-            _dispatcherQueue = DispatcherQueue.GetForCurrentThread();
             var weakEvent =
                 new WeakEventListener<NetworkConnectionStateTrigger, object>(this)
                 {
@@ -38,11 +30,7 @@
 
         private void NetworkInformation_NetworkStatusChanged(object sender)
         {
-<<<<<<< HEAD
-            _ = DispatcherQueue.TryEnqueue(System.DispatcherQueuePriority.Normal, UpdateState);
-=======
-            _ = _dispatcherQueue.EnqueueAsync(UpdateState, DispatcherQueuePriority.Normal);
->>>>>>> ad1aaa6c
+            _ = DispatcherQueue.EnqueueAsync(UpdateState, System.DispatcherQueuePriority.Normal);
         }
 
         private void UpdateState()
