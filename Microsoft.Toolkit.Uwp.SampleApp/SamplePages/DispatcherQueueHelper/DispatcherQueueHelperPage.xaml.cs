// Licensed to the .NET Foundation under one or more agreements.
// The .NET Foundation licenses this file to you under the MIT license.
// See the LICENSE file in the project root for more information.

using System.Threading.Tasks;
<<<<<<< HEAD
using Microsoft.System;
using Microsoft.Toolkit.Uwp.Extensions;
using Microsoft.UI.Xaml;
=======
using Windows.System;
using Windows.UI.Xaml;
>>>>>>> 14880e31

namespace Microsoft.Toolkit.Uwp.SampleApp.SamplePages
{
    public sealed partial class DispatcherQueueHelperPage
    {
        public DispatcherQueueHelperPage()
        {
            this.InitializeComponent();
        }

        private async void ExecuteFromDifferentThreadButton_Click(object sender, RoutedEventArgs e)
        {
            var dispatcherQueue = DispatcherQueue.GetForCurrentThread();
            int crossThreadReturnedValue = await Task.Run<int>(async () =>
            {
                int returnedFromUIThread = await dispatcherQueue.EnqueueAsync<int>(() =>
                {
                    NormalTextBlock.Text = "Updated from a random thread!";
                    return Task.FromResult(1);
                });

                return returnedFromUIThread + 1;
            });

            await Task.Delay(200);

            NormalTextBlock.Text += $" And the value {crossThreadReturnedValue} was also returned successfully!";
        }
    }
}<|MERGE_RESOLUTION|>--- conflicted
+++ resolved
@@ -3,14 +3,8 @@
 // See the LICENSE file in the project root for more information.
 
 using System.Threading.Tasks;
-<<<<<<< HEAD
 using Microsoft.System;
-using Microsoft.Toolkit.Uwp.Extensions;
 using Microsoft.UI.Xaml;
-=======
-using Windows.System;
-using Windows.UI.Xaml;
->>>>>>> 14880e31
 
 namespace Microsoft.Toolkit.Uwp.SampleApp.SamplePages
 {
