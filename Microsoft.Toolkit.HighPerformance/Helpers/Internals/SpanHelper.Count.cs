--- conflicted
+++ resolved
@@ -1,4 +1,4 @@
-﻿// Licensed to the .NET Foundation under one or more agreements.
+// Licensed to the .NET Foundation under one or more agreements.
 // The .NET Foundation licenses this file to you under the MIT license.
 // See the LICENSE file in the project root for more information.
 
@@ -79,12 +79,6 @@
         /// Implements <see cref="Count{T}"/> with a sequential search.
         /// </summary>
         [Pure]
-<<<<<<< HEAD
-#if NETCOREAPP3_1 || NET5_0
-        [MethodImpl(MethodImplOptions.AggressiveOptimization)]
-#endif
-=======
->>>>>>> 82f86e83
         private static nint CountSequential<T>(ref T r0, nint length, T value)
             where T : IEquatable<T>
         {
@@ -135,12 +129,6 @@
         /// Implements <see cref="Count{T}"/> with a vectorized search.
         /// </summary>
         [Pure]
-<<<<<<< HEAD
-#if NETCOREAPP3_1 || NET5_0
-        [MethodImpl(MethodImplOptions.AggressiveOptimization)]
-#endif
-=======
->>>>>>> 82f86e83
         private static nint CountSimd<T>(ref T r0, nint length, T value)
             where T : unmanaged, IEquatable<T>
         {
