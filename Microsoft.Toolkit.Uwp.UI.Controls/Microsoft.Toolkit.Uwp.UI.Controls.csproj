--- conflicted
+++ resolved
@@ -60,16 +60,4 @@
   <ItemGroup>
     <PRIResource Include="Strings\en-us\Resources.resw" />
   </ItemGroup>
-<<<<<<< HEAD
-=======
-
-  <!-- https://weblogs.asp.net/rweigelt/disable-warnings-in-generated-c-files-of-uwp-app -->
-  <Target Name="PragmaWarningDisablePrefixer" AfterTargets="MarkupCompilePass2">
-    <ItemGroup>
-      <GeneratedCSFiles Include="**\*.g.cs;**\*.g.i.cs" />
-    </ItemGroup>
-    <Message Text="CSFiles: @(GeneratedCSFiles->'&quot;%(Identity)&quot;')" />
-    <Exec Command="for %%f in (@(GeneratedCSFiles->'&quot;%(Identity)&quot;')) do echo #pragma warning disable &gt; %%f.temp &amp;&amp; type %%f &gt;&gt; %%f.temp &amp;&amp; move /y %%f.temp %%f &gt; NUL" />
-  </Target>
->>>>>>> 09750810
 </Project>