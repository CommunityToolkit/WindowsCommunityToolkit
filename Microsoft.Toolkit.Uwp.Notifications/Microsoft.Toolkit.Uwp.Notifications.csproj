﻿<Project Sdk="Microsoft.NET.Sdk">

  <PropertyGroup>
<<<<<<< HEAD
    <TargetFramework>net5.0-windows10.0.18362.0</TargetFramework> <!-- TODO WinUI3 add netstandard1.4, native and net461 back-->
=======
    <!--<TargetFrameworks>netstandard1.4;uap10.0;native;net461;netcoreapp3.1</TargetFrameworks>-->
    <!-- Removed 'native' target to unblock CI on VS 16.8, tied to changes breaking workaround for https://github.com/NuGet/Home/issues/5154 -->
    <TargetFrameworks>netstandard1.4;uap10.0;net461;netcoreapp3.1</TargetFrameworks>
>>>>>>> 9b75c9f9
    <DefineConstants>$(DefineConstants);NETFX_CORE</DefineConstants>
    <Title>Windows Community Toolkit Notifications</Title>
    <Description>
      Generate tile, toast, and badge notifications for Windows 10 via code, with the help of IntelliSense.
      Adds Support for adaptive tiles and adaptive/interactive toasts for Windows 10. It is part of the Windows Community Toolkit.
      Supports C# and C++ UWP project types.
      Also works with C# portable class libraries and non-UWP C# projects like server projects.
      This project contains outputs for netstandard1.4, uap10.0 and native for WinRT.
    </Description>
    <PackageTags>notifications win10 windows 10 tile tiles toast toasts badge xml uwp c# csharp c++</PackageTags>
    <ExtrasImplicitPlatformPackageIsPrivate Condition=" '$(TargetFramework)' == 'native' ">true</ExtrasImplicitPlatformPackageIsPrivate>
    <NoWarn>NU1701</NoWarn> <!-- Temporary fix for WinUI3 -->
  </PropertyGroup>

  <Choose>

    <!--Desktop Win32 apps-->
    <When Condition="'$(TargetFramework)'=='net461' or '$(TargetFramework)'=='net5.0-windows10.0.18362.0'">
      <PropertyGroup>
        <!--Define the WINDOWS_UWP conditional symbol, since the Windows.Data.Xml and the Windows.UI.Notification namespaces are available-->
        <DefineConstants>$(DefineConstants);WINDOWS_UWP;WIN32</DefineConstants>
      </PropertyGroup>
    </When>

  </Choose>

  <!--NET Core desktop apps also need the Registry NuGet package and System.Reflection.Emit for generating COM class dynamically-->
  <ItemGroup Condition="'$(TargetFramework)'=='net5.0-windows10.0.18362.0'">
    <PackageReference Include="Microsoft.Win32.Registry" Version="4.7.0" />
    <PackageReference Include="System.Reflection.Emit" Version="4.7.0" />
    <PackageReference Include="System.Drawing.Common" Version="4.7.0" />
  </ItemGroup>
  
  <ItemGroup Condition=" '$(TargetFramework)' == 'native' ">
    <PackageReference Include="Microsoft.NETCore.UniversalWindowsPlatform" Version="$(ExtrasUwpMetaPackageVersion)" PrivateAssets="all" IsImplicitlyDefined="true" />
  </ItemGroup>

  <ItemGroup>
    <None Include="Microsoft.Toolkit.Uwp.Notifications.targets" Pack="true" PackagePath="build\native" />
  </ItemGroup>

  <!--Native (C++) doesn't need System.ValueTuple (plus it's incompatible with this package)-->
  <ItemGroup Condition=" '$(TargetFramework)' != 'native' ">
    <PackageReference Include="System.ValueTuple" Version="4.5.0" />
  </ItemGroup>
  
  <PropertyGroup Condition="'$(TargetFramework)' == 'native'">
    <OutputType>winmdobj</OutputType>
    <DebugType>Full</DebugType>
    <TargetPlatformIdentifier>UAP</TargetPlatformIdentifier>
    <!-- Workaround for issue NuGet/Home#8388; change behavior during NuGet restore time vs. final build to avoid NuGet conflict in VS 2019 -->
    <NugetTargetMoniker Condition="'$(DesignTimeBuild)' == 'true'">native</NugetTargetMoniker>
    <NugetTargetMoniker Condition="'$(DesignTimeBuild)' != 'true'">UAP,Version=v10.0</NugetTargetMoniker>
    <AssetTargetFallback>$(AssetTargetFallback);uap10.0.17134</AssetTargetFallback>
    <TargetPlatformVersion Condition="'$(TargetPlatformVersion)' == '' ">10.0.18362.0</TargetPlatformVersion>
    <TargetPlatformMinVersion Condition="'$(TargetPlatformMinVersion)' == '' ">10.0.17134.0</TargetPlatformMinVersion>
    <DefineConstants Condition="'$(DisableImplicitFrameworkDefines)' != 'true'">$(DefineConstants);NETFX_CORE;WINDOWS_UWP;WINRT</DefineConstants>
    <CopyLocalLockFileAssemblies Condition="'$(CopyLocalLockFileAssemblies)' == ''">false</CopyLocalLockFileAssemblies>
    <TargetFrameworkIdentifier>.NETCore</TargetFrameworkIdentifier>
    <TargetFrameworkVersion>v5.0</TargetFrameworkVersion>
    <LanguageTargets>$(MSBuildExtensionsPath)\Microsoft\WindowsXaml\v16.0\Microsoft.Windows.UI.Xaml.CSharp.targets</LanguageTargets>
    
    <!-- Need to override the built-in implicit defines for UAP or it'll be NETCORE5_0 -->
    <!-- this makes it UAP10_0_10240_0 to match the rest -->
    <ImplicitFrameworkDefine Condition="'$(DisableImplicitFrameworkDefines)' != 'true'">UAP$(TargetPlatformMinVersion.Replace('.', '_'))</ImplicitFrameworkDefine>
    <DisableImplicitFrameworkDefines Condition="'$(DisableImplicitFrameworkDefines)' != 'true'">true</DisableImplicitFrameworkDefines>
  </PropertyGroup>

</Project><|MERGE_RESOLUTION|>--- conflicted
+++ resolved
@@ -1,13 +1,8 @@
 ﻿<Project Sdk="Microsoft.NET.Sdk">
 
   <PropertyGroup>
-<<<<<<< HEAD
-    <TargetFramework>net5.0-windows10.0.18362.0</TargetFramework> <!-- TODO WinUI3 add netstandard1.4, native and net461 back-->
-=======
-    <!--<TargetFrameworks>netstandard1.4;uap10.0;native;net461;netcoreapp3.1</TargetFrameworks>-->
     <!-- Removed 'native' target to unblock CI on VS 16.8, tied to changes breaking workaround for https://github.com/NuGet/Home/issues/5154 -->
-    <TargetFrameworks>netstandard1.4;uap10.0;net461;netcoreapp3.1</TargetFrameworks>
->>>>>>> 9b75c9f9
+    <TargetFrameworks>netstandard1.4;net461;netcoreapp3.1;net5.0-windows10.0.18362.0</TargetFrameworks> <!-- TODO WinUI3 add uap10.0 back-->
     <DefineConstants>$(DefineConstants);NETFX_CORE</DefineConstants>
     <Title>Windows Community Toolkit Notifications</Title>
     <Description>
@@ -17,6 +12,7 @@
       Also works with C# portable class libraries and non-UWP C# projects like server projects.
       This project contains outputs for netstandard1.4, uap10.0 and native for WinRT.
     </Description>
+    <ShouldAddWinUI>true</ShouldAddWinUI>
     <PackageTags>notifications win10 windows 10 tile tiles toast toasts badge xml uwp c# csharp c++</PackageTags>
     <ExtrasImplicitPlatformPackageIsPrivate Condition=" '$(TargetFramework)' == 'native' ">true</ExtrasImplicitPlatformPackageIsPrivate>
     <NoWarn>NU1701</NoWarn> <!-- Temporary fix for WinUI3 -->
@@ -25,7 +21,13 @@
   <Choose>
 
     <!--Desktop Win32 apps-->
-    <When Condition="'$(TargetFramework)'=='net461' or '$(TargetFramework)'=='net5.0-windows10.0.18362.0'">
+    <When Condition="'$(TargetFramework)'=='net461' or '$(TargetFramework)'=='netcoreapp3.1'">
+      <ItemGroup>
+        <!--Reference Windows SDK NuGet of correct target platform version-->
+        <PackageReference Include="Microsoft.Windows.SDK.Contracts" Version="10.0.19041.1" />
+      </ItemGroup>
+    </When>
+    <When Condition="'$(TargetFramework)'=='net461' or '$(TargetFramework)'=='netcoreapp3.1' or '$(TargetFramework)'=='net5.0-windows10.0.18362.0'">
       <PropertyGroup>
         <!--Define the WINDOWS_UWP conditional symbol, since the Windows.Data.Xml and the Windows.UI.Notification namespaces are available-->
         <DefineConstants>$(DefineConstants);WINDOWS_UWP;WIN32</DefineConstants>
@@ -35,7 +37,7 @@
   </Choose>
 
   <!--NET Core desktop apps also need the Registry NuGet package and System.Reflection.Emit for generating COM class dynamically-->
-  <ItemGroup Condition="'$(TargetFramework)'=='net5.0-windows10.0.18362.0'">
+  <ItemGroup Condition="'$(TargetFramework)'=='netcoreapp3.1' or '$(TargetFramework)'=='net5.0-windows10.0.18362.0'">
     <PackageReference Include="Microsoft.Win32.Registry" Version="4.7.0" />
     <PackageReference Include="System.Reflection.Emit" Version="4.7.0" />
     <PackageReference Include="System.Drawing.Common" Version="4.7.0" />
