// Licensed to the .NET Foundation under one or more agreements.
// The .NET Foundation licenses this file to you under the MIT license.
// See the LICENSE file in the project root for more information.

using System;
using System.Collections.Generic;
using System.Diagnostics;
using System.IO;
using System.Runtime.InteropServices;
using System.Security;
using System.Threading.Tasks;
using Microsoft.Toolkit.Win32.UI.Controls.Interop.Win32;
using Windows.Foundation.Metadata;
using Windows.Web;
using Windows.Web.Http;
using Windows.Web.UI;
using Windows.Web.UI.Interop;
using Rect = Windows.Foundation.Rect;

// Suppress document warnings as the items are internal and are used to propagate exception info up to consuming classes
#pragma warning disable SA1604 // Element documentation must have summary
#pragma warning disable SA1615 // Element return value must be documented

namespace Microsoft.Toolkit.Win32.UI.Controls.Interop.WinRT
{
    /// <summary>
    /// Provides a control that hosts HTML content in an app.
    /// </summary>
    /// <remarks>
    /// <see cref="WebViewControlHost"/> navigation events occur in the following order:
    /// <list type="bullet">
    /// <item><see cref="NavigationStarting"/></item>
    /// <item><see cref="ContentLoading"/></item>
    /// <item><see cref="DOMContentLoaded"/></item>
    /// <item><see cref="NavigationCompleted"/></item>
    /// </list>
    /// Similar events occur in the same order for each iframe in the <see cref="WebViewControlHost"/> content:
    /// <list type="bullet">
    /// <item><see cref="FrameNavigationStarting"/></item>
    /// <item><see cref="FrameContentLoading"/></item>
    /// <item><see cref="FrameDOMContentLoaded"/></item>
    /// <item><see cref="FrameNavigationCompleted"/></item>
    /// </list>
    /// </remarks>
    internal sealed class WebViewControlHost : IDisposable
    {
        private const string LocalContentIdentifier = "LocalContent";
        private const string WinRtType = "Windows.Web.UI.Interop.WebViewControl";

        [SecurityCritical]
        private WebViewControl _webViewControl;

        private bool _webViewControlClosed;

        internal WebViewControlHost(WebViewControl webViewControl)
        {
            Verify.IsNotNull(webViewControl);

            _webViewControl = webViewControl ?? throw new ArgumentNullException(nameof(webViewControl));
            Process = _webViewControl.Process;
            SubscribeEvents();
            SubscribeProcessExited();
        }

        ~WebViewControlHost()
        {
            Dispose(false);
        }

        internal event EventHandler<WebViewControlAcceleratorKeyPressedEventArgs> AcceleratorKeyPressed = (sender, args) => { };

        [System.Diagnostics.CodeAnalysis.SuppressMessage("Microsoft.Design", "CA1009:DeclareEventHandlersCorrectly", Justification = "This is the declaration from WinRT")]
        internal event EventHandler<object> ContainsFullScreenElementChanged = (sender, args) => { };

        internal event EventHandler<WebViewControlContentLoadingEventArgs> ContentLoading = (sender, args) => { };

        internal event EventHandler<WebViewControlDOMContentLoadedEventArgs> DOMContentLoaded = (sender, args) => { };

        internal event EventHandler<WebViewControlContentLoadingEventArgs> FrameContentLoading = (sender, args) => { };

        [System.Diagnostics.CodeAnalysis.SuppressMessage("Microsoft.Naming", "CA1709:IdentifiersShouldBeCasedCorrectly", MessageId = "DOM", Justification = "This is the name from WinRT")]
        internal event EventHandler<WebViewControlDOMContentLoadedEventArgs> FrameDOMContentLoaded = (sender, args) => { };

        internal event EventHandler<WebViewControlNavigationCompletedEventArgs> FrameNavigationCompleted = (sender, args) => { };

        internal event EventHandler<WebViewControlNavigationStartingEventArgs> FrameNavigationStarting = (sender, args) => { };

        internal event EventHandler<object> GotFocus = (sender, args) => { };

        internal event EventHandler<WebViewControlLongRunningScriptDetectedEventArgs> LongRunningScriptDetected = (sender, args) => { };

        internal event EventHandler<object> LostFocus = (sender, args) => { };

        internal event EventHandler<WebViewControlMoveFocusRequestedEventArgs> MoveFocusRequested = (sender, args) => { };

        internal event EventHandler<WebViewControlNavigationCompletedEventArgs> NavigationCompleted = (sender, args) => { };

        internal event EventHandler<WebViewControlNavigationStartingEventArgs> NavigationStarting = (sender, args) => { };

        internal event EventHandler<WebViewControlNewWindowRequestedEventArgs> NewWindowRequested = (sender, args) => { };

        internal event EventHandler<WebViewControlPermissionRequestedEventArgs> PermissionRequested = (sender, args) => { };

        internal event EventHandler<WebViewControlScriptNotifyEventArgs> ScriptNotify = (sender, args) => { };

        [System.Diagnostics.CodeAnalysis.SuppressMessage(
            "Microsoft.Design",
            "CA1009:DeclareEventHandlersCorrectly",
            Justification = "WinRT type does not derive from EventArgs. Signature kept to maintain compatibility")]
        internal event EventHandler<object> UnsafeContentWarningDisplaying = (sender, args) => { };

        internal event EventHandler<WebViewControlUnsupportedUriSchemeIdentifiedEventArgs> UnsupportedUriSchemeIdentified = (sender, args) => { };

        [System.Diagnostics.CodeAnalysis.SuppressMessage("Microsoft.Naming", "CA1704:IdentifiersShouldBeSpelledCorrectly", MessageId = "Unviewable", Justification ="This is the name from WinRT")]
        internal event EventHandler<WebViewControlUnviewableContentIdentifiedEventArgs> UnviewableContentIdentified = (sender, args) => { };

        internal static bool IsSupported => OSVersionHelper.IsWindows10April2018OrGreater
                                            && OSVersionHelper.IsWorkstation
                                            && OSVersionHelper.EdgeExists;

        internal bool CanGoBack
        {
            get
            {
                Verify.IsFalse(IsDisposed);
                Verify.IsNotNull(_webViewControl);

                if (!IsDisposed && _webViewControl != null)
                {
                    return _webViewControl.CanGoBack;
                }

                return false;
            }
        }

        internal bool CanGoForward
        {
            get
            {
                Verify.IsFalse(IsDisposed);
                Verify.IsNotNull(_webViewControl);

                if (!IsDisposed && _webViewControl != null)
                {
                    return _webViewControl.CanGoForward;
                }

                return false;
            }
        }

        internal bool ContainsFullScreenElement
        {
            get
            {
                Verify.IsFalse(IsDisposed);
                Verify.IsNotNull(_webViewControl);

                if (!IsDisposed && _webViewControl != null)
                {
                    return _webViewControl.ContainsFullScreenElement;
                }

                return false;
            }
        }

        internal string DocumentTitle
        {
            get
            {
                Verify.IsFalse(IsDisposed);
                Verify.IsNotNull(_webViewControl);

                return _webViewControl?.DocumentTitle;
            }
        }

        private bool IsDisposed { get; set; }

        private bool IsDisposing { get; set; }

        internal bool IsVisible
        {
            get
            {
                Verify.IsFalse(IsDisposed);
                Verify.IsNotNull(_webViewControl);

                return _webViewControl?.IsVisible ?? false;
            }

            set
            {
                Verify.IsFalse(IsDisposed);
                Verify.IsNotNull(_webViewControl);

                _webViewControl.IsVisible = value;
            }
        }

        internal Windows.Web.UI.Interop.WebViewControlProcess Process { get; private set; }

        internal Windows.Web.UI.WebViewControlSettings Settings
        {
            get
            {
                Verify.IsFalse(IsDisposed);
                Verify.IsNotNull(_webViewControl);
                return _webViewControl?.Settings;
            }
        }

        internal Uri Source
        {
            get
            {
                Verify.IsFalse(IsDisposed);
                Verify.IsNotNull(_webViewControl);

                Uri url = null;

                if (_webViewControl != null)
                {
                    // Current url
                    url = _webViewControl.Source;

                    // When Source set to null or navigating to stream/string, we navigate to "about:blank"
                    // internally. Make sure we return null in those cases.
                    // Note that the current Source may not be "about:blank" yet
                    // Also, we'll (inconsistently) return "about:blank" in some cases
                    if (NavigatingToAboutBlank)
                    {
                        url = null;
                    }
                }

                return url;
            }

            set
            {
                Verify.IsFalse(IsDisposed);
                Verify.IsNotNull(_webViewControl);

                if (_webViewControl != null)
                {
                    Navigate(value);
                }
            }
        }

        /// <summary>
        /// Gets the version of EDGEHTML.DLL used by the control.
        /// </summary>
        /// <value>The version of EDGEHTML.DLL used by the control.</value>
        internal Version Version
        {
            get
            {
                if (OSVersionHelper.EdgeExists)
                {
                    var versionInfo = FileVersionInfo.GetVersionInfo(
                        Path.Combine(Environment.GetFolderPath(Environment.SpecialFolder.System), "edgehtml.dll"));
                    return new Version(
                        versionInfo.FileMajorPart,
                        versionInfo.FileMinorPart,
                        versionInfo.FileBuildPart,
                        versionInfo.FilePrivatePart);
                }

                // Reuse the message, close enough
                throw new InvalidOperationException(DesignerUI.E_NOTSUPPORTED_OS_RS4);
            }
        }

        private Guid LastNavigation
        {
            get;
            [SecurityCritical]
            set;
        }

        // Indicates whether we are navigating to "about:blank" internally because Source is set to null or navigating to string
        // Set is SecurityCritical because it is involved in making security decisions
        private bool NavigatingToAboutBlank
        {
            get;
            [SecurityCritical]
            set;
        }

        internal void AddPreLoadedScript(string script)
        {
            ApiInformationExtensions.ExecuteIfMethodPresent(
                WinRtType,
                "AddPreLoadedScript",
                1,
                () => { _webViewControl?.AddPreLoadedScript(script); });
        }

        internal Uri BuildStream(string contentIdentifier, string relativePath)
        {
            if (string.IsNullOrWhiteSpace(contentIdentifier))
            {
                throw new ArgumentNullException(nameof(contentIdentifier));
            }

            if (string.IsNullOrWhiteSpace(relativePath))
            {
                throw new ArgumentNullException(nameof(relativePath));
            }

            // If not passing a relative path, the method faults. No exception is thrown, the application just fails fast
            // Until that issue resolved, add our own error checking
            if (PathUtilities.IsAbsolute(relativePath))
            {
                throw new ArgumentOutOfRangeException(nameof(relativePath), DesignerUI.E_WEBVIEW_INVALID_URI);
            }

            // The content identifier is used in conjunction with the application identity to create a guid. The
            // guid is appended to the win32webviewhost identity and a ms-local-stream URI is created.
            // Given a relative path of "/content.htm" the following is generated:
            // ms-local-stream://microsoft.win32webviewhost_xxxxxxxxxxxxx_yyyyyyyyyyyyyyyyyyyyyyyy//content.htm
            // If there is relative navigation items (e.g. "..\") they are resolved. URI will ALWAYS be relative to
            // the application container, e.g. "..\..\..\..\..\..\file" will resolve to "/file"
            return _webViewControl?.BuildLocalStreamUri(contentIdentifier, relativePath);
        }

        internal void Close()
        {
            var webViewControlAlreadyClosed = _webViewControlClosed;
            _webViewControlClosed = true;

            // Unsubscribe all events:
            UnsubscribeEvents();
            UnsubscribeProcessExited();

            if (!webViewControlAlreadyClosed)
            {
                Verify.IsNotNull(_webViewControl);

                _webViewControl?.Close();
            }

            _webViewControl = null;
            Process = null;
        }

        public void Dispose()
        {
            Dispose(true);
            GC.SuppressFinalize(this);
        }

        internal WebViewControlDeferredPermissionRequest GetDeferredPermissionRequestById(uint id)
        {
            Verify.IsFalse(IsDisposed);
            Verify.IsNotNull(_webViewControl);
            if (_webViewControl == null)
            {
                return null;
            }

            _webViewControl.GetDeferredPermissionRequestById(id, out var retval);
            return retval;
        }

        internal bool GoBack()
        {
            Verify.IsFalse(IsDisposed);
            Verify.IsNotNull(_webViewControl);

            var retval = _webViewControl != null;
            try
            {
                _webViewControl?.GoBack();
            }
            catch (Exception e)
            {
                if (e.IsSecurityOrCriticalException())
                {
                    throw;
                }

                retval = false;
            }

            return retval;
        }

        internal bool GoForward()
        {
            Verify.IsFalse(IsDisposed);
            Verify.IsNotNull(_webViewControl);

            var retval = _webViewControl != null;
            try
            {
                _webViewControl?.GoForward();
            }
            catch (Exception e)
            {
                if (e.IsSecurityOrCriticalException())
                {
                    throw;
                }

                retval = false;
            }

            return retval;
        }

        /// <exception cref="InvalidOperationException">When the underlying <see cref="WebViewControl"/> is not yet initialized.</exception>
        internal string InvokeScript(string scriptName) => InvokeScript(scriptName, null);

        /// <exception cref="InvalidOperationException">When the underlying <see cref="WebViewControl"/> is not yet initialized.</exception>
        internal string InvokeScript(string scriptName, params string[] arguments) => InvokeScript(scriptName, (IEnumerable<string>)arguments);

        /// <exception cref="InvalidOperationException">When the underlying <see cref="WebViewControl"/> is not yet initialized.</exception>
        internal string InvokeScript(string scriptName, IEnumerable<string> arguments) => InvokeScriptAsync(scriptName, arguments).GetAwaiter().GetResult();

        /// <exception cref="InvalidOperationException">When the underlying <see cref="WebViewControl"/> is not yet initialized.</exception>
        internal Task<string> InvokeScriptAsync(string scriptName) => InvokeScriptAsync(scriptName, null);

        /// <exception cref="InvalidOperationException">When the underlying <see cref="WebViewControl"/> is not yet initialized.</exception>
        internal Task<string> InvokeScriptAsync(string scriptName, params string[] arguments) => InvokeScriptAsync(scriptName, (IEnumerable<string>)arguments);

        /// <exception cref="InvalidOperationException">When the underlying <see cref="WebViewControl"/> is not yet initialized.</exception>
        /// <exception cref="ArgumentNullException"><paramref name="scriptName"/> is <see langword="null"/></exception>
        internal Task<string> InvokeScriptAsync(string scriptName, IEnumerable<string> arguments)
        {
            Verify.IsFalse(IsDisposed);
            Verify.IsNotNull(_webViewControl);
            Verify.IsNeitherNullNorEmpty(scriptName);

            if (string.IsNullOrEmpty(scriptName))
            {
                throw new ArgumentNullException(nameof(scriptName));
            }

            // Cannot invoke script
            if (_webViewControl == null)
            {
                throw new InvalidOperationException(DesignerUI.E_WEBVIEW_CANNOT_INVOKE_BEFORE_INIT);
            }

            // Protect against the cross domain scripting attacks
            // If it is our internal navigation to about:blank for navigating to null or load string or before navigation has happened, Source will be null
            var currentSource = Source;
            if (currentSource != null)
            {
                Security.DemandWebPermission(currentSource);
            }

            return _webViewControl
                    .InvokeScriptAsync(scriptName, arguments)
                    .AsTask();
        }

        internal void MoveFocus(WebViewControlMoveFocusReason reason)
        {
            _webViewControl?.MoveFocus((Windows.Web.UI.Interop.WebViewControlMoveFocusReason)reason);
        }

        /// <exception cref="ArgumentException">The provided <paramref name="source"/> is a relative URI.</exception>
        internal void Navigate(Uri source)
        {
            Verify.IsNotNull(_webViewControl);

            if (_webViewControl != null)
            {
                // Cancel any outstanding navigation
                // TODO: Does this show a cancel page? Can we suppress that?
                _webViewControl.Stop();

                LastNavigation = Guid.NewGuid();

                if (source == null)
                {
                    NavigatingToAboutBlank = true;
                    source = WebViewDefaults.AboutBlankUri;
                }
                else
                {
                    CleanInternalState();
                }

                // Absolute URI only. Not sure what the host would be if using relative
                if (!source.IsAbsoluteUri)
                {
                    throw new ArgumentException(DesignerUI.E_WEBVIEW_NOT_ABSOLUTE_URI, nameof(source));
                }

                // TODO: Handle POPUP window
                // TODO: Handle navigation for frame

                // TODO: Security for partial trust (e.g. about:blank is not allowed)
                // If we are navigating to "about:blank" internally as a result of setting source to null
                // or navigating to string, do not demand WebPermission
                if (!NavigatingToAboutBlank)
                {
                    Security.DemandWebPermission(source);
                }

                // TODO: Sanitize URI containing invalid UTF-8 sequences
                try
                {
                    _webViewControl.Navigate(source);
                }
                catch (Exception)
                {
                    // Clear internal state if navigation fails
                    CleanInternalState();

                    throw;
                }
            }
        }

        /// <exception cref="UriFormatException">
        ///                 In the .NET for Windows Store apps or the Portable Class Library, catch the base class exception, <see cref="T:System.FormatException" />, instead.
        ///               <paramref name="source" /> is empty.-or- The scheme specified in <paramref name="source" /> is not correctly formed. See <see cref="M:System.Uri.CheckSchemeName(System.String)" />.-or-
        ///               <paramref name="source" /> contains too many slashes.-or- The password specified in <paramref name="source" /> is not valid.-or- The host name specified in <paramref name="source" /> is not valid.-or- The file name specified in <paramref name="source" /> is not valid. -or- The user name specified in <paramref name="source" /> is not valid.-or- The host or authority name specified in <paramref name="source" /> cannot be terminated by backslashes.-or- The port number specified in <paramref name="source" /> is not valid or cannot be parsed.-or- The length of <paramref name="source" /> exceeds 65519 characters.-or- The length of the scheme specified in <paramref name="source" /> exceeds 1023 characters.-or- There is an invalid character sequence in <paramref name="source" />.-or- The MS-DOS path specified in <paramref name="source" /> must start with c:\\.</exception>
        internal void Navigate(string source)
        {
            Navigate(UriHelper.StringToUri(source));
        }

        [Obsolete("Use NavigateToLocalStreamUri(Uri, IUriToStreamResolver) instead")]
        internal void NavigateToLocal(string relativePath)
        {
            var relativeUri = UriHelper.StringToRelativeUri(relativePath);
            NavigateToLocalStreamUri(
                relativeUri,
#pragma warning disable SA1129 // Do not use default value type constructor
                new UriToLocalStreamResolver(Path.GetDirectoryName(UnsafeNativeMethods.GetModuleFileName(new HandleRef()))));
#pragma warning restore SA1129 // Do not use default value type constructor
        }

        internal void NavigateToLocalStreamUri(Uri relativePath, IUriToStreamResolver streamResolver)
        {
            if (relativePath == null)
            {
                throw new ArgumentNullException(nameof(relativePath));
            }

            if (relativePath.IsAbsoluteUri)
            {
                throw new ArgumentOutOfRangeException(nameof(relativePath), DesignerUI.E_WEBVIEW_INVALID_URI);
            }

            if (streamResolver == null)
            {
                throw new ArgumentNullException(nameof(streamResolver));
            }

            Windows.Web.IUriToStreamResolver AsWindowsRuntimeUriToStreamResolver(IUriToStreamResolver streamResolverInterop)
            {
                // Check to see if the stream resolver is actually a wrapper of a WinRT stream resolver
                if (streamResolverInterop is Windows.Web.IUriToStreamResolver streamResolverAdapter)
                {
                    return streamResolverAdapter;
                }

                if (streamResolverInterop is GenericUriToStreamResolver genericAdapter)
                {
                    return genericAdapter;
                }

                // We have an unwrapped stream resolver
                return new GenericUriToStreamResolver(streamResolver);
            }

            var uri = BuildStream(LocalContentIdentifier, UriHelper.UriToString(relativePath));
            _webViewControl?.NavigateToLocalStreamUri(uri, AsWindowsRuntimeUriToStreamResolver(streamResolver));
        }

        internal void Navigate(
            Uri requestUri,
            System.Net.Http.HttpMethod method,
            string content = null,
            IEnumerable<KeyValuePair<string, string>> headers = null)
        {
            if (requestUri == null)
            {
                throw new ArgumentNullException(nameof(requestUri));
            }

            if (method == null)
            {
                throw new ArgumentNullException(nameof(method));
            }

            // Convert a System.Net.Http.HttpMethod to Windows.Web.Http.HttpMethod
            HttpMethod ToHttpMethod(System.Net.Http.HttpMethod httpMethod)
            {
                if (System.Net.Http.HttpMethod.Get.Equals(httpMethod))
                {
                    return HttpMethod.Get;
                }

                if (System.Net.Http.HttpMethod.Post.Equals(httpMethod))
                {
                    return HttpMethod.Post;
                }

                // For compatabilty with WebView.NavigateWithHttpRequestMessage, this only supports POST and GET
                throw new ArgumentOutOfRangeException(nameof(httpMethod));
            }

            var requestMessage = new HttpRequestMessage
            {
                RequestUri = requestUri,
                Method = ToHttpMethod(method)
            };

            if (content != null)
            {
                requestMessage.Content = new HttpStringContent(content);
            }

            if (headers != null)
            {
                foreach (var header in headers)
                {
                    requestMessage.Headers.Add(header);
                }
            }

            NavigateWithHttpRequestMessage(requestMessage);
        }

        internal void NavigateWithHttpRequestMessage(HttpRequestMessage requestMessage)
        {
            _webViewControl?.NavigateWithHttpRequestMessage(requestMessage);
        }

        /// <exception cref="ArgumentNullException"><paramref name="text"/> is <see langword="null"/></exception>
        internal void NavigateToString(string text)
        {
            if (string.IsNullOrEmpty(text))
            {
                throw new ArgumentNullException(nameof(text));
            }

            _webViewControl?.NavigateToString(text);
        }

        internal void Refresh()
        {
            try
            {
                _webViewControl?.Refresh();
            }
            catch (Exception e)
            {
                if (e.IsSecurityOrCriticalException())
                {
                    throw;
                }
            }
        }

        internal void Stop()
        {
            try
            {
                _webViewControl?.Stop();
            }
            catch (Exception e)
            {
                if (e.IsSecurityOrCriticalException())
                {
                    throw;
                }
            }
        }

        // We don't expose the Bounds property because of issues with placement of Core window
        internal void UpdateBounds(Rect bounds)
        {
            if (_webViewControl != null)
            {
                _webViewControl.Bounds = bounds;
            }
        }

        [SecurityCritical] // Resets NavigatingToAboutBlank which is used in security decisions
        private void CleanInternalState()
        {
            NavigatingToAboutBlank = false;
        }

        private void Dispose(bool disposing)
        {
            IsDisposing = true;
            try
            {
                if (disposing)
                {
                    Close();
                }
            }
            finally
            {
                IsDisposing = false;
                IsDisposed = true;
            }
        }

        private void OnAcceleratorKeyPressed(WebViewControlAcceleratorKeyPressedEventArgs args)
        {
            var handler = AcceleratorKeyPressed;
            if (handler != null)
            {
                handler(this, args);
            }
        }

        private void OnAcceleratorKeyPressed(WebViewControl sender, Windows.Web.UI.Interop.WebViewControlAcceleratorKeyPressedEventArgs args) => OnAcceleratorKeyPressed(args);

        private void OnContainsFullScreenElementChanged(object args)
        {
            var handler = ContainsFullScreenElementChanged;
            if (handler != null)
            {
                handler(this, args);
            }
        }

        private void OnContainsFullScreenElementChanged(IWebViewControl sender, object args) => OnContainsFullScreenElementChanged(args);

        private void OnContentLoading(WebViewControlContentLoadingEventArgs args)
        {
            var handler = ContentLoading;
            if (handler != null)
            {
                handler(this, args);
            }
        }

        private void OnContentLoading(IWebViewControl sender, Windows.Web.UI.WebViewControlContentLoadingEventArgs args) => OnContentLoading(args);

        private void OnDOMContentLoaded(WebViewControlDOMContentLoadedEventArgs args)
        {
            var handler = DOMContentLoaded;
            if (handler != null)
            {
                handler(this, args);
            }
        }

        private void OnDOMContentLoaded(IWebViewControl sender, Windows.Web.UI.WebViewControlDOMContentLoadedEventArgs args)
        {
            // When Source set to null or navigating to stream/string, we navigate to "about:blank" internally.
            if (NavigatingToAboutBlank)
            {
                Verify.Implies(NavigatingToAboutBlank, Source == null || Source == WebViewDefaults.AboutBlankUri);

                // Make sure we pass null in the event args
                var a = new WebViewControlDOMContentLoadedEventArgs((Uri)null);
                OnDOMContentLoaded(a);
            }
            else
            {
                OnDOMContentLoaded(args);
            }
        }

        private void OnFrameContentLoading(WebViewControlContentLoadingEventArgs args)
        {
            var handler = FrameContentLoading;
            if (handler != null)
            {
                handler(this, args);
            }
        }

        private void OnFrameContentLoading(IWebViewControl sender, Windows.Web.UI.WebViewControlContentLoadingEventArgs args) => OnFrameContentLoading(args);

        private void OnFrameDOMContentLoaded(WebViewControlDOMContentLoadedEventArgs args)
        {
            var handler = FrameDOMContentLoaded;
            if (handler != null)
            {
                handler(this, args);
            }
        }

        private void OnFrameDOMContentLoaded(IWebViewControl sender, Windows.Web.UI.WebViewControlDOMContentLoadedEventArgs args) => OnFrameDOMContentLoaded(args);

        private void OnFrameNavigationCompleted(WebViewControlNavigationCompletedEventArgs args)
        {
            var handler = FrameNavigationCompleted;
            if (handler != null)
            {
                handler(this, args);
            }
        }

        private void OnFrameNavigationCompleted(IWebViewControl sender, Windows.Web.UI.WebViewControlNavigationCompletedEventArgs args)
        {
            // TODO: Need to handle frame navigation like NavigationCompleted?
            OnFrameNavigationCompleted(args);
        }

        private void OnFrameNavigationStarting(WebViewControlNavigationStartingEventArgs args)
        {
            var handler = FrameNavigationStarting;
            if (handler != null)
            {
                handler(this, args);
            }
        }

        private void OnGotFocus(object args)
        {
            var handler = GotFocus;
            if (handler != null)
            {
                handler(this, args);
            }
        }

        private void OnFrameNavigationStarting(IWebViewControl sender, Windows.Web.UI.WebViewControlNavigationStartingEventArgs args) => OnFrameNavigationStarting(args);

        private void OnGotFocus(IWebViewControl sender, object args) => OnGotFocus(args);

        private void OnLongRunningScriptDetected(WebViewControlLongRunningScriptDetectedEventArgs args)
        {
            var handler = LongRunningScriptDetected;
            if (handler != null)
            {
                handler(this, args);
            }
        }

        private void OnLongRunningScriptDetected(IWebViewControl sender, Windows.Web.UI.WebViewControlLongRunningScriptDetectedEventArgs args) => OnLongRunningScriptDetected(args);

        private void OnLostFocus(object args)
        {
            var handler = LostFocus;
            if (handler != null)
            {
                handler(this, args);
            }
        }

        private void OnLostFocus(IWebViewControl sender, object args) => OnLostFocus(args);

        private void OnMoveFocusRequested(WebViewControlMoveFocusRequestedEventArgs args)
        {
            var handler = MoveFocusRequested;
            if (handler != null)
            {
                handler(this, args);
            }
        }

        private void OnMoveFocusRequested(WebViewControl sender, Windows.Web.UI.Interop.WebViewControlMoveFocusRequestedEventArgs args) => OnMoveFocusRequested(args);

        private void OnNavigationCompleted(WebViewControlNavigationCompletedEventArgs args)
        {
            // We could have used
            // if (NavigationCompleted != null) NavigationCompleted(this, args);
            // However, if there is a subscriber and the moment the null check and the call to
            // the event handler by the method is invoked, the subscriber may unsubscribe
            // (e.g. on a different thread) and cause a NullReferenceException.
            // To work around this create a temporarily local variable to store the reference and check that
            var handler = NavigationCompleted;
            if (handler != null)
            {
                handler(this, args);
            }
        }

        private void OnNavigationCompleted(IWebViewControl sender, Windows.Web.UI.WebViewControlNavigationCompletedEventArgs args)
        {
            // When Source set to null or navigating to stream/string, we navigate to "about:blank" internally.
            if (NavigatingToAboutBlank)
            {
                Verify.Implies(NavigatingToAboutBlank, Source == null || Source == WebViewDefaults.AboutBlankUri);

                // Make sure we pass null in the event args
                var a = new WebViewControlNavigationCompletedEventArgs(args, null);
                OnNavigationCompleted(a);
            }
            else
            {
                OnNavigationCompleted(args);
            }
        }

        private void OnNavigationStarting(WebViewControlNavigationStartingEventArgs args)
        {
            var handler = NavigationStarting;
            if (handler != null)
            {
                handler(this, args);
            }
        }

        private void OnNavigationStarting(IWebViewControl sender, Windows.Web.UI.WebViewControlNavigationStartingEventArgs args)
        {
            var newNavigationRequested = false;
            var cancelRequested = false;

            try
            {
                var url = args.Uri;

                // The NavigatingToAboutBlank property indicates whether we are navigating to "about:blank" as a result of navigating
                // to a null source, or stream/string navigation.
                // We set the NavigatingToAboutBlank bit to true in the void Navigate(Uri) method. When the above conditions are true,
                // the NavigatingToAboutBlank is true and the source must be "about:blank"
                if (NavigatingToAboutBlank && url != null && url != new Uri("about:blank"))
                {
                    NavigatingToAboutBlank = false;
                }

                if (!NavigatingToAboutBlank && !Security.CallerHasWebPermission(url))
                {
                    cancelRequested = true;
                }
                else
                {
                    // When Source is set to null or navigating to stream/string, we navigate to "about:blank" internally.
                    // Make sure we pass null in the event args
                    if (NavigatingToAboutBlank)
                    {
                        url = null;
                    }

                    var a = new WebViewControlNavigationStartingEventArgs(args, url);

                    // Launching a navigation from the NavigationStarting event handler causes re-entrancy
                    var lastNavigation = LastNavigation;

                    // Fire navigating event
                    OnNavigationStarting(a);

                    if (LastNavigation != lastNavigation)
                    {
                        newNavigationRequested = true;
                    }

                    cancelRequested = a.Cancel;
                }
            }

            // Disable to suppress FXCop warning since we really do want to catch all exceptions
#pragma warning disable 6502
            catch
            {
                cancelRequested = true;
            }
#pragma warning restore 6502
            finally
            {
                if (cancelRequested && !newNavigationRequested)
                {
                    CleanInternalState();
                }

                if (cancelRequested || newNavigationRequested)
                {
                    args.Cancel = true;
                }
            }
        }

        private void OnNewWindowRequested(WebViewControlNewWindowRequestedEventArgs args)
        {
            var handler = NewWindowRequested;
            if (handler != null)
            {
                handler(this, args);
            }
        }

        private void OnNewWindowRequested(IWebViewControl sender, Windows.Web.UI.WebViewControlNewWindowRequestedEventArgs args) => OnNewWindowRequested(args);

        private void OnOnScriptNotify(IWebViewControl sender, Windows.Web.UI.WebViewControlScriptNotifyEventArgs args) => OnScriptNotify(args);

        private void OnPermissionRequested(WebViewControlPermissionRequestedEventArgs args)
        {
            var handler = PermissionRequested;
            if (handler != null)
            {
                handler(this, args);
            }
        }

        private void OnPermissionRequested(IWebViewControl sender, Windows.Web.UI.WebViewControlPermissionRequestedEventArgs args) => OnPermissionRequested(args);

        private void OnProcessExited(object sender, object e)
        {
            _webViewControlClosed = true;
            Close();
        }

        private void OnScriptNotify(WebViewControlScriptNotifyEventArgs args)
        {
            var handler = ScriptNotify;
            if (handler != null)
            {
                handler(this, args);
            }
        }

        private void OnUnsafeContentWarningDisplaying(object args)
        {
            var handler = UnsafeContentWarningDisplaying;
            if (handler != null)
            {
                handler(this, args);
            }
        }

        private void OnUnsafeContentWarningDisplaying(IWebViewControl sender, object args) => OnUnsafeContentWarningDisplaying(args);

        private void OnUnsupportedUriSchemeIdentified(WebViewControlUnsupportedUriSchemeIdentifiedEventArgs args)
        {
            var handler = UnsupportedUriSchemeIdentified;
            if (handler != null)
            {
                handler(this, args);
            }
        }

        private void OnUnsupportedUriSchemeIdentified(IWebViewControl sender, Windows.Web.UI.WebViewControlUnsupportedUriSchemeIdentifiedEventArgs args) => OnUnsupportedUriSchemeIdentified(args);

        private void OnUnviewableContentIdentified(WebViewControlUnviewableContentIdentifiedEventArgs args)
        {
            var handler = UnviewableContentIdentified;
            if (handler != null)
            {
                handler(this, args);
            }
        }

        private void OnUnviewableContentIdentified(IWebViewControl sender, Windows.Web.UI.WebViewControlUnviewableContentIdentifiedEventArgs args) => OnUnviewableContentIdentified(args);

        [SecurityCritical]
        private void SubscribeEvents()
        {
            if (_webViewControl == null)
            {
                return;
            }

            _webViewControl.AcceleratorKeyPressed += OnAcceleratorKeyPressed;
            _webViewControl.ContainsFullScreenElementChanged += OnContainsFullScreenElementChanged;
            _webViewControl.ContentLoading += OnContentLoading;
            _webViewControl.DOMContentLoaded += OnDOMContentLoaded;
            _webViewControl.FrameContentLoading += OnFrameContentLoading;
            _webViewControl.FrameDOMContentLoaded += OnFrameDOMContentLoaded;
            _webViewControl.FrameNavigationCompleted += OnFrameNavigationCompleted;
            _webViewControl.FrameNavigationStarting += OnFrameNavigationStarting;
            _webViewControl.LongRunningScriptDetected += OnLongRunningScriptDetected;
            _webViewControl.MoveFocusRequested += OnMoveFocusRequested;
            _webViewControl.NavigationCompleted += OnNavigationCompleted;
            _webViewControl.NavigationStarting += OnNavigationStarting;
            _webViewControl.NewWindowRequested += OnNewWindowRequested;
            _webViewControl.PermissionRequested += OnPermissionRequested;
            _webViewControl.ScriptNotify += OnOnScriptNotify;
            _webViewControl.UnsafeContentWarningDisplaying += OnUnsafeContentWarningDisplaying;
            _webViewControl.UnsupportedUriSchemeIdentified += OnUnsupportedUriSchemeIdentified;
            _webViewControl.UnviewableContentIdentified += OnUnviewableContentIdentified;

            ApiInformationExtensions.ExecuteIfEventPresent(
                WinRtType,
                "GotFocus",
                () => { _webViewControl.GotFocus += OnGotFocus; });

            ApiInformationExtensions.ExecuteIfEventPresent(
                WinRtType,
                "LostFocus",
<<<<<<< HEAD
                () => { _webViewControl.GotFocus += OnLostFocus; });
=======
                () => { _webViewControl.LostFocus += OnLostFocus; });
>>>>>>> 4bc5d4ca
        }

        [SecurityCritical]
        private void SubscribeProcessExited()
        {
            if (Process == null)
            {
                return;
            }

            Process.ProcessExited += OnProcessExited;
        }

        private void UnsubscribeEvents()
        {
            if (_webViewControl == null)
            {
                return;
            }

            _webViewControl.AcceleratorKeyPressed -= OnAcceleratorKeyPressed;
            _webViewControl.ContainsFullScreenElementChanged -= OnContainsFullScreenElementChanged;
            _webViewControl.ContentLoading -= OnContentLoading;
            _webViewControl.DOMContentLoaded -= OnDOMContentLoaded;
            _webViewControl.FrameContentLoading -= OnFrameContentLoading;
            _webViewControl.FrameDOMContentLoaded -= OnFrameDOMContentLoaded;
            _webViewControl.FrameNavigationCompleted -= OnFrameNavigationCompleted;
            _webViewControl.FrameNavigationStarting -= OnFrameNavigationStarting;
            _webViewControl.LongRunningScriptDetected -= OnLongRunningScriptDetected;
            _webViewControl.MoveFocusRequested -= OnMoveFocusRequested;
            _webViewControl.NavigationCompleted -= OnNavigationCompleted;
            _webViewControl.NavigationStarting -= OnNavigationStarting;
            _webViewControl.NewWindowRequested -= OnNewWindowRequested;
            _webViewControl.PermissionRequested -= OnPermissionRequested;
            _webViewControl.ScriptNotify -= OnOnScriptNotify;
            _webViewControl.UnsafeContentWarningDisplaying -= OnUnsafeContentWarningDisplaying;
            _webViewControl.UnsupportedUriSchemeIdentified -= OnUnsupportedUriSchemeIdentified;
            _webViewControl.UnviewableContentIdentified -= OnUnviewableContentIdentified;

            ApiInformationExtensions.ExecuteIfEventPresent(
                WinRtType,
                "GotFocus",
                () => { _webViewControl.GotFocus -= OnGotFocus; });

            ApiInformationExtensions.ExecuteIfEventPresent(
                WinRtType,
                "LostFocus",
<<<<<<< HEAD
                () => { _webViewControl.GotFocus -= OnLostFocus; });
=======
                () => { _webViewControl.LostFocus -= OnLostFocus; });
>>>>>>> 4bc5d4ca
        }

        private void UnsubscribeProcessExited()
        {
            if (Process == null)
            {
                return;
            }

            try
            {
                Process.ProcessExited -= OnProcessExited;
            }
            catch (Exception)
            {
                // Yes, really catch all
                // 'The process terminated unexpectedly. (Exception from HRESULT: 0x8007042B)'
            }
        }

        // TODO: Expose Bounds
    }
}<|MERGE_RESOLUTION|>--- conflicted
+++ resolved
@@ -1079,11 +1079,7 @@
             ApiInformationExtensions.ExecuteIfEventPresent(
                 WinRtType,
                 "LostFocus",
-<<<<<<< HEAD
-                () => { _webViewControl.GotFocus += OnLostFocus; });
-=======
                 () => { _webViewControl.LostFocus += OnLostFocus; });
->>>>>>> 4bc5d4ca
         }
 
         [SecurityCritical]
@@ -1131,11 +1127,7 @@
             ApiInformationExtensions.ExecuteIfEventPresent(
                 WinRtType,
                 "LostFocus",
-<<<<<<< HEAD
-                () => { _webViewControl.GotFocus -= OnLostFocus; });
-=======
                 () => { _webViewControl.LostFocus -= OnLostFocus; });
->>>>>>> 4bc5d4ca
         }
 
         private void UnsubscribeProcessExited()
