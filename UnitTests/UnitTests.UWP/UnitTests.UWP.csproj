﻿<Project Sdk="Microsoft.NET.Sdk">

  <PropertyGroup>
<<<<<<< HEAD
    <TargetFramework>net5.0-windows10.0.18362.0</TargetFramework>
    <TargetPlatformVersion>10.0.18362.0</TargetPlatformVersion>
    <GenerateAssemblyInfo>false</GenerateAssemblyInfo>
    <Platforms>x86;x64</Platforms>

    <!--<ApplicationManifest>app.manifest</ApplicationManifest>-->

    <IsPackable>false</IsPackable>
    <LangVersion>8.0</LangVersion>
=======
    <Configuration Condition=" '$(Configuration)' == '' ">Debug</Configuration>
    <Platform Condition=" '$(Platform)' == '' ">x86</Platform>
    <ProjectGuid>{A139968E-AD78-4E8C-93B8-9A5523BCAC89}</ProjectGuid>
    <OutputType>AppContainerExe</OutputType>
    <AppDesignerFolder>Properties</AppDesignerFolder>
    <RootNamespace>UnitTests.UWP</RootNamespace>
    <AssemblyName>UnitTests.UWP</AssemblyName>
    <DefaultLanguage>en-US</DefaultLanguage>
    <TargetPlatformIdentifier>UAP</TargetPlatformIdentifier>
    <TargetPlatformVersion>10.0.19041.0</TargetPlatformVersion>
    <TargetPlatformMinVersion>10.0.17763.0</TargetPlatformMinVersion>
    <MinimumVisualStudioVersion>14</MinimumVisualStudioVersion>
    <FileAlignment>512</FileAlignment>
    <ProjectTypeGuids>{A5A43C5B-DE2A-4C0C-9213-0A381AF9435A};{FAE04EC0-301F-11D3-BF4B-00C04F79EFBC}</ProjectTypeGuids>
    <UnitTestPlatformVersion Condition="'$(UnitTestPlatformVersion)' == ''">$(VisualStudioVersion)</UnitTestPlatformVersion>
    <AppxPackageSigningEnabled>false</AppxPackageSigningEnabled>
    <LangVersion>9.0</LangVersion>
>>>>>>> 4e54ec5f
  </PropertyGroup>

  <PropertyGroup>
    <DefineConstants>TRACE;DISABLE_XAML_GENERATED_MAIN</DefineConstants>
  </PropertyGroup>

  <ItemGroup>
    <PackageReference Include="Microsoft.Extensions.DependencyInjection">
      <Version>3.1.5</Version>
    </PackageReference>
    <PackageReference Include="FluentAssertions">
      <Version>5.10.3</Version>
    </PackageReference>
    <PackageReference Include="Microsoft.NETCore.UniversalWindowsPlatform">
      <Version>6.2.10</Version>
    </PackageReference>
    <PackageReference Include="MSTest.TestAdapter">
<<<<<<< HEAD
      <Version>2.1.1</Version>
    </PackageReference>
    <PackageReference Include="MSTest.TestFramework">
      <Version>2.1.1</Version>
    </PackageReference>
    <PackageReference Include="Microsoft.NET.Test.Sdk">
      <Version>16.6.1</Version>
    </PackageReference>
    <PackageReference Include="coverlet.collector">
      <Version>1.2.1</Version>
=======
      <Version>2.1.2</Version>
    </PackageReference>
    <PackageReference Include="MSTest.TestFramework">
      <Version>2.1.2</Version>
>>>>>>> 4e54ec5f
    </PackageReference>
    <PackageReference Include="Newtonsoft.Json">
      <Version>10.0.3</Version>
      <!-- DO NOT UPGRADE THIS PACKAGE FROM 10.0.3, this is used for upgrade testing between 6.1.1 and 7.0.0 for the Object Serializers -->
    </PackageReference>
    <PackageReference Include="System.Text.Json">
      <Version>4.7.2</Version>
    </PackageReference>
    <PackageReference Include="System.Xml.XPath.XmlDocument">
      <Version>4.3.0</Version>
    </PackageReference>
    <!--<PackageReference Include="Win2D.uwp">
      <Version>1.25.0</Version>
    </PackageReference>-->
  </ItemGroup>
  <ItemGroup>
    <Compile Include="Converters\Test_AdaptiveHeightValueConverter.cs" />
    <Compile Include="Converters\Test_TaskResultConverter.cs" />
    <Compile Include="Converters\Test_BoolToObjectConverter.cs" />
    <Compile Include="Converters\Test_EmptyCollectionToObjectConverter.cs" />
    <Compile Include="Converters\Test_EmptyStringToObjectConverter.cs" />
    <Compile Include="Converters\Test_StringFormatConverter.cs" />
    <Compile Include="Converters\Test_TypeToObjectConverter.cs" />
    <Compile Include="Extensions\Helpers\ObjectWithNullableBoolProperty.cs" />
    <Compile Include="Extensions\Test_PointExtensions.cs" />
    <Compile Include="Extensions\Test_RectExtensions.cs" />
    <Compile Include="Extensions\Test_SizeExtensions.cs" />
    <Compile Include="Extensions\Test_BitmapIconExtensionMarkupExtension.cs" />
    <Compile Include="Extensions\Test_FontIconSourceExtensionMarkupExtension.cs" />
    <Compile Include="Extensions\Test_FontIconExtensionMarkupExtension.cs" />
    <Compile Include="Extensions\Test_EnumValuesExtension.cs" />
    <Compile Include="Extensions\Test_NullableBoolMarkupExtension.cs" />
    <Compile Include="Extensions\Test_LogicalTreeExtensions.cs" />
    <Compile Include="Geometry\Test_CanvasPathGeometry.cs" />
    <Compile Include="Geometry\Test_RegexFactory.cs" />
    <Compile Include="Geometry\Test_Utils.cs" />
    <Compile Include="GlobalSuppressions.cs" />
    <Compile Include="Helpers\JsonObjectSerializer.cs" />
    <Compile Include="Helpers\SystemTextJsonSerializer.cs" />
    <Compile Include="Helpers\TestCollectionCapableDeepLinkParser.cs" />
    <Compile Include="Helpers\TestDeepLinkParser.cs" />
    <Compile Include="Extensions\Test_DispatcherQueueExtensions.cs" />
    <Compile Include="Helpers\Test_DispatcherHelper.cs" />
    <Compile Include="Helpers\Test_AdvancedCollectionView.cs" />
    <Compile Include="Helpers\Test_BackgroundTaskHelper.cs" />
    <Compile Include="Helpers\Test_CollectionCapableDeepLinkParser.cs" />
    <Compile Include="Helpers\Test_ColorHelper.cs" />
    <Compile Include="Helpers\Test_ConnectionHelper.cs" />
    <Compile Include="Helpers\Test_ScreenUnitHelper.cs" />
    <Compile Include="Helpers\Test_StorageFileHelper.cs" />
    <Compile Include="Helpers\Test_StorageHelper.cs" />
    <Compile Include="Helpers\Test_StreamHelper.cs" />
    <Compile Include="Helpers\Test_DeepLinkParser.cs" />
    <Compile Include="Markdown\Parse\BoldTests.cs" />
    <Compile Include="Markdown\Parse\CodeTests.cs" />
    <Compile Include="Markdown\Parse\HeaderTests.cs" />
    <Compile Include="Markdown\Parse\HorizontalRuleTests.cs" />
    <Compile Include="Markdown\Parse\HyperlinkTests.cs" />
    <Compile Include="Markdown\Parse\ImageInlineTests.cs" />
    <Compile Include="Markdown\Parse\ItalicTests.cs" />
    <Compile Include="Markdown\Parse\ListTests.cs" />
    <Compile Include="Markdown\Parse\MarkdownLinkTests.cs" />
    <Compile Include="Markdown\Parse\ParagraphTests.cs" />
    <Compile Include="Markdown\Parse\ParseTestBase.cs" />
    <Compile Include="Markdown\Parse\ParseTestExtensionMethods.cs" />
    <Compile Include="Markdown\Parse\QuoteTests.cs" />
    <Compile Include="Markdown\Parse\StrikethroughTests.cs" />
    <Compile Include="Markdown\Parse\SubscriptTests.cs" />
    <Compile Include="Markdown\Parse\SuperscriptTests.cs" />
    <Compile Include="Markdown\Parse\TableTests.cs" />
    <Compile Include="Markdown\TestBase.cs" />
    <Compile Include="PrivateObject.cs" />
    <Compile Include="PrivateType.cs" />
    <Compile Include="Properties\AssemblyInfo.cs" />
    <Compile Include="Helpers\Test_WeakEventListener.cs" />
    <Compile Include="UI\Controls\Test_BladeView.cs" />
    <Compile Include="UI\Controls\Test_RadialGauge.cs" />
    <Compile Include="UI\Controls\Test_TextToolbar_Localization.cs" />
    <Compile Include="UI\Controls\Test_InfiniteCanvas_Regression.cs" />
    <Compile Include="UI\Controls\Test_TokenizingTextBox_General.cs" />
    <Compile Include="UI\Controls\Test_TokenizingTextBox_InterspersedCollection.cs" />
    <Compile Include="UI\Controls\Test_ListDetailsView.cs" />
    <Compile Include="UI\Controls\Test_UniformGrid_AutoLayout.cs" />
    <Compile Include="UI\Controls\Test_UniformGrid_RowColDefinitions.cs" />
    <Compile Include="UI\Controls\Test_UniformGrid_FreeSpots.cs" />
    <Compile Include="UI\Controls\Test_UniformGrid_Dimensions.cs" />
    <Compile Include="UI\Person.cs" />
    <Compile Include="UI\Test_AdvancedCollectionView.cs" />
    <Compile Include="UnitTestApp.xaml.cs">
      <DependentUpon>UnitTestApp.xaml</DependentUpon>
    </Compile>
    <Compile Include="VisualUITestBase.cs" />
  </ItemGroup>
  <ItemGroup>
    <ApplicationDefinition Include="UnitTestApp.xaml">
      <Generator>MSBuild:Compile</Generator>
      <SubType>Designer</SubType>
    </ApplicationDefinition>
  </ItemGroup>
  <ItemGroup>
    <AppxManifest Include="Package.appxmanifest">
      <SubType>Designer</SubType>
    </AppxManifest>
    <None Include=".editorconfig" />
    <Content Include="Assets\Samples\InfiniteCanvasExportPreMedia.json" />
    <Content Include="Assets\Samples\InfiniteCanvasExport.json" />
    <PRIResource Include="Strings\fr\Resources.resw" />
    <PRIResource Include="Strings\en-us\Resources.resw">
      <SubType>Designer</SubType>
    </PRIResource>
  </ItemGroup>
  <ItemGroup>
    <Content Include="Assets\Samples\lorem.txt" />
    <Content Include="Properties\UnitTestApp.rd.xml" />
    <Content Include="Assets\LockScreenLogo.scale-200.png" />
    <Content Include="Assets\SplashScreen.scale-200.png" />
    <Content Include="Assets\Square150x150Logo.scale-200.png" />
    <Content Include="Assets\Square44x44Logo.scale-200.png" />
    <Content Include="Assets\Square44x44Logo.targetsize-24_altform-unplated.png" />
    <Content Include="Assets\StoreLogo.png" />
    <Content Include="Assets\Wide310x150Logo.scale-200.png" />
  </ItemGroup>
  <ItemGroup>
    <ProjectReference Include="..\..\Microsoft.Toolkit.Diagnostics\Microsoft.Toolkit.Diagnostics.csproj">
      <Project>{76f89522-ca28-458d-801d-947ab033a758}</Project>
      <Name>Microsoft.Toolkit.Diagnostics</Name>
    </ProjectReference>
    <ProjectReference Include="..\..\Microsoft.Toolkit.Mvvm\Microsoft.Toolkit.Mvvm.csproj">
      <Project>{d82ae6e1-e612-434e-acb2-363ee48738d3}</Project>
      <Name>Microsoft.Toolkit.Mvvm</Name>
    </ProjectReference>
    <ProjectReference Include="..\..\Microsoft.Toolkit.Parsers\Microsoft.Toolkit.Parsers.csproj">
      <Project>{42ca4935-54be-42ea-ac19-992378c08de6}</Project>
      <Name>Microsoft.Toolkit.Parsers</Name>
    </ProjectReference>
    <ProjectReference Include="..\..\Microsoft.Toolkit.Services\Microsoft.Toolkit.Services.csproj">
      <Project>{34398053-fc70-4243-84f9-f355defff66d}</Project>
      <Name>Microsoft.Toolkit.Services</Name>
    </ProjectReference>
    <ProjectReference Include="..\..\Microsoft.Toolkit.Uwp.Connectivity\Microsoft.Toolkit.Uwp.Connectivity.csproj">
      <Project>{b1e850ff-dde6-44d5-a830-34250e97a687}</Project>
      <Name>Microsoft.Toolkit.Uwp.Connectivity</Name>
    </ProjectReference>
    <ProjectReference Include="..\..\Microsoft.Toolkit.Uwp.UI.Animations\Microsoft.Toolkit.Uwp.UI.Animations.csproj">
      <Project>{b24a296c-b3eb-4e06-a64e-74ac2d1acc91}</Project>
      <Name>Microsoft.Toolkit.Uwp.UI.Animations</Name>
    </ProjectReference>
    <ProjectReference Include="..\..\Microsoft.Toolkit.Uwp.UI.Controls.Layout\Microsoft.Toolkit.Uwp.UI.Controls.Layout.csproj">
      <Project>{cb444381-18ba-4a51-bb32-3a498bcc1e99}</Project>
      <Name>Microsoft.Toolkit.Uwp.UI.Controls.Layout</Name>
    </ProjectReference>
    <ProjectReference Include="..\..\Microsoft.Toolkit.Uwp.UI.Controls.Input\Microsoft.Toolkit.Uwp.UI.Controls.Input.csproj">
      <Project>{af1be4e9-e2e1-4729-b076-b3725d8e21ee}</Project>
      <Name>Microsoft.Toolkit.Uwp.UI.Controls.Input</Name>
    </ProjectReference>
    <ProjectReference Include="..\..\Microsoft.Toolkit.Uwp.UI.Controls.Media\Microsoft.Toolkit.Uwp.UI.Controls.Media.csproj">
      <Project>{43bd2a36-9e12-4788-80ae-2377e41e6d05}</Project>
      <Name>Microsoft.Toolkit.Uwp.UI.Controls.Media</Name>
    </ProjectReference>
    <ProjectReference Include="..\..\Microsoft.Toolkit.Uwp.UI.Controls.Primitives\Microsoft.Toolkit.Uwp.UI.Controls.Primitives.csproj">
      <Project>{84ab7dc5-95c9-4cf8-a370-d077e9e9ef1a}</Project>
      <Name>Microsoft.Toolkit.Uwp.UI.Controls.Primitives</Name>
    </ProjectReference>
    <ProjectReference Include="..\..\Microsoft.Toolkit.Uwp.UI.Controls.Core\Microsoft.Toolkit.Uwp.UI.Controls.Core.csproj">
      <Project>{e9faabfb-d726-42c1-83c1-cb46a29fea81}</Project>
      <Name>Microsoft.Toolkit.Uwp.UI.Controls.Core</Name>
    </ProjectReference>
    <ProjectReference Include="..\..\Microsoft.Toolkit.Uwp.UI.Media\Microsoft.Toolkit.Uwp.UI.Media.csproj">
      <Project>{75f9ee44-3efa-47bc-aedd-351b9834a0af}</Project>
      <Name>Microsoft.Toolkit.Uwp.UI.Media</Name>
    </ProjectReference>
    <ProjectReference Include="..\..\Microsoft.Toolkit.Uwp.UI\Microsoft.Toolkit.Uwp.UI.csproj">
      <Project>{3dd8aa7c-3569-4e51-992f-0c2257e8878e}</Project>
      <Name>Microsoft.Toolkit.Uwp.UI</Name>
    </ProjectReference>
    <ProjectReference Include="..\..\Microsoft.Toolkit.Uwp\Microsoft.Toolkit.Uwp.csproj">
      <Project>{805f80df-75c6-4c2f-8fd9-b47f6d0df5a3}</Project>
      <Name>Microsoft.Toolkit.Uwp</Name>
    </ProjectReference>
    <ProjectReference Include="..\..\Microsoft.Toolkit\Microsoft.Toolkit.csproj">
      <Project>{6fe128a8-cefa-4a61-a987-ec92de6b538e}</Project>
      <Name>Microsoft.Toolkit</Name>
    </ProjectReference>
  </ItemGroup>
  <ItemGroup>
    <Service Include="{82A7F48D-3B50-4B1E-B82E-3ADA8210C358}" />
  </ItemGroup>
  <ItemGroup />
  <Import Project="..\UnitTests.Shared\UnitTests.Shared.projitems" Label="Shared" />

</Project><|MERGE_RESOLUTION|>--- conflicted
+++ resolved
@@ -1,7 +1,6 @@
 ﻿<Project Sdk="Microsoft.NET.Sdk">
 
   <PropertyGroup>
-<<<<<<< HEAD
     <TargetFramework>net5.0-windows10.0.18362.0</TargetFramework>
     <TargetPlatformVersion>10.0.18362.0</TargetPlatformVersion>
     <GenerateAssemblyInfo>false</GenerateAssemblyInfo>
@@ -10,26 +9,7 @@
     <!--<ApplicationManifest>app.manifest</ApplicationManifest>-->
 
     <IsPackable>false</IsPackable>
-    <LangVersion>8.0</LangVersion>
-=======
-    <Configuration Condition=" '$(Configuration)' == '' ">Debug</Configuration>
-    <Platform Condition=" '$(Platform)' == '' ">x86</Platform>
-    <ProjectGuid>{A139968E-AD78-4E8C-93B8-9A5523BCAC89}</ProjectGuid>
-    <OutputType>AppContainerExe</OutputType>
-    <AppDesignerFolder>Properties</AppDesignerFolder>
-    <RootNamespace>UnitTests.UWP</RootNamespace>
-    <AssemblyName>UnitTests.UWP</AssemblyName>
-    <DefaultLanguage>en-US</DefaultLanguage>
-    <TargetPlatformIdentifier>UAP</TargetPlatformIdentifier>
-    <TargetPlatformVersion>10.0.19041.0</TargetPlatformVersion>
-    <TargetPlatformMinVersion>10.0.17763.0</TargetPlatformMinVersion>
-    <MinimumVisualStudioVersion>14</MinimumVisualStudioVersion>
-    <FileAlignment>512</FileAlignment>
-    <ProjectTypeGuids>{A5A43C5B-DE2A-4C0C-9213-0A381AF9435A};{FAE04EC0-301F-11D3-BF4B-00C04F79EFBC}</ProjectTypeGuids>
-    <UnitTestPlatformVersion Condition="'$(UnitTestPlatformVersion)' == ''">$(VisualStudioVersion)</UnitTestPlatformVersion>
-    <AppxPackageSigningEnabled>false</AppxPackageSigningEnabled>
     <LangVersion>9.0</LangVersion>
->>>>>>> 4e54ec5f
   </PropertyGroup>
 
   <PropertyGroup>
@@ -47,23 +27,16 @@
       <Version>6.2.10</Version>
     </PackageReference>
     <PackageReference Include="MSTest.TestAdapter">
-<<<<<<< HEAD
-      <Version>2.1.1</Version>
+      <Version>2.1.2</Version>
     </PackageReference>
     <PackageReference Include="MSTest.TestFramework">
-      <Version>2.1.1</Version>
+      <Version>2.1.2</Version>
     </PackageReference>
     <PackageReference Include="Microsoft.NET.Test.Sdk">
       <Version>16.6.1</Version>
     </PackageReference>
     <PackageReference Include="coverlet.collector">
       <Version>1.2.1</Version>
-=======
-      <Version>2.1.2</Version>
-    </PackageReference>
-    <PackageReference Include="MSTest.TestFramework">
-      <Version>2.1.2</Version>
->>>>>>> 4e54ec5f
     </PackageReference>
     <PackageReference Include="Newtonsoft.Json">
       <Version>10.0.3</Version>
