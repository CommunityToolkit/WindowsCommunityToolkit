--- conflicted
+++ resolved
@@ -3,13 +3,9 @@
 // See the LICENSE file in the project root for more information.
 
 using System;
-<<<<<<< HEAD
-using Microsoft.Toolkit.Uwp.UI.Extensions;
 using Microsoft.UI.Xaml;
 using Microsoft.UI.Xaml.Controls;
 using Microsoft.UI.Xaml.Media;
-=======
->>>>>>> 14880e31
 using Microsoft.Xaml.Interactivity;
 using Windows.Foundation;
 
