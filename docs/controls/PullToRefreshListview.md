---
title: PullToRefreshListView XAML Control
author: nmetulev
description: The PullToRefreshListView Control lets the user pull down beyond the top limit on the listview to trigger a refresh of the content.
keywords: windows 10, uwp, uwp community toolkit, uwp toolkit, PullToRefreshListView, XAML Control, xaml
---

# PullToRefreshListView XAML Control

<<<<<<< HEAD
The [PullToRefreshListView Control](https://docs.microsoft.com/dotnet/api/microsoft.toolkit.uwp.ui.controls.pulltorefreshlistview), is derived from the built-in List View in XAML. It lets the user pull down beyond the top limit on the listview to trigger a refresh of the content. This control can create rich, animations, and is easy to use. 
=======
> [!NOTE]
The PullToRefreshListView is deprecated and will be removed in a future major release. Please use the [RefreshContainer](https://docs.microsoft.com/en-us/windows/uwp/design/controls-and-patterns/pull-to-refresh) available in the 1803 version of Windows. Read the [Moving to RefreshContainer](#refreshcontainer) section for more info.

The **PullToRefreshListView Control**, is derived from the built-in List View in XAML. It lets the user pull down beyond the top limit on the listview to trigger a refresh of the content. This control can create rich, animations, and is easy to use.
>>>>>>> 4fd0046e

This control is very common on mobile devices, where the user can pull from the top to force a content refresh in applications like Twitter.

This control uses the *PullToRefreshLabel* and *ReleaseToRefreshLabel* properties to provide a visual indication to the user.

If you want more than a text to display, you can then use *PullToRefreshContent* and *ReleaseToRefreshContent*. In this case the *PullToRefreshLabel* and *ReleaseToRefreshLabel* properties will be ignored.

The `RefreshIndicatorContent` can be used with the `PullProgressChanged` event to provide a custom visual for the user.

To cancel a refresh request just slide back to a position prior to the *PullThreshold* position. Upon release the *RefreshIntentCanceled* event will
be raised and the *RefreshIntentCanceledCommand*, if any, will be executed.

## Syntax

```xaml
<Page ...
     xmlns:controls="using:Microsoft.Toolkit.Uwp.UI.Controls"/>

<controls:PullToRefreshListView Name="PullToRefreshListViewControl"
<<<<<<< HEAD
    ItemsSource="{x:Bind _items}" OverscrollLimit="0.4" PullThreshold="100"
    RefreshRequested="ListView_RefreshCommand" RefreshIntentCanceled="ListView_RefreshIntentCanceled"
    RefreshIntentCanceledCommand="{x:Bind RefreshIntentCanceled}"  PullProgressChanged="ListView_PullProgressChanged">
=======
    ItemsSource="{x:Bind _items}"
    OverscrollLimit="0.4"
    PullThreshold="100"
    RefreshRequested="ListView_RefreshCommand"
    RefreshIntentCanceled="ListView_RefreshIntentCanceled"
    RefreshIntentCanceledCommand="{x:Bind RefreshIntentCanceled}"
    PullProgressChanged="ListView_PullProgressChanged">
>>>>>>> 4fd0046e
    <controls:PullToRefreshListView.RefreshIndicatorContent>
        <!-- RefreshIndicator Content -->
    </controls:PullToRefreshListView.RefreshIndicatorContent>
</controls:PullToRefreshListView>
```

## Sample Output

![PullToRefreshListView animation](../resources/images/Controls/PullToRefreshListView.gif)

## Properties

| Property | Type | Description |
| -- | -- | -- |
| IsPullToRefreshWithMouseEnabled | bool | Gets or sets a value indicating whether PullToRefresh is enabled with a mouse |
| OverscrollLimit | double | Gets or sets the Overscroll Limit. Value between 0 and 1 where 1 is the height of the control. Default is 0.3 |
| PullThreshold | double | Gets or sets the PullThreshold in pixels for when Refresh should be Requested. Default is 100 |
| PullToRefreshContent | object | Gets or sets the content that will be shown when the user pulls down to refresh |
| PullToRefreshLabel | string | Gets or sets the label that will be shown when the user pulls down to refresh. Note: This label will only show up if `RefreshIndicatorContent` is null |
| RefreshCommand | ICommand | Gets or sets the Command that will be invoked when Refresh is requested |
| RefreshIndicatorContent | object | Gets or sets the Content of the Refresh Indicator |
| RefreshIntentCanceledCommand | ICommand | Gets or sets the Command that will be invoked when a refresh intent is cancled |
| ReleaseToRefreshContent | object | Gets or sets the content that will be shown when the user needs to release to refresh |
| ReleaseToRefreshLabel | string | Gets or sets the label that will be shown when the user needs to release to refresh. Note: This label will only show up if `RefreshIndicatorContent` is null |

## Events

| Events | Description |
| -- | -- |
| PullProgressChanged | Occurs when listview overscroll distance is changed |
| RefreshIntentCanceled | Occurs when the user has cancels an intent for the content to be refreshed |
| RefreshRequested | Occurs when the user has requested content to be refreshed |

## Sample Code

[PullToRefreshListView Sample Page Source](https://github.com/Microsoft/UWPCommunityToolkit/tree/master/Microsoft.Toolkit.Uwp.SampleApp/SamplePages/PullToRefreshListView). You can see this in action in [UWP Community Toolkit Sample App](https://www.microsoft.com/store/apps/9NBLGGH4TLCQ).

## <a name="refreshcontainer"></a> Moving to RefreshContainer
The 1803 version of Windows now includes its own implementation of [pull-to-refresh](https://docs.microsoft.com/en-us/windows/uwp/design/controls-and-patterns/pull-to-refresh) controls, having [RefreshContainer](https://docs.microsoft.com/en-us/uwp/api/windows.ui.xaml.controls.refreshcontainer) as the main control.

The PullToRefreshListView and the RefreshContainer share the same concepts and provide mostly the same functionality, with the caveat that the RefreshContainer works only with a touch interface.

### What developers need to know to move to RefreshContainer?

* **XAML:** The RefreshContainer is very simple to use. Unlike the PullToRefreshListView, the RefreshContainer isn't based on the ListView control, so to use it you just need to add the XAML element as a parent of the element you'll use as your item container, like a ListView or a ScrollViewer.

* **Code behind:** The RefreshContainer invokes the RefreshRequested event whenever a refresh is triggered. Unlike most event handlers, it has the peculiarity of coming with a [Deferral](https://docs.microsoft.com/en-us/uwp/api/windows.foundation.deferral) object, that you can get from the [RefreshRequestedEventArgs](https://docs.microsoft.com/en-us/uwp/api/windows.ui.xaml.controls.refreshrequestedeventargs) by calling [GetDeferral](https://docs.microsoft.com/en-us/uwp/api/windows.ui.xaml.controls.refreshrequestedeventargs.getdeferral#Windows_UI_Xaml_Controls_RefreshRequestedEventArgs_GetDeferral).
To notify that your refresh code has completed, you can mark the deferral as completed by calling its Complete method or wrap your refresh code with a using statement of the deferral.

> [!NOTE]
Being a touch-only control, it's recommended that you also have a refresh button for users without a touch interface. You can trigger the RefreshRequested event by calling the RefreshContainer's RequestRefresh method.

### Making the transition even easier
Starting with v3.0 of the UWP Community Toolkit, the PullToRefreshListView provides a new property called **UseRefreshContainerWhenPossible**. Setting the value to true will force the PullToRefreshListView to use a template based on the RefreshContainer when running on the 1803 version of Windows and above, and the regular template otherwise.

Using this property will enable you to take advantage of the RefreshContainer on devices that support it, while providing an experience based on PullToRefreshListView on devices that have not yet updated to the 1803 version of Windows. Make sure to test the experience on multiple OS releases and plan to fully transition to the RefreshContainer as the PullToRefreshListView will be removed from the UWP Community Toolkit in a future major release.

> [!NOTE]
When using the RefreshContainer, the RefreshIntentCanceled and the PullProgressChanged events are not invoked. In addition, the RefreshIntentCanceledCommand is not executed.

There are several PullToRefreshListView properties that have no effect when the PullToRefreshListView is using the RefreshContainer:

* OverscrollLimit
* PullThreshold
* RefreshIndicatorContent
* PullToRefreshLabel
* ReleaseToRefreshLabel
* PullToRefreshContent
* ReleaseToRefreshContent
* IsPullToRefreshWithMouseEnabled


## Default Template

[PullToRefreshListView XAML File](https://github.com/Microsoft/UWPCommunityToolkit/blob/master/Microsoft.Toolkit.Uwp.UI.Controls/PullToRefreshListView/PullToRefreshListView.xaml) is the XAML template used in the toolkit for the default styling.

## Requirements

| Device family | Universal, 10.0.14393.0 or higher |
| -- | -- |
| Namespace | Microsoft.Toolkit.Uwp.UI.Controls |
| NuGet package | [Microsoft.Toolkit.Uwp.UI.Controls](https://www.nuget.org/packages/Microsoft.Toolkit.Uwp.UI.Controls/) |

## API

* [PullToRefreshListView source code](https://github.com/Microsoft/UWPCommunityToolkit/tree/master/Microsoft.Toolkit.Uwp.UI.Controls/PullToRefreshListView)<|MERGE_RESOLUTION|>--- conflicted
+++ resolved
@@ -7,14 +7,10 @@
 
 # PullToRefreshListView XAML Control
 
-<<<<<<< HEAD
-The [PullToRefreshListView Control](https://docs.microsoft.com/dotnet/api/microsoft.toolkit.uwp.ui.controls.pulltorefreshlistview), is derived from the built-in List View in XAML. It lets the user pull down beyond the top limit on the listview to trigger a refresh of the content. This control can create rich, animations, and is easy to use. 
-=======
 > [!NOTE]
 The PullToRefreshListView is deprecated and will be removed in a future major release. Please use the [RefreshContainer](https://docs.microsoft.com/en-us/windows/uwp/design/controls-and-patterns/pull-to-refresh) available in the 1803 version of Windows. Read the [Moving to RefreshContainer](#refreshcontainer) section for more info.
 
 The **PullToRefreshListView Control**, is derived from the built-in List View in XAML. It lets the user pull down beyond the top limit on the listview to trigger a refresh of the content. This control can create rich, animations, and is easy to use.
->>>>>>> 4fd0046e
 
 This control is very common on mobile devices, where the user can pull from the top to force a content refresh in applications like Twitter.
 
@@ -34,11 +30,6 @@
      xmlns:controls="using:Microsoft.Toolkit.Uwp.UI.Controls"/>
 
 <controls:PullToRefreshListView Name="PullToRefreshListViewControl"
-<<<<<<< HEAD
-    ItemsSource="{x:Bind _items}" OverscrollLimit="0.4" PullThreshold="100"
-    RefreshRequested="ListView_RefreshCommand" RefreshIntentCanceled="ListView_RefreshIntentCanceled"
-    RefreshIntentCanceledCommand="{x:Bind RefreshIntentCanceled}"  PullProgressChanged="ListView_PullProgressChanged">
-=======
     ItemsSource="{x:Bind _items}"
     OverscrollLimit="0.4"
     PullThreshold="100"
@@ -46,7 +37,6 @@
     RefreshIntentCanceled="ListView_RefreshIntentCanceled"
     RefreshIntentCanceledCommand="{x:Bind RefreshIntentCanceled}"
     PullProgressChanged="ListView_PullProgressChanged">
->>>>>>> 4fd0046e
     <controls:PullToRefreshListView.RefreshIndicatorContent>
         <!-- RefreshIndicator Content -->
     </controls:PullToRefreshListView.RefreshIndicatorContent>
