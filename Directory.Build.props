--- conflicted
+++ resolved
@@ -1,59 +1,29 @@
 <Project>
   
   <PropertyGroup>
-<<<<<<< HEAD
-    <Authors>Microsoft.Toolkit</Authors>
-    <PackageRequireLicenseAcceptance>true</PackageRequireLicenseAcceptance>
-    <NoPackageAnalysis>true</NoPackageAnalysis>
-    <PackageIconUrl>https://raw.githubusercontent.com/windows-toolkit/WindowsCommunityToolkit/main/build/nuget.png</PackageIconUrl>
-    <PackageIcon>images\nuget.png</PackageIcon>
-    <PackageProjectUrl>https://github.com/windows-toolkit/WindowsCommunityToolkit</PackageProjectUrl>
-    <PackageLicenseExpression>MIT</PackageLicenseExpression>
-    <PackageReleaseNotes>https://github.com/windows-toolkit/WindowsCommunityToolkit/releases</PackageReleaseNotes>
-    <Copyright>(c) .NET Foundation and Contributors.  All rights reserved.</Copyright>
-    <Company>.NET Foundation</Company>
-    <DefaultLanguage>en-US</DefaultLanguage>
-    <IsDesignProject>$(MSBuildProjectName.Contains('.DesignTools'))</IsDesignProject>
-    <IsTestProject>$(MSBuildProjectName.Contains('Test'))</IsTestProject>
-    <IsWinUIProject Condition="'$(IsDesignProject)' != 'true'">$(MSBuildProjectName.Contains('WinUI'))</IsWinUIProject>
-    <IsSampleProject>$(MSBuildProjectName.Contains('Sample'))</IsSampleProject>
-    <ShouldAddWinUI>False</ShouldAddWinUI>
-    <UseWinUI Condition="'$(IsWinUIProject)'== 'true' or '$(IsDesignProject)' == 'true' or '$(IsSampleProject)' == 'true' or '$(IsTestProject)' == 'true'">true</UseWinUI>
-    <TargetPlatformRevision>18362</TargetPlatformRevision>
-    <TargetPlatformMinRevision>17763</TargetPlatformMinRevision>
-    <SupportedOSPlatformVersion>10.0.$(TargetPlatformMinRevision).0</SupportedOSPlatformVersion>
-    <MicrosoftProjectReunionVersion>0.8.1</MicrosoftProjectReunionVersion>
-    <PackageOutputPath>$(MSBuildThisFileDirectory)bin\nupkg</PackageOutputPath>
+    <RepositoryDirectory>$(MSBuildThisFileDirectory)</RepositoryDirectory>
+    <BuildToolsDirectory>$(RepositoryDirectory)build\</BuildToolsDirectory>
+  </PropertyGroup>
+
+  <Import Project="$(BuildToolsDirectory)Windows.Toolkit.Common.props" />
+
+  <PropertyGroup>
     <!-- Remove after https://github.com/DotNetAnalyzers/StyleCopAnalyzers/pull/3285 is merged, as this is already in our .editorconfig -->
-    <NoWarn>SA1101;SA1633;SA1202;SA1600;SA1413;SA1611;SA1629;SA1201;SA1309;SA1310;SA1602</NoWarn>
+    <NoWarn>$(NoWarn);SA1101;SA1633;SA1202;SA1600;SA1413;SA1611;SA1629;SA1201;SA1309;SA1310;SA1602</NoWarn>
     <!-- TODO: WinUI3 - Need to fix -->
     <NoWarn>$(NoWarn);CA1033;CA1065;CA1001;CS0252;CS8073;CA1063;CA2213;CA2214;CS8600;CS8604</NoWarn>
     <!-- TODO: WinUI3 - Remove when XAMLBehaviors is strong signed -->
     <NoWarn>$(NoWarn);CS8002</NoWarn>
   </PropertyGroup>
-
-  <PropertyGroup Condition="'$(TF_BUILD)' == 'true'">
-    <ContinuousIntegrationBuild>true</ContinuousIntegrationBuild>
-  </PropertyGroup>
   
-  <PropertyGroup Condition="'$(Configuration)' == 'Release' and '$(IsSampleProject)' != 'true' and '$(IsTestProject)' != 'true'">
-    <!--<TreatWarningsAsErrors>true</TreatWarningsAsErrors>-->
-  </PropertyGroup>
-=======
-    <RepositoryDirectory>$(MSBuildThisFileDirectory)</RepositoryDirectory>
-    <BuildToolsDirectory>$(RepositoryDirectory)build\</BuildToolsDirectory>
-  </PropertyGroup>
-
-  <Import Project="$(BuildToolsDirectory)Windows.Toolkit.Common.props" />
->>>>>>> 8ecc496d
-
   <Choose>
     <When Condition="$(IsCoreProject)">
       <PropertyGroup>
         <GenerateDocumentationFile>true</GenerateDocumentationFile>
         <PackageOutputPath>$(RepositoryDirectory)bin\nupkg</PackageOutputPath>
-        <GenerateLibraryLayout Condition="$(IsUwpProject)">true</GenerateLibraryLayout>
-        <TreatWarningsAsErrors Condition="'$(Configuration)' == 'Release'">true</TreatWarningsAsErrors>
+        <GenerateLibraryLayout Condition="$(IsWinUIProject)">true</GenerateLibraryLayout>
+        <!-- Turned off until 16.11 (https://github.com/dotnet/msbuild/pull/6676) -->
+        <!--<TreatWarningsAsErrors Condition="'$(Configuration)' == 'Release'">true</TreatWarningsAsErrors>-->
       </PropertyGroup>
     </When>
     <Otherwise>
@@ -66,11 +36,7 @@
   </Choose>
 
   <Choose>
-<<<<<<< HEAD
-    <When Condition="('$(IsWinUIProject)' == 'true') and '$(IsSampleProject)' != 'true' and '$(IsDesignProject)' != 'true'">
-=======
-    <When Condition="$(IsUwpProject)">
->>>>>>> 8ecc496d
+    <When Condition="$(IsWinUIProject)">
       <PropertyGroup>
         <!-- Code CS8002 is a warning for strong named -> non-strong-named reference. This is valid for platforms other than .NET Framework (and is needed for the UWP targets. -->
         <NoWarn>$(NoWarn);CS8002</NoWarn>
@@ -117,30 +83,5 @@
       </ItemGroup>
     </When>
   </Choose>
-<<<<<<< HEAD
-  
-  <Choose>
-    <When Condition="'$(IsDesignProject)' != 'true'">
-      <ItemGroup>
-        <PackageReference Include="StyleCop.Analyzers" Version="1.1.118" PrivateAssets="all" IncludeAssets="runtime; build; native; contentfiles; analyzers; buildtransitive" />
-      </ItemGroup>
-    </When>
-  </Choose>
-  
-  <ItemGroup>
-    <PackageReference Include="Nerdbank.GitVersioning" Version="3.4.190" PrivateAssets="all" />
-  </ItemGroup>
-  
-  <ItemGroup>
-    <AdditionalFiles Include="$(MSBuildThisFileDirectory)stylecop.json">
-      <Link>stylecop.json</Link>
-    </AdditionalFiles>
-    <None Include="$(MSBuildThisFileDirectory)License.md" Pack="true" PackagePath="\" />
-    <None Include="$(MSBuildThisFileDirectory)build\nuget.png" Pack="true" PackagePath="images\" />
-  </ItemGroup>
-
-  <Import Project="$(MSBuildThisFileDirectory)build\Windows.Toolkit.VisualStudio.Design.props" Condition="'$(IsDesignProject)' == 'true'" />
-=======
->>>>>>> 8ecc496d
 
 </Project>