--- conflicted
+++ resolved
@@ -267,11 +267,8 @@
     <Content Include="Icons\More.png" />
     <Content Include="Icons\Notifications.png" />
     <Content Include="Icons\Services.png" />
-<<<<<<< HEAD
     <Content Include="SamplePages\TabbedCommandBar\TabbedCommandBar.png" />
-=======
     <Content Include="SamplePages\Animations\Effects\FadeBehavior.png" />
->>>>>>> 58f8166b
     <Content Include="SamplePages\ColorPicker\ColorPicker.png" />
     <Content Include="SamplePages\TilesBrush\TilesBrush.png" />
     <Content Include="SamplePages\Eyedropper\Eyedropper.png" />
