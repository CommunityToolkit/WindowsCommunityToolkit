﻿<Page x:Class="Microsoft.Toolkit.Uwp.SampleApp.Shell"
      xmlns="http://schemas.microsoft.com/winfx/2006/xaml/presentation"
      xmlns:win="http://schemas.microsoft.com/winfx/2006/xaml/presentation"
      xmlns:xamarin="http://uno/xamarin"
      xmlns:x="http://schemas.microsoft.com/winfx/2006/xaml"
      xmlns:d="http://schemas.microsoft.com/expression/blend/2008"
      xmlns:extensions="using:Microsoft.Toolkit.Uwp.UI.Extensions"
      xmlns:local="using:Microsoft.Toolkit.Uwp.SampleApp"
      xmlns:mc="http://schemas.openxmlformats.org/markup-compatibility/2006"
      xmlns:winui="using:Microsoft.UI.Xaml.Controls"
      xmlns:interactivity="using:Microsoft.Xaml.Interactivity"
      xmlns:behaviors="using:Microsoft.Toolkit.Uwp.UI.Animations.Behaviors"
      xmlns:animations="using:Microsoft.Toolkit.Uwp.UI.Animations"
      xmlns:controls="using:Microsoft.Toolkit.Uwp.UI.Controls"
      xmlns:banner="using:Uno.UI.Sample.Banner"
      extensions:StatusBarExtensions.IsVisible="False"
      extensions:TitleBarExtensions.BackgroundColor="{StaticResource Brand-Color}"
      extensions:TitleBarExtensions.ButtonBackgroundColor="{StaticResource Brand-Color}"
      extensions:TitleBarExtensions.ButtonForegroundColor="{StaticResource Titlebar-Foreground}"
      extensions:TitleBarExtensions.ForegroundColor="{StaticResource Titlebar-Foreground}"
      SizeChanged="Page_SizeChanged"
      mc:Ignorable="d">
    <Page.Resources>
        <DataTemplate x:Key="CategoryTemplate"
                      x:DataType="local:SampleCategory">
            <Grid>
                <TextBlock VerticalAlignment="Center"
                           FontFamily="Segoe UI"
                           FontSize="15px"
                           FontWeight="Normal"
                           Text="{x:Bind Name}" />
            </Grid>
        </DataTemplate>
    </Page.Resources>
  <banner:BannerControl
      LinkToUnoPlatformApp="https://github.com/unoplatform/Uno.WindowsCommunityToolkit"
      LinkToOriginalApp="https://github.com/windows-toolkit/WindowsCommunityToolkit"
      AppName="Windows Community Toolkit"
      AppAuthor="Microsoft">
    <Grid>
      <winui:NavigationView x:Name="NavView"
                            Style="{StaticResource ToolkitNavViewStyle}"
                            PaneDisplayMode="Top"
                            MenuItemTemplate="{StaticResource CategoryTemplate}"
                            ItemInvoked="NavView_ItemInvoked"
                            SelectionFollowsFocus="Disabled"
                            IsSettingsVisible="True">
        <winui:NavigationView.PaneFooter>
          <AutoSuggestBox x:Name="SearchBox"
                          VerticalAlignment="Center"
                          MinWidth="150"
                          QueryIcon="Find"
                          TextChanged="SearchBox_TextChanged"
                          KeyDown="SearchBox_KeyDown"
                          QuerySubmitted="SearchBox_QuerySubmitted" />
        </winui:NavigationView.PaneFooter>
        <Grid>
          <winui:ParallaxView x:Name="Parallax"
                              VerticalShift="50">
            <Image Stretch="UniformToFill"
                   Source="Assets/Photos/Backgrounds/hero.jpg"/>
          </winui:ParallaxView>
          <Frame x:Name="NavigationFrame" />
          <Grid>
            <win:Border x:Name="ContentShadow"
                    Tapped="ContentShadow_Tapped"
                    Background="{ThemeResource BackingTint}"
                    Visibility="{Binding Visibility, ElementName=SamplePickerGrid}">
              <interactivity:Interaction.Behaviors>
                <behaviors:Blur AutomaticallyStart="True"
                                Delay="0"
                                Value="2"
                                Duration="0" />
              </interactivity:Interaction.Behaviors>
              <animations:Implicit.ShowAnimations>
                <animations:OpacityAnimation From="0" To="1" Duration="0:0:0.3"></animations:OpacityAnimation>
              </animations:Implicit.ShowAnimations>
              <animations:Implicit.HideAnimations>
                <animations:OpacityAnimation From="1" To="0" Duration="0:0:0.2"></animations:OpacityAnimation>
              </animations:Implicit.HideAnimations>
            </win:Border>

            <Grid x:Name="SamplePickerGrid"
                  x:DeferLoadStrategy="Lazy"
                  Visibility="Collapsed"
                  VerticalAlignment="Top">
              <controls:DropShadowPanel VerticalContentAlignment="Stretch"
                                        HorizontalContentAlignment="Stretch"
                                        ShadowOpacity="0.7"
                                        Color="Black"
                                        BlurRadius="10"
                                        VerticalAlignment="Bottom"
                                        Margin="0,0,0,-3">
                <Border Height="1" />
              </controls:DropShadowPanel>

<<<<<<< HEAD
              <Border Background="{ThemeResource Menu-DropDown-Background}" />
=======
                        <GridView x:Name="SamplePickerGridView"
                                  animations:ReorderGridAnimation.Duration="200"
                                  IsItemClickEnabled="True"
                                  ItemContainerStyle="{StaticResource SamplePickerItemStyle}"
                                  ItemContainerTransitions="{x:Null}"
                                  ItemTemplate="{StaticResource SampleTemplate}"
                                  SelectionMode="Single"
                                  ItemClick="SamplePickerGridView_ItemClick"
                                  ChoosingItemContainer="SamplePickerGridView_ChoosingItemContainer"
                                  Transitions="{x:Null}">
                            <GridView.GroupStyle>
                                <GroupStyle>
                                    <GroupStyle.HeaderTemplate>
                                        <DataTemplate>
                                            <TextBlock Text="{Binding Key}"/>
                                        </DataTemplate>
                                    </GroupStyle.HeaderTemplate>
                                </GroupStyle>
                            </GridView.GroupStyle>
                            <animations:Implicit.ShowAnimations>
                                <animations:OpacityAnimation From="0" To="1" Duration="0:0:0.3" Delay="0:0:0.2" SetInitialValueBeforeDelay="True"></animations:OpacityAnimation>
                            </animations:Implicit.ShowAnimations>
                        </GridView>
>>>>>>> 6dc0314b

              <GridView x:Name="SamplePickerGridView"
                        animations:ReorderGridAnimation.Duration="200"
                        IsItemClickEnabled="True"
                        Loaded="SamplePickerGridView_Loaded"
                        ItemContainerStyle="{StaticResource SamplePickerItemStyle}"
                        win:ItemContainerTransitions="{x:Null}"
                        ItemTemplate="{StaticResource SampleTemplate}"
                        SelectionMode="Single"
                        ItemClick="SamplePickerGridView_ItemClick"
                        ChoosingItemContainer="SamplePickerGridView_ChoosingItemContainer"
                        win:Transitions="{x:Null}">
                <GridView.GroupStyle>
                  <GroupStyle>
                    <GroupStyle.HeaderTemplate>
                      <DataTemplate>
                        <TextBlock Text="{Binding Key}"/>
                      </DataTemplate>
                    </GroupStyle.HeaderTemplate>
                  </GroupStyle>
                </GridView.GroupStyle>
                <animations:Implicit.ShowAnimations>
                  <animations:OpacityAnimation From="0" To="1" Duration="0:0:0.3" Delay="0:0:0.2" SetInitialValueBeforeDelay="True"></animations:OpacityAnimation>
                </animations:Implicit.ShowAnimations>
              </GridView>

              <animations:Implicit.ShowAnimations>
                <animations:OpacityAnimation From="0" To="1" Duration="0:0:0.3"></animations:OpacityAnimation>
                <animations:TranslationAnimation From="0, -1000, 0" To="0" Duration="0:0:0.3"></animations:TranslationAnimation>
              </animations:Implicit.ShowAnimations>
              <animations:Implicit.HideAnimations>
                <animations:OpacityAnimation From="1" To="0" Duration="0:0:0.5"></animations:OpacityAnimation>
                <animations:TranslationAnimation To="0, -1000, 0" From="0" Duration="0:0:0.5"></animations:TranslationAnimation>
              </animations:Implicit.HideAnimations>
            </Grid>

          </Grid>
        </Grid>
      </winui:NavigationView>
      <Canvas x:Name="MoreInfoCanvas"
              Background="Transparent"
              Tapped="MoreInfoCanvas_Tapped"
              Visibility="Collapsed"
              Grid.RowSpan="2">

        <Grid x:Name="MoreInfoContent"
              Width="260"
              Height="320"
              extensions:VisualExtensions.NormalizedCenterPoint="0.5">
          <Grid VerticalAlignment="Top">
            <controls:DropShadowPanel VerticalContentAlignment="Stretch"
                                      HorizontalContentAlignment="Stretch"
                                      ShadowOpacity="0.6"
                                      Color="Black"
                                      OffsetY="6"
                                      BlurRadius="60">
              <win:Border Background="{ThemeResource Menu-DropDown-Background}"
                      Opacity="0.96">
                <interactivity:Interaction.Behaviors>
                  <behaviors:Blur AutomaticallyStart="True"
                                  Delay="0"
                                  Value="3"
                                  Duration="0" />
                </interactivity:Interaction.Behaviors>
              </win:Border>
            </controls:DropShadowPanel>

            <Grid Padding="10">
              <Grid.RowDefinitions>
                <RowDefinition Height="160" />
                <RowDefinition Height="*" />
              </Grid.RowDefinitions>

              <Grid Grid.Row="0"
                    Background="{ThemeResource SampleIconBacking}">
                <Image Width="240"
                       x:Name="MoreInfoImage"
                       Height="160"
                       Source="{Binding Icon}" />
              </Grid>

              <StackPanel Grid.Row="1">
                <TextBlock Margin="0, 10"
                           FontSize="14"
                           FontWeight="SemiBold"
                           Text="{Binding Name}"
                           TextTrimming="CharacterEllipsis" />

                <TextBlock FontSize="12"
                            Text="{Binding About}"
                            TextWrapping="Wrap" />

                <Border Margin="0,10,0,0"
                        Opacity="1"
                        HorizontalAlignment="Left"
                        Background="{StaticResource Brush-Blue-01}"
                        Visibility="{Binding BadgeUpdateVersionRequired, Converter={StaticResource EmptyStringToObject}}">
                  <TextBlock Margin="2"
                             FontSize="10"
                             HorizontalAlignment="Center"
                             VerticalAlignment="Bottom"
                             Foreground="{ThemeResource Brush-Main}"
                             Text="{Binding BadgeUpdateVersionRequired}" />
                  <animations:Implicit.HideAnimations>
                    <animations:OpacityAnimation To="0"  Duration="0:0:0.01"></animations:OpacityAnimation>
                  </animations:Implicit.HideAnimations>
                  <animations:Implicit.ShowAnimations>
                    <animations:OpacityAnimation From="0" To="1" Duration="0:0:0.4" Delay="0:0:0.2" SetInitialValueBeforeDelay="True"></animations:OpacityAnimation>
                    <animations:TranslationAnimation From="0, 20, 0" To="0" Duration="0:0:0.3" Delay="0:0:0.2"></animations:TranslationAnimation>
                  </animations:Implicit.ShowAnimations>
                </Border>

                <animations:Implicit.ShowAnimations>
                  <animations:OpacityAnimation From="0" To="1" Duration="0:0:0.4" Delay="0:0:0.2" SetInitialValueBeforeDelay="True"></animations:OpacityAnimation>
                  <animations:TranslationAnimation From="0, 20, 0" To="0" Duration="0:0:0.3" Delay="0:0:0.2"></animations:TranslationAnimation>
                </animations:Implicit.ShowAnimations>
              </StackPanel>
            </Grid>
          </Grid>

          <animations:Implicit.ShowAnimations>
            <animations:OpacityAnimation From="0" To="1" Duration="0:0:0.3"></animations:OpacityAnimation>
            <animations:ScaleAnimation From="0.5" To="1" Duration="0:0:0.3"></animations:ScaleAnimation>
          </animations:Implicit.ShowAnimations>
          <animations:Implicit.HideAnimations>
            <animations:OpacityAnimation To="0" From="1" Duration="0:0:0.2"></animations:OpacityAnimation>
            <animations:ScaleAnimation To="0.5" From="1" Duration="0:0:0.2"></animations:ScaleAnimation>
          </animations:Implicit.HideAnimations>
        </Grid>
      </Canvas>
    </Grid>
  </banner:BannerControl>
</Page><|MERGE_RESOLUTION|>--- conflicted
+++ resolved
@@ -94,19 +94,18 @@
                 <Border Height="1" />
               </controls:DropShadowPanel>
 
-<<<<<<< HEAD
               <Border Background="{ThemeResource Menu-DropDown-Background}" />
-=======
+
                         <GridView x:Name="SamplePickerGridView"
                                   animations:ReorderGridAnimation.Duration="200"
                                   IsItemClickEnabled="True"
                                   ItemContainerStyle="{StaticResource SamplePickerItemStyle}"
-                                  ItemContainerTransitions="{x:Null}"
+                                  win:ItemContainerTransitions="{x:Null}"
                                   ItemTemplate="{StaticResource SampleTemplate}"
                                   SelectionMode="Single"
                                   ItemClick="SamplePickerGridView_ItemClick"
                                   ChoosingItemContainer="SamplePickerGridView_ChoosingItemContainer"
-                                  Transitions="{x:Null}">
+                                  win:Transitions="{x:Null}">
                             <GridView.GroupStyle>
                                 <GroupStyle>
                                     <GroupStyle.HeaderTemplate>
@@ -120,32 +119,6 @@
                                 <animations:OpacityAnimation From="0" To="1" Duration="0:0:0.3" Delay="0:0:0.2" SetInitialValueBeforeDelay="True"></animations:OpacityAnimation>
                             </animations:Implicit.ShowAnimations>
                         </GridView>
->>>>>>> 6dc0314b
-
-              <GridView x:Name="SamplePickerGridView"
-                        animations:ReorderGridAnimation.Duration="200"
-                        IsItemClickEnabled="True"
-                        Loaded="SamplePickerGridView_Loaded"
-                        ItemContainerStyle="{StaticResource SamplePickerItemStyle}"
-                        win:ItemContainerTransitions="{x:Null}"
-                        ItemTemplate="{StaticResource SampleTemplate}"
-                        SelectionMode="Single"
-                        ItemClick="SamplePickerGridView_ItemClick"
-                        ChoosingItemContainer="SamplePickerGridView_ChoosingItemContainer"
-                        win:Transitions="{x:Null}">
-                <GridView.GroupStyle>
-                  <GroupStyle>
-                    <GroupStyle.HeaderTemplate>
-                      <DataTemplate>
-                        <TextBlock Text="{Binding Key}"/>
-                      </DataTemplate>
-                    </GroupStyle.HeaderTemplate>
-                  </GroupStyle>
-                </GridView.GroupStyle>
-                <animations:Implicit.ShowAnimations>
-                  <animations:OpacityAnimation From="0" To="1" Duration="0:0:0.3" Delay="0:0:0.2" SetInitialValueBeforeDelay="True"></animations:OpacityAnimation>
-                </animations:Implicit.ShowAnimations>
-              </GridView>
 
               <animations:Implicit.ShowAnimations>
                 <animations:OpacityAnimation From="0" To="1" Duration="0:0:0.3"></animations:OpacityAnimation>
