--- conflicted
+++ resolved
@@ -46,15 +46,8 @@
         [AssemblyCleanup]
         public static async Task AssemblyCleanup()
         {
-<<<<<<< HEAD
             _subscribeLogTokenSource?.Cancel();
             _subscribeLogTokenSource = null;
-=======
-            CommunicationService = new AppServiceConnection();
-
-            CommunicationService.RequestReceived += CommunicationService_RequestReceived;
-            CommunicationService.ServiceClosed += CommunicationService_ServiceClosed;
->>>>>>> 8ecc496d
 
             if (_subscribeLogTask != null)
             {
@@ -62,38 +55,13 @@
                 _subscribeLogTask = null;
             }
 
-<<<<<<< HEAD
             _logStream?.Dispose();
             _logStream = null;
-=======
-        private static void CommunicationService_ServiceClosed(AppServiceConnection sender, AppServiceClosedEventArgs args)
-        {
-            Log.Warning("[Harness] Communication Service Closed! AppServiceClosedStatus: {0}", args.Status.ToString());
-        }
-
-        internal static Task<bool> OpenPage(string pageName)
-        {
-            Log.Comment("[Harness] Sending Host Page Request: {0}", pageName);
->>>>>>> 8ecc496d
 
             TestEnvironment.AssemblyCleanupWorker(UITestBase.UITestsAppSampleApp);
         }
 
-<<<<<<< HEAD
         private static Task InitalizeComService()
-=======
-        internal static async Task<AppServiceResponse> SendCustomMessageToApp(ValueSet message)
-        {
-            if (CommunicationService is null)
-            {
-                await InitalizeComService();
-            }
-
-            return await CommunicationService.SendMessageAsync(message);
-        }
-
-        private static async Task<bool> SendMessageToApp(ValueSet message)
->>>>>>> 8ecc496d
         {
             Log.Comment("[Harness] Trying to connect...");
 
@@ -107,25 +75,7 @@
                     }
                 });
 
-<<<<<<< HEAD
             Log.Comment("[Harness] Trying to connect 2...");
-=======
-            return CheckResponseStatusOK(response);
-        }
-
-        internal static bool CheckResponseStatusOK(AppServiceResponse response)
-        {
-            object message = null;
-            var hasMessage = response?.Message?.TryGetValue("Status", out message) is true;
-
-            Log.Comment("[Harness] Checking Response AppServiceResponseStatus({0}), Message Status: {1}", response.Status.ToString(), message?.ToString());
-
-            return response.Status == AppServiceResponseStatus.Success
-                    && hasMessage
-                    && message is string status
-                    && status == "OK";
-        }
->>>>>>> 8ecc496d
 
             _communicationService = new AppService.AppServiceClient(_channel);
 
@@ -169,6 +119,31 @@
             return Task.CompletedTask;
         }
 
+        internal static async Task<string> FindElementProperty(string elementName, string property)
+        {
+            if (_channel is null)
+            {
+                await InitalizeComService();
+            }
+
+            var request = new FindElementPropertyRequest
+            {
+                ElementName = elementName,
+                Property = property
+            };
+            return (await _communicationService.FindElementPropertyAsync(request)).JsonReply;
+        }
+
+        internal static async Task<int> GetHostDpi()
+        {
+            if (_channel is null)
+            {
+                await InitalizeComService();
+            }
+
+            return (await _communicationService.GetHostDpiAsync(new GetHostDpiRequest())).Dpi;
+        }
+
         internal static async Task<bool> OpenPage(string pageName)
         {
             Log.Comment("[Harness] Sending Host Page Request: {0}", pageName);
@@ -182,7 +157,6 @@
             {
                 PageName = pageName
             });
-            string result = string.Empty;
 
             // Get the data  that the service sent to us.
             return response.Status == "OK";
