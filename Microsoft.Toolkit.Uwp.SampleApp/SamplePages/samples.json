--- conflicted
+++ resolved
@@ -125,21 +125,20 @@
         "Icon": "/SamplePages/TextBoxMask/TextBoxMask.png"
       },
       {
-<<<<<<< HEAD
         "Name": "MosaicControl",
         "Type": "MosaicControlPage",
         "About": "A ContentControl that show an image repeated many times.The control can be synchronized with a Scrollviewer and animated easily",
         "CodeUrl": "https://github.com/Microsoft/UWPCommunityToolkit/tree/master/Microsoft.Toolkit.Uwp.UI.Controls/MosaicControl",
         "XamlCodeFile": "MosaicControl.bind",
         "Icon": "/SamplePages/MosaicControl/MosaicControl.png"
-=======
+      },
+      {
         "Name": "SurfaceDialTextboxHelper",
         "Type": "SurfaceDialTextboxHelperPage",
         "About": "Enables support for Surface Dial on any given Textbox. Rotate the Dial to change the numeric value of the Textbox.",
         "CodeUrl": "https://github.com/Microsoft/UWPCommunityToolkit/tree/master/Microsoft.Toolkit.Uwp.UI.Controls/SurfaceDialTextboxHelper",
         "XamlCodeFile": "SurfaceDialTextboxHelperCode.bind",
         "Icon": "/SamplePages/SurfaceDialTextboxHelper/SurfaceDialTextboxHelper.png"
->>>>>>> c767ca22
       }
     ]
   },
