// Licensed to the .NET Foundation under one or more agreements.
// The .NET Foundation licenses this file to you under the MIT license.
// See the LICENSE file in the project root for more information.

using System.Collections.Generic;
using Microsoft.Toolkit.Uwp.UI.Media.Pipelines;
<<<<<<< HEAD
using Microsoft.UI.Xaml.Markup;
using Microsoft.UI.Xaml.Media;
=======
using Windows.UI.Xaml;
using Windows.UI.Xaml.Markup;
using Windows.UI.Xaml.Media;
>>>>>>> f2301cf1

namespace Microsoft.Toolkit.Uwp.UI.Media
{
    /// <summary>
    /// A <see cref="Brush"/> that renders a customizable Composition/Win2D effects pipeline
    /// </summary>
    [ContentProperty(Name = nameof(Effects))]
    public sealed class PipelineBrush : XamlCompositionEffectBrushBase
    {
        /// <summary>
<<<<<<< HEAD
        /// Gets or sets the source for the current pipeline (defaults to a <see cref="BackdropSourceExtension"/> with <see cref="Microsoft.UI.Xaml.Media.AcrylicBackgroundSource.Backdrop"/> source).
=======
        /// Gets or sets the source for the current pipeline (defaults to a <see cref="BackdropSourceExtension"/> with <see cref="AcrylicBackgroundSource.Backdrop"/> source).
>>>>>>> f2301cf1
        /// </summary>
        public PipelineBuilder Source { get; set; }

        /// <summary>
        /// Gets or sets the collection of effects to use in the current pipeline.
        /// </summary>
        public IList<PipelineEffect> Effects
        {
            get
            {
                if (GetValue(EffectsProperty) is not IList<PipelineEffect> effects)
                {
                    effects = new List<PipelineEffect>();

                    SetValue(EffectsProperty, effects);
                }

                return effects;
            }
            set => SetValue(EffectsProperty, value);
        }

        /// <summary>
        /// Identifies the <seealso cref="Effects"/> dependency property.
        /// </summary>
        public static readonly DependencyProperty EffectsProperty = DependencyProperty.Register(
            nameof(Effects),
            typeof(IList<PipelineEffect>),
            typeof(PipelineBrush),
            new PropertyMetadata(null));

        /// <inheritdoc/>
        protected override PipelineBuilder OnPipelineRequested()
        {
            PipelineBuilder builder = Source ?? PipelineBuilder.FromBackdrop();

            foreach (IPipelineEffect effect in Effects)
            {
                builder = effect.AppendToBuilder(builder);
            }

            return builder;
        }

        /// <inheritdoc/>
        protected override void OnCompositionBrushUpdated()
        {
            foreach (IPipelineEffect effect in Effects)
            {
                effect.NotifyCompositionBrushInUse(CompositionBrush);
            }
        }
    }
}<|MERGE_RESOLUTION|>--- conflicted
+++ resolved
@@ -4,14 +4,9 @@
 
 using System.Collections.Generic;
 using Microsoft.Toolkit.Uwp.UI.Media.Pipelines;
-<<<<<<< HEAD
+using Microsoft.UI.Xaml;
 using Microsoft.UI.Xaml.Markup;
 using Microsoft.UI.Xaml.Media;
-=======
-using Windows.UI.Xaml;
-using Windows.UI.Xaml.Markup;
-using Windows.UI.Xaml.Media;
->>>>>>> f2301cf1
 
 namespace Microsoft.Toolkit.Uwp.UI.Media
 {
@@ -22,11 +17,7 @@
     public sealed class PipelineBrush : XamlCompositionEffectBrushBase
     {
         /// <summary>
-<<<<<<< HEAD
         /// Gets or sets the source for the current pipeline (defaults to a <see cref="BackdropSourceExtension"/> with <see cref="Microsoft.UI.Xaml.Media.AcrylicBackgroundSource.Backdrop"/> source).
-=======
-        /// Gets or sets the source for the current pipeline (defaults to a <see cref="BackdropSourceExtension"/> with <see cref="AcrylicBackgroundSource.Backdrop"/> source).
->>>>>>> f2301cf1
         /// </summary>
         public PipelineBuilder Source { get; set; }
 
