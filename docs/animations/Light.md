--- conflicted
+++ resolved
@@ -65,11 +65,7 @@
 - Use this to create chaining animations with other animations. Visit the [AnimationSet](https://docs.microsoft.com/windows/uwpcommunitytoolkit/animations/animationset) documentation for more information.
 
     **Sample Code**
-<<<<<<< HEAD
     
-=======
-
->>>>>>> 4c471950
     ```csharp
     var anim = MyUIElement.Light(5).Offset(offsetX: 100, offsetY: 100).Saturation(0.5).Scale(scaleX: 2, scaleY: 2);
     anim.SetDurationForAll(2500);
