// Licensed to the .NET Foundation under one or more agreements.
// The .NET Foundation licenses this file to you under the MIT license.
// See the LICENSE file in the project root for more information.

using System;
using System.Collections.Generic;
using System.ComponentModel;
using System.Diagnostics;
using System.Diagnostics.CodeAnalysis;
using System.Linq;
using System.Reflection;
using System.Xml.Linq;

using Microsoft.Toolkit.Uwp.Design.Types;

using Microsoft.VisualStudio.DesignTools.Extensibility;
using Microsoft.VisualStudio.DesignTools.Extensibility.Metadata;

namespace Microsoft.Toolkit.Uwp.Design.Common
{
    public abstract class MetadataRegistrationBase : IProvideAttributeTable
    {
        private AttributeTable masterMetadataTable;

        internal MetadataRegistrationBase() { }

        /// <summary>
        /// Build design time metadata attribute table.
        /// </summary>
        /// <returns>Custom attribute table.</returns>
        protected virtual AttributeTable BuildAttributeTable()
        {
            var builder = new AttributeTableBuilder();

            AddDescriptions(builder);
            AddAttributes(builder);
            AddTables(builder, this);

            masterMetadataTable = builder.CreateTable();
            return masterMetadataTable;
        }

        #region IProvideAttributeTable Members

        /// <summary>
        /// Gets the AttributeTable for design time metadata.
        /// </summary>
        public AttributeTable AttributeTable => BuildAttributeTable();

        #endregion

        /// <summary>
        /// Find all AttributeTableBuilder subclasses in the assembly
        /// and add their attributes to the assembly attribute table.
        /// </summary>
        /// <param name="builder">The assembly attribute table builder.</param>
        [SuppressMessage("Microsoft.Design", "CA1031:DoNotCatchGeneralExceptionTypes", Justification = "Design time dll should not fail!")]
        private void AddTables(AttributeTableBuilder builder, object parent)
        {
            Debug.Assert(builder != null, "AddTables is called with null parameter!");

            Assembly asm = parent.GetType().Assembly;
            foreach (Type t in asm.GetTypes())
            {
                if (t.IsSubclassOf(typeof(AttributeTableBuilder)))
                {
                    try
                    {
                        var atb = (AttributeTableBuilder)Activator.CreateInstance(t);
                        builder.AddTable(atb.CreateTable());
                    }
                    catch (Exception)
                    {
                        //error loading design assembly
                    }
                }
            }
        }

        /// <summary>
        /// Gets or sets the case sensitive resource name of the embedded XML file.
        /// </summary>
        protected string XmlResourceName { get; set; }

        /// <summary>
        /// Gets or sets the FullName of the corresponding run time assembly.
        /// </summary>
        protected string AssemblyFullName { get; set; }

        /// <summary>
        /// Create description attribute from run time assembly XML file.
        /// </summary>
        /// <param name="builder">The assembly attribute table builder.</param>
        [SuppressMessage("Microsoft.Design", "CA1031:DoNotCatchGeneralExceptionTypes", Justification = "Design time dll should not fail.")]
        private void AddDescriptions(AttributeTableBuilder builder)
        {
            Debug.Assert(builder != null, "AddDescriptions is called with null parameter!");

            if (string.IsNullOrEmpty(XmlResourceName) || string.IsNullOrEmpty(AssemblyFullName)) return;

            XDocument xDoc;
            try
            {
                xDoc = XDocument.Load(Assembly.GetExecutingAssembly().GetManifestResourceStream(XmlResourceName));
            }
            catch
            {
                return;
            }

            if (xDoc == null) return;

            foreach (XElement member in xDoc.Descendants("member"))
            {
                try
                {
                    string name = (string)member.Attribute("name");

                    if (name == null) continue;

                    bool isType = name.StartsWith("T:", StringComparison.OrdinalIgnoreCase);
                    bool isProperty = name.StartsWith("P:", StringComparison.OrdinalIgnoreCase);

                    if (isType || isProperty)
                    {
                        int lastDot = name.Length;
                        string typeName;

                        if (isType)
                        {
                            typeName = name.Substring(2); // skip leading "T:"
                        }
                        else
                        {
                            lastDot = name.LastIndexOf('.');
                            typeName = name.Substring(2, lastDot - 2);
                        }

                        var type = Type.GetType(typeName + ", " + AssemblyFullName);

                        if (type != null && type.IsPublic && type.IsClass && type.IsSubclassOf(PlatformTypes.DependencyObject))
                        {
                            string desc = ParseDescription(member);

                            if (desc == null) continue;

                            desc = string.Join(" ", desc.Trim().Split(new char[] { ' ', '\t', '\n', '\r' }, StringSplitOptions.RemoveEmptyEntries));

                            if (isType)
                            {
                                if (IsBrowsable(type))
                                {
                                    builder.AddCustomAttributes(typeName, new DescriptionAttribute(desc));
                                }
                                else //Hide from intellisense
                                {
                                    builder.AddCustomAttributes(typeName,
                                        new BrowsableAttribute(false),
                                        new ToolboxBrowsableAttribute(false),
                                        new ToolboxItemAttribute(false));
                                }
                            }
                            else
                            {
                                var propertyName = name.Substring(lastDot + 1);
                                PropertyInfo pi = type.GetProperty(propertyName, BindingFlags.Public | BindingFlags.Instance | BindingFlags.DeclaredOnly);
                                if (pi != null)
                                {
                                    if (IsBrowsable(type))
                                    {
                                        builder.AddCustomAttributes(typeName, propertyName, new DescriptionAttribute(desc));
                                    }
                                    else //Hide from intellisense
                                    {
                                        builder.AddCustomAttributes(typeName, new BrowsableAttribute(false));
                                    }
                                }
                            }
                        }
                    }
                }
                catch
                {
                }
            }
        }

        private static bool IsBrowsable(MemberInfo typeOrMember)
        {
            EditorBrowsableAttribute attribute;
            try
            {
                attribute = typeOrMember.GetCustomAttribute<EditorBrowsableAttribute>(false);
            }
<<<<<<< HEAD
            return true;
        }

		private static bool IsBrowsable(global::System.Reflection.PropertyInfo pi)
		{
            var attrs = pi.GetCustomAttributes(Types.PlatformTypes.EditorBrowsableAttributeType, false);
            foreach (var attr in attrs)
=======
            catch
>>>>>>> 09750810
            {
                return true; // If there is no [EditorBrowsable] attribute present, we'll show it by default.
            }
            return attribute.State != EditorBrowsableState.Never;
        }

        /// <summary>
        /// Create description string from XML doc summary tag.
        /// </summary>
        /// <param name="member">A single node of the XML doc.</param>
        /// <returns>Description string.</returns>
        private static string ParseDescription(XElement member)
        {
            string desc = null;
            XElement memberDesc = member.Descendants("summary").FirstOrDefault();

            if (memberDesc != null)
            {
                IEnumerable<XNode> nodes = memberDesc.DescendantNodes();

                if (nodes != null)
                {
                    foreach (XNode node in nodes)
                    {
                        if (node.NodeType == System.Xml.XmlNodeType.Text)
                        {
                            desc += node.ToString();
                        }
                        else
                        {
                            string s = node.ToString();
                            int i = s.LastIndexOf('.');
                            int j = s.LastIndexOf('"');

                            if ((i != -1 || j != -1) && j - i - 1 > 0)
                            {
                                try
                                {
                                    desc += s.Substring(i + 1, j - i - 1);
                                }
                                catch { }
                            }
                        }
                    }
                }
            }
            return desc;
        }

        /// <summary>
        /// Provide a place to add custom attributes without creating a AttributeTableBuilder subclass.
        /// </summary>
        /// <param name="builder">The assembly attribute table builder.</param>
        protected virtual void AddAttributes(AttributeTableBuilder builder)
        {
        }
    }
}<|MERGE_RESOLUTION|>--- conflicted
+++ resolved
@@ -192,17 +192,7 @@
             {
                 attribute = typeOrMember.GetCustomAttribute<EditorBrowsableAttribute>(false);
             }
-<<<<<<< HEAD
-            return true;
-        }
-
-		private static bool IsBrowsable(global::System.Reflection.PropertyInfo pi)
-		{
-            var attrs = pi.GetCustomAttributes(Types.PlatformTypes.EditorBrowsableAttributeType, false);
-            foreach (var attr in attrs)
-=======
             catch
->>>>>>> 09750810
             {
                 return true; // If there is no [EditorBrowsable] attribute present, we'll show it by default.
             }
