--- conflicted
+++ resolved
@@ -10,145 +10,6 @@
 
 
   <ItemGroup>
-<<<<<<< HEAD
-    <Compile Include="AnimationSetCompletedEventArgs.cs" />
-    <Compile Include="AnimationSetState.cs" />
-    <Compile Include="AnimationTask.cs" />
-    <Compile Include="Behaviors\Blur.cs" />
-    <Compile Include="Behaviors\CompositionBehaviorBase.cs" />
-    <Compile Include="Behaviors\FadeHeaderBehavior.cs" />
-    <Compile Include="Behaviors\Light.cs" />
-    <Compile Include="Behaviors\Offset.cs" />
-    <Compile Include="Behaviors\Fade.cs" />
-    <Compile Include="Behaviors\Rotate.cs" />
-    <Compile Include="Behaviors\Scale.cs" />
-    <Compile Include="AnimationSet.cs" />
-    <Compile Include="Behaviors\StickyHeaderBehavior.cs" />
-    <Compile Include="Behaviors\QuickReturnHeaderBehavior.cs" />
-    <Compile Include="EffectAnimationDefinition.cs" />
-    <Compile Include="EffectDirectPropertyChangeDefinition.cs" />
-    <Compile Include="EasingType.cs" />
-    <Compile Include="Extensions\AnimationExtensions.Blur.cs" />
-    <Compile Include="Extensions\AnimationExtensions.cs" />
-    <Compile Include="Extensions\AnimationExtensions.Fade.cs" />
-    <Compile Include="Extensions\AnimationExtensions.Light.cs" />
-    <Compile Include="Extensions\AnimationExtensions.Offset.cs" />
-    <Compile Include="Extensions\AnimationExtensions.Rotate.cs" />
-    <Compile Include="Extensions\AnimationExtensions.Scale.cs" />
-    <Compile Include="Extensions\AnimationTools.cs" />
-    <Compile Include="ParallaxService.cs" />
-    <Compile Include="Properties\AssemblyInfo.cs" />
-    <Compile Include="ReorderGridAnimation.cs" />
-    <Compile Include="SurfaceLoader.cs" />
-  </ItemGroup>
-  <ItemGroup>
-    <ProjectReference Include="..\Microsoft.Toolkit.Uwp.UI\Microsoft.Toolkit.Uwp.UI.csproj">
-      <Project>{3DD8AA7C-3569-4E51-992F-0C2257E8878E}</Project>
-      <Name>Microsoft.Toolkit.Uwp.UI</Name>
-      <Private>False</Private>
-    </ProjectReference>
-    <ProjectReference Include="..\Microsoft.Toolkit.Uwp\Microsoft.Toolkit.Uwp.csproj">
-      <Project>{805f80df-75c6-4c2f-8fd9-b47f6d0df5a3}</Project>
-      <Name>Microsoft.Toolkit.Uwp</Name>
-      <Private>False</Private>
-    </ProjectReference>
-  </ItemGroup>
-  <ItemGroup>
-    <EmbeddedResource Include="Properties\Microsoft.Windows.Toolkit.UI.Animations.rd.xml" />
-  </ItemGroup>
-  <PropertyGroup Condition=" '$(VisualStudioVersion)' == '' or '$(VisualStudioVersion)' &lt; '14.0' ">
-    <VisualStudioVersion>14.0</VisualStudioVersion>
-  </PropertyGroup>
-  <PropertyGroup>
-    <StartupObject />
-  </PropertyGroup>
-  <PropertyGroup Condition="'$(Configuration)|$(Platform)' == 'Debug %28Version 1511%29|AnyCPU'">
-    <DebugSymbols>true</DebugSymbols>
-    <OutputPath>bin\Debug %28Version 1511%29\</OutputPath>
-    <DefineConstants>DEBUG;TRACE;NETFX_CORE;WINDOWS_UWP</DefineConstants>
-    <DocumentationFile>bin\Debug\Microsoft.Windows.Toolkit.UI.Animations.XML</DocumentationFile>
-    <NoStdLib>true</NoStdLib>
-    <DebugType>full</DebugType>
-    <PlatformTarget>AnyCPU</PlatformTarget>
-    <UseVSHostingProcess>false</UseVSHostingProcess>
-    <ErrorReport>prompt</ErrorReport>
-    <CodeAnalysisRuleSet>microsoft.toolkit.uwp.ui.animations.ruleset</CodeAnalysisRuleSet>
-  </PropertyGroup>
-  <PropertyGroup Condition="'$(Configuration)|$(Platform)' == 'Debug %28Anniversary Update%29|AnyCPU'">
-    <DebugSymbols>true</DebugSymbols>
-    <OutputPath>bin\Debug %28Anniversary Update%29\</OutputPath>
-    <DefineConstants>DEBUG;TRACE;NETFX_CORE;WINDOWS_UWP</DefineConstants>
-    <DocumentationFile>bin\Debug\Microsoft.Windows.Toolkit.UI.Animations.XML</DocumentationFile>
-    <NoStdLib>true</NoStdLib>
-    <DebugType>full</DebugType>
-    <PlatformTarget>AnyCPU</PlatformTarget>
-    <UseVSHostingProcess>false</UseVSHostingProcess>
-    <ErrorReport>prompt</ErrorReport>
-    <CodeAnalysisRuleSet>microsoft.toolkit.uwp.ui.animations.ruleset</CodeAnalysisRuleSet>
-  </PropertyGroup>
-  <PropertyGroup Condition="'$(Configuration)|$(Platform)' == 'Release %28Version 1511%29|AnyCPU'">
-    <OutputPath>bin\Release %28Version 1511%29\</OutputPath>
-    <DefineConstants>CODE_ANALYSIS;TRACE;NETFX_CORE;WINDOWS_UWP</DefineConstants>
-    <DocumentationFile>bin\Release\Microsoft.Windows.Toolkit.UI.Animations.XML</DocumentationFile>
-    <Optimize>true</Optimize>
-    <NoStdLib>true</NoStdLib>
-    <DebugType>pdbonly</DebugType>
-    <PlatformTarget>AnyCPU</PlatformTarget>
-    <RunCodeAnalysis>true</RunCodeAnalysis>
-    <UseVSHostingProcess>false</UseVSHostingProcess>
-    <ErrorReport>prompt</ErrorReport>
-    <CodeAnalysisRuleSet>microsoft.toolkit.uwp.ui.animations.ruleset</CodeAnalysisRuleSet>
-  </PropertyGroup>
-  <PropertyGroup Condition="'$(Configuration)|$(Platform)' == 'Release %28Anniversary Update%29|AnyCPU'">
-    <OutputPath>bin\Release %28Anniversary Update%29\</OutputPath>
-    <DefineConstants>CODE_ANALYSIS;TRACE;NETFX_CORE;WINDOWS_UWP</DefineConstants>
-    <DocumentationFile>bin\Release\Microsoft.Windows.Toolkit.UI.Animations.XML</DocumentationFile>
-    <Optimize>true</Optimize>
-    <NoStdLib>true</NoStdLib>
-    <DebugType>pdbonly</DebugType>
-    <PlatformTarget>AnyCPU</PlatformTarget>
-    <RunCodeAnalysis>true</RunCodeAnalysis>
-    <UseVSHostingProcess>false</UseVSHostingProcess>
-    <ErrorReport>prompt</ErrorReport>
-    <CodeAnalysisRuleSet>microsoft.toolkit.uwp.ui.animations.ruleset</CodeAnalysisRuleSet>
-  </PropertyGroup>
-  <PropertyGroup Condition="'$(Configuration)|$(Platform)' == 'Publish|AnyCPU'">
-    <OutputPath>bin\Publish\</OutputPath>
-    <DefineConstants>CODE_ANALYSIS;TRACE;NETFX_CORE;WINDOWS_UWP</DefineConstants>
-    <DocumentationFile>bin\Release\Microsoft.Toolkit.Uwp.UI.Animations.xml</DocumentationFile>
-    <Optimize>true</Optimize>
-    <NoStdLib>true</NoStdLib>
-    <DebugType>pdbonly</DebugType>
-    <PlatformTarget>AnyCPU</PlatformTarget>
-    <RunCodeAnalysis>true</RunCodeAnalysis>
-    <UseVSHostingProcess>false</UseVSHostingProcess>
-    <ErrorReport>prompt</ErrorReport>
-    <CodeAnalysisRuleSet>microsoft.toolkit.uwp.ui.animations.ruleset</CodeAnalysisRuleSet>
-  </PropertyGroup>
-  <Import Project="$(MSBuildExtensionsPath)\Microsoft\WindowsXaml\v$(VisualStudioVersion)\Microsoft.Windows.UI.Xaml.CSharp.targets" />
-  <!-- To modify your build process, add your task inside one of the targets below and uncomment it. 
-       Other similar extension points exist, see Microsoft.Common.targets.
-  <Target Name="BeforeBuild">
-  </Target>
-  <Target Name="AfterBuild">
-  </Target>
-  -->
-  <Target Name="Before_PrepareLibraryLayout" BeforeTargets="PrepareLibraryLayout">
-    <PropertyGroup>
-      <Saved_OutputPath>$(OutputPath)</Saved_OutputPath>
-      <Saved_TargetPath>$(TargetPath)</Saved_TargetPath>
-      <OutputPath>$(OutDir)</OutputPath>
-      <TargetPath>
-      </TargetPath>
-    </PropertyGroup>
-  </Target>
-  <Target Name="After_PrepareLibraryLayout" AfterTargets="PrepareLibraryLayout">
-    <PropertyGroup>
-      <OutputPath>$(Saved_OutputPath)</OutputPath>
-      <TargetPath>$(Saved_TargetPath)</TargetPath>
-    </PropertyGroup>
-  </Target>
-=======
     
     <PackageReference Include="Win2D.uwp" Version="1.21.0" />
     <PackageReference Include="Microsoft.Xaml.Behaviors.Uwp.Managed" Version="1.1.0" />
@@ -158,5 +19,4 @@
   </ItemGroup>
 
   <Import Project="$(MSBuildSDKExtrasTargets)" Condition="Exists('$(MSBuildSDKExtrasTargets)')" />
->>>>>>> b8ceff12
 </Project>