--- conflicted
+++ resolved
@@ -492,13 +492,10 @@
     <Content Include="SamplePages\RadialGradientBrush\RadialGradientBrushXaml.bind">
       <SubType>Designer</SubType>
     </Content>
-<<<<<<< HEAD
+    <Content Include="SamplePages\PrintHelper\PrintHelperXaml.bind">
+      <SubType>Designer</SubType>
+    </Content>
     <Content Include="SamplePages\InfiniteCanvas\InfiniteCanvas.bind" />
-=======
-    <Content Include="SamplePages\PrintHelper\PrintHelperXaml.bind">
-      <SubType>Designer</SubType>
-    </Content>
->>>>>>> a0e7e4dd
   </ItemGroup>
   <ItemGroup>
     <Compile Include="App.xaml.cs">
