﻿<ResourceDictionary
    xmlns="http://schemas.microsoft.com/winfx/2006/xaml/presentation"
    xmlns:win="http://schemas.microsoft.com/winfx/2006/xaml/presentation"
    xmlns:x="http://schemas.microsoft.com/winfx/2006/xaml"
    xmlns:mc="http://schemas.openxmlformats.org/markup-compatibility/2006"
    xmlns:d="http://schemas.microsoft.com/expression/blend/2008"
    xmlns:controls="using:Microsoft.Toolkit.Uwp.SampleApp.Controls"
    xmlns:toolkitControls="using:Microsoft.Toolkit.Uwp.UI.Controls"
    xmlns:animations="using:Microsoft.Toolkit.Uwp.UI.Animations"
    xmlns:extensions="using:Microsoft.Toolkit.Uwp.UI.Extensions"
    xmlns:winui="using:Microsoft.UI.Xaml.Controls"
    mc:Ignorable="d">

    <ResourceDictionary.MergedDictionaries>
        <ResourceDictionary Source="ms-appx:///Controls/CodeRenderer.xaml" />
        <ResourceDictionary Source="ms-appx:///Styles/Custom/PivotHeaderItemUnderlineStyle.xaml" />
        <ResourceDictionary Source="ms-appx:///Styles/GithubIcon.xaml" />
    </ResourceDictionary.MergedDictionaries>

    <!--  Styles  -->
    <Style x:Key="AboutHyperlinkButtonStyle"
               TargetType="HyperlinkButton">
            <Setter Property="Background" Value="Transparent" />
            <Setter Property="Foreground" Value="{ThemeResource Brush-Link-Normal}" />
            <Setter Property="BorderBrush" Value="Transparent" />
            <Setter Property="BorderThickness" Value="0" />
            <Setter Property="Padding" Value="0" />
            <Setter Property="Margin" Value="0,0,0,10" />
            <Setter Property="HorizontalAlignment" Value="Left" />
            <Setter Property="VerticalAlignment" Value="Center" />
            <Setter Property="FontFamily" Value="Segoe UI" />
            <Setter Property="FontSize" Value="12" />
            <Setter Property="UseSystemFocusVisuals" Value="True" />
            <Setter Property="FocusVisualMargin" Value="-3" />
            <Setter Property="Template">
                <Setter.Value>
                    <ControlTemplate TargetType="HyperlinkButton">
                        <Grid x:Name="RootGrid">
                            <ContentPresenter x:Name="ContentPresenter"
                                              Padding="{TemplateBinding Padding}"
                                              HorizontalContentAlignment="{TemplateBinding HorizontalContentAlignment}"
                                              VerticalContentAlignment="{TemplateBinding VerticalContentAlignment}"
                                              AutomationProperties.AccessibilityView="Raw"
                                              Background="{TemplateBinding Background}"
                                              BorderBrush="{TemplateBinding BorderBrush}"
                                              BorderThickness="{TemplateBinding BorderThickness}"
                                              Content="{TemplateBinding Content}"
                                              ContentTemplate="{TemplateBinding ContentTemplate}"
                                              ContentTransitions="{TemplateBinding ContentTransitions}" />
                            <VisualStateManager.VisualStateGroups>
                                <VisualStateGroup x:Name="CommonStates">
                                    <VisualState x:Name="Normal" />
                                    <VisualState x:Name="PointerOver">
                                        <Storyboard>
                                            <ObjectAnimationUsingKeyFrames Storyboard.TargetName="ContentPresenter"
                                                                           Storyboard.TargetProperty="Foreground">
                                                <DiscreteObjectKeyFrame KeyTime="0"
                                                                        Value="{ThemeResource HyperlinkButtonForegroundPointerOver}" />
                                            </ObjectAnimationUsingKeyFrames>
                                        </Storyboard>
                                    </VisualState>
                                    <VisualState x:Name="Pressed">
                                        <Storyboard>
                                            <ObjectAnimationUsingKeyFrames Storyboard.TargetName="ContentPresenter"
                                                                           Storyboard.TargetProperty="Foreground">
                                                <DiscreteObjectKeyFrame KeyTime="0"
                                                                        Value="{ThemeResource HyperlinkButtonForegroundPressed}" />
                                            </ObjectAnimationUsingKeyFrames>
                                        </Storyboard>
                                    </VisualState>
                                    <VisualState x:Name="Disabled" />
                                </VisualStateGroup>
                            </VisualStateManager.VisualStateGroups>
                        </Grid>
                    </ControlTemplate>
                </Setter.Value>
            </Setter>
        </Style>

    <Style x:Key="TooltipFlyoutPresenterStyle"
               TargetType="FlyoutPresenter">
        <Setter Property="HorizontalContentAlignment" Value="Stretch" />
        <Setter Property="VerticalContentAlignment" Value="Stretch" />
        <Setter Property="IsTabStop" Value="False" />
        <Setter Property="Background" Value="{ThemeResource SystemControlBackgroundChromeMediumLowBrush}" />
        <Setter Property="BorderBrush" Value="{ThemeResource SystemControlForegroundChromeHighBrush}" />
        <Setter Property="BorderThickness" Value="{ThemeResource FlyoutBorderThemeThickness}" />
        <Setter Property="Padding" Value="0" />
        <Setter Property="MinWidth" Value="{ThemeResource FlyoutThemeMinWidth}" />
        <Setter Property="MaxWidth" Value="{ThemeResource FlyoutThemeMaxHeight}" />
        <Setter Property="MinHeight" Value="{ThemeResource FlyoutThemeMinHeight}" />
        <Setter Property="MaxHeight" Value="{ThemeResource FlyoutThemeMaxHeight}" />
        <Setter Property="ScrollViewer.ZoomMode" Value="Disabled" />
        <Setter Property="Template">
            <Setter.Value>
                <ControlTemplate TargetType="FlyoutPresenter">
                    <Border Margin="5"
                                Background="{TemplateBinding Background}"
                                BorderBrush="{TemplateBinding BorderBrush}"
                                BorderThickness="{TemplateBinding BorderThickness}">
                        <ScrollViewer x:Name="ScrollViewer"
                                          AutomationProperties.AccessibilityView="Raw"
                                          HorizontalScrollBarVisibility="Disabled"
                                          HorizontalScrollMode="Disabled"
                                          VerticalScrollBarVisibility="Auto"
                                          VerticalScrollMode="Auto"
                                          ZoomMode="{TemplateBinding ScrollViewer.ZoomMode}">
                            <ContentPresenter Margin="{TemplateBinding Padding}"
                                                  HorizontalAlignment="{TemplateBinding HorizontalContentAlignment}"
                                                  VerticalAlignment="{TemplateBinding VerticalContentAlignment}"
                                                  Content="{TemplateBinding Content}"
                                                  ContentTemplate="{TemplateBinding ContentTemplate}"
                                                  ContentTransitions="{TemplateBinding ContentTransitions}" />
                        </ScrollViewer>
                    </Border>
                </ControlTemplate>
            </Setter.Value>
        </Setter>
    </Style>

    <DataTemplate x:Key="PivotHeaderTemplate">
        <Grid>
            <TextBlock FontSize="16" FontWeight="SemiBold"
                           Text="{Binding}" />
        </Grid>
    </DataTemplate>

    <Style x:Key="SamplePickerItemStyle"
           TargetType="GridViewItem">
        <Setter Property="Foreground" Value="{ThemeResource SystemControlForegroundBaseHighBrush}" />
        <Setter Property="Background" Value="Transparent" />
        <Setter Property="Padding" Value="0" />
        <Setter Property="MinHeight" Value="0" />
        <Setter Property="MinWidth" Value="0" />
        <Setter Property="Padding" Value="0" />
        <Setter Property="UseSystemFocusVisuals" Value="True" />
        <Setter Property="HorizontalContentAlignment" Value="Left" />
        <Setter Property="VerticalContentAlignment" Value="Stretch" />
        <Setter Property="Transitions" Value="{x:Null}"></Setter>
        <Setter Property="animations:Implicit.ShowAnimations">
            <Setter.Value>
                <animations:AnimationCollection>
                    <animations:OpacityAnimation Duration="0:0:0.2"
                                                     Delay="0:0:0.2"
                                                     SetInitialValueBeforeDelay="True"
                                                     From="0"
                                                     To="1"></animations:OpacityAnimation>
                </animations:AnimationCollection>
            </Setter.Value>
        </Setter>
        <Setter Property="Template">
            <Setter.Value>
                <ControlTemplate TargetType="GridViewItem">
                    <Grid x:Name="LayoutRoot"
                              Background="{TemplateBinding Background}"
                              Control.IsTemplateFocusTarget="True">
                        <!--  Wrap SelectionIndicator in a grid so that its offset is 0,0 - this enables the offset animation.  -->
                        <Grid HorizontalAlignment="Stretch"
                                  VerticalAlignment="Bottom">
                            <Rectangle x:Name="SelectionIndicator"
                                           Height="3"
                                           Fill="{ThemeResource SystemControlHighlightAccentBrush}"
                                           Opacity="0.0" />
                        </Grid>
                        <ContentPresenter x:Name="ContentPresenter"
                                              Grid.Column="1"
                                              Margin="{TemplateBinding Padding}"
                                              HorizontalAlignment="{TemplateBinding HorizontalContentAlignment}"
                                              VerticalAlignment="{TemplateBinding VerticalContentAlignment}"
                                              Content="{TemplateBinding Content}"
                                              ContentTemplate="{TemplateBinding ContentTemplate}"
                                              ContentTransitions="{TemplateBinding ContentTransitions}" />
                        <VisualStateManager.VisualStateGroups>
                            <VisualStateGroup x:Name="PointerStates">
                                <VisualState x:Name="Normal" />
                                <VisualState x:Name="PointerOver">
                                    <VisualState.Setters>
                                    </VisualState.Setters>
                                </VisualState>
                                <VisualState x:Name="Pressed">
                                    <VisualState.Setters>
                                    </VisualState.Setters>
                                </VisualState>
                                <VisualState x:Name="Selected">
                                    <VisualState.Setters>
                                        <Setter Target="SelectionIndicator.Opacity" Value="1.0" />
                                    </VisualState.Setters>
                                </VisualState>
                                <VisualState x:Name="PointerOverSelected">
                                    <VisualState.Setters>
                                        <Setter Target="SelectionIndicator.Opacity" Value="1.0" />
                                    </VisualState.Setters>
                                </VisualState>
                                <VisualState x:Name="PressedSelected">
                                    <VisualState.Setters>
                                        <Setter Target="SelectionIndicator.Opacity" Value="1.0" />
                                    </VisualState.Setters>
                                </VisualState>
                            </VisualStateGroup>
                            <VisualStateGroup x:Name="DisabledStates">
                                <VisualState x:Name="Enabled" />
                                <VisualState x:Name="Disabled">
                                    <VisualState.Setters>
                                    </VisualState.Setters>
                                </VisualState>
                            </VisualStateGroup>
                        </VisualStateManager.VisualStateGroups>
                    </Grid>
                </ControlTemplate>
            </Setter.Value>
        </Setter>
    </Style>

    <Style x:Key="SampleAppHeaderToggleButtonStyle"
               TargetType="ToggleButton">
        <Setter Property="Background" Value="{ThemeResource SystemControlBackgroundBaseLowBrush}" />
        <Setter Property="Foreground" Value="{ThemeResource SystemControlForegroundBaseHighBrush}" />
        <Setter Property="BorderBrush" Value="{ThemeResource SystemControlForegroundTransparentBrush}" />
        <Setter Property="BorderThickness" Value="{ThemeResource ToggleButtonBorderThemeThickness}" />
        <Setter Property="Padding" Value="0" />
        <Setter Property="HorizontalAlignment" Value="Left" />
        <Setter Property="VerticalAlignment" Value="Center" />
        <Setter Property="FontFamily" Value="{ThemeResource ContentControlThemeFontFamily}" />
        <Setter Property="FontWeight" Value="Normal" />
        <Setter Property="FontSize" Value="{ThemeResource ControlContentThemeFontSize}" />
        <Setter Property="UseSystemFocusVisuals" Value="True" />
        <Setter Property="Template">
            <Setter.Value>
                <ControlTemplate TargetType="ToggleButton">
                    <Grid x:Name="RootGrid"
                              Background="{TemplateBinding Background}">
                        <SymbolIcon x:Name="Arrow"
                                        Width="40"
                                        RenderTransformOrigin="0.5,0.5"
                                        Symbol="Forward"
                                        Visibility="Collapsed">
                            <SymbolIcon.RenderTransform>
                                <RotateTransform />
                            </SymbolIcon.RenderTransform>
                        </SymbolIcon>

                        <ContentPresenter x:Name="ContentPresenter"
                                              Padding="{TemplateBinding Padding}"
                                              HorizontalAlignment="Left"
                                              HorizontalContentAlignment="{TemplateBinding HorizontalContentAlignment}"
                                              VerticalContentAlignment="{TemplateBinding VerticalContentAlignment}"
                                              AutomationProperties.AccessibilityView="Raw"
                                              BorderBrush="{TemplateBinding BorderBrush}"
                                              BorderThickness="{TemplateBinding BorderThickness}"
                                              Content="{TemplateBinding Content}"
                                              ContentTemplate="{TemplateBinding ContentTemplate}"
                                              ContentTransitions="{TemplateBinding ContentTransitions}"
                                              RenderTransformOrigin="0.5,0.5" />
                        <VisualStateManager.VisualStateGroups>
                            <VisualStateGroup x:Name="CommonStates">
                                <VisualState x:Name="Normal">
                                    <Storyboard>
                                        <PointerUpThemeAnimation Storyboard.TargetName="RootGrid" />
                                        <DoubleAnimation BeginTime="0:0:0"
                                                             Storyboard.TargetName="Arrow"
                                                             Storyboard.TargetProperty="(UIElement.RenderTransform).(RotateTransform.Angle)"
                                                             To="0.0"
                                                             Duration="0:0:0.1" />
                                    </Storyboard>
                                </VisualState>
                                <VisualState x:Name="PointerOver">
                                    <Storyboard>
                                        <ObjectAnimationUsingKeyFrames Storyboard.TargetName="RootGrid"
                                                                           Storyboard.TargetProperty="Background">
                                            <DiscreteObjectKeyFrame KeyTime="0"
                                                                        Value="{ThemeResource SystemControlBackgroundBaseLowBrush}" />
                                        </ObjectAnimationUsingKeyFrames>

                                        <ObjectAnimationUsingKeyFrames Storyboard.TargetName="Arrow"
                                                                           Storyboard.TargetProperty="Foreground">
                                            <DiscreteObjectKeyFrame KeyTime="0"
                                                                        Value="{ThemeResource SystemControlHighlightBaseHighBrush}" />
                                        </ObjectAnimationUsingKeyFrames>

                                        <PointerUpThemeAnimation Storyboard.TargetName="RootGrid" />
                                        <DoubleAnimation BeginTime="0:0:0"
                                                             Storyboard.TargetName="Arrow"
                                                             Storyboard.TargetProperty="(UIElement.RenderTransform).(RotateTransform.Angle)"
                                                             To="0.0"
                                                             Duration="0:0:0.1" />
                                    </Storyboard>
                                </VisualState>
                                <VisualState x:Name="Pressed">
                                    <Storyboard>
                                        <ObjectAnimationUsingKeyFrames Storyboard.TargetName="RootGrid"
                                                                           Storyboard.TargetProperty="Background">
                                            <DiscreteObjectKeyFrame KeyTime="0"
                                                                        Value="{ThemeResource SystemControlBackgroundBaseMediumLowBrush}" />
                                        </ObjectAnimationUsingKeyFrames>

                                        <ObjectAnimationUsingKeyFrames Storyboard.TargetName="Arrow"
                                                                           Storyboard.TargetProperty="Foreground">
                                            <DiscreteObjectKeyFrame KeyTime="0"
                                                                        Value="{ThemeResource SystemControlHighlightBaseHighBrush}" />
                                        </ObjectAnimationUsingKeyFrames>

                                        <DoubleAnimation BeginTime="0:0:0"
                                                             Storyboard.TargetName="Arrow"
                                                             Storyboard.TargetProperty="(UIElement.RenderTransform).(RotateTransform.Angle)"
                                                             To="0.0"
                                                             Duration="0:0:0.1" />
                                        <PointerDownThemeAnimation Storyboard.TargetName="RootGrid" />
                                    </Storyboard>
                                </VisualState>
                                <VisualState x:Name="Disabled">
                                    <Storyboard>

                                        <ObjectAnimationUsingKeyFrames Storyboard.TargetName="Arrow"
                                                                           Storyboard.TargetProperty="Foreground">
                                            <DiscreteObjectKeyFrame KeyTime="0"
                                                                        Value="{ThemeResource SystemControlDisabledBaseLowBrush}" />
                                        </ObjectAnimationUsingKeyFrames>
                                        <ObjectAnimationUsingKeyFrames Storyboard.TargetName="ContentPresenter"
                                                                           Storyboard.TargetProperty="Foreground">
                                            <DiscreteObjectKeyFrame KeyTime="0"
                                                                        Value="{ThemeResource SystemControlDisabledBaseLowBrush}" />
                                        </ObjectAnimationUsingKeyFrames>

                                        <DoubleAnimation BeginTime="0:0:0"
                                                             Storyboard.TargetName="Arrow"
                                                             Storyboard.TargetProperty="(UIElement.RenderTransform).(RotateTransform.Angle)"
                                                             To="0.0"
                                                             Duration="0:0:0.1" />
                                    </Storyboard>
                                </VisualState>
                                <VisualState x:Name="Checked">
                                    <Storyboard>
                                        <ObjectAnimationUsingKeyFrames Storyboard.TargetName="Arrow"
                                                                           Storyboard.TargetProperty="Foreground">
                                            <DiscreteObjectKeyFrame KeyTime="0"
                                                                        Value="{ThemeResource SystemControlHighlightAltChromeWhiteBrush}" />
                                        </ObjectAnimationUsingKeyFrames>
                                        <ObjectAnimationUsingKeyFrames Storyboard.TargetName="ContentPresenter"
                                                                           Storyboard.TargetProperty="Foreground">
                                            <DiscreteObjectKeyFrame KeyTime="0"
                                                                        Value="{ThemeResource SystemControlHighlightAltChromeWhiteBrush}" />
                                        </ObjectAnimationUsingKeyFrames>

                                        <PointerUpThemeAnimation Storyboard.TargetName="RootGrid" />
                                        <DoubleAnimation BeginTime="0:0:0"
                                                             Storyboard.TargetName="Arrow"
                                                             Storyboard.TargetProperty="(UIElement.RenderTransform).(RotateTransform.Angle)"
                                                             To="90.0"
                                                             Duration="0:0:0.1" />
                                    </Storyboard>
                                </VisualState>
                                <VisualState x:Name="CheckedPointerOver">
                                    <Storyboard>
                                        <ObjectAnimationUsingKeyFrames Storyboard.TargetName="RootGrid"
                                                                           Storyboard.TargetProperty="Background">
                                            <DiscreteObjectKeyFrame KeyTime="0"
                                                                        Value="{ThemeResource SystemControlBackgroundBaseLowBrush}" />
                                        </ObjectAnimationUsingKeyFrames>

                                        <PointerUpThemeAnimation Storyboard.TargetName="RootGrid" />
                                        <DoubleAnimation BeginTime="0:0:0"
                                                             Storyboard.TargetName="Arrow"
                                                             Storyboard.TargetProperty="(UIElement.RenderTransform).(RotateTransform.Angle)"
                                                             To="90.0"
                                                             Duration="0:0:0.1" />
                                    </Storyboard>
                                </VisualState>
                                <VisualState x:Name="CheckedPressed">
                                    <Storyboard>
                                        <ObjectAnimationUsingKeyFrames Storyboard.TargetName="RootGrid"
                                                                           Storyboard.TargetProperty="Background">
                                            <DiscreteObjectKeyFrame KeyTime="0"
                                                                        Value="{ThemeResource SystemControlHighlightBaseMediumLowBrush}" />
                                        </ObjectAnimationUsingKeyFrames>

                                        <DoubleAnimation BeginTime="0:0:0"
                                                             Storyboard.TargetName="Arrow"
                                                             Storyboard.TargetProperty="(UIElement.RenderTransform).(RotateTransform.Angle)"
                                                             To="90.0"
                                                             Duration="0:0:0.1" />
                                        <PointerDownThemeAnimation Storyboard.TargetName="RootGrid" />
                                    </Storyboard>
                                </VisualState>
                                <VisualState x:Name="CheckedDisabled">
                                    <Storyboard>

                                        <DoubleAnimation BeginTime="0:0:0"
                                                             Storyboard.TargetName="Arrow"
                                                             Storyboard.TargetProperty="(UIElement.RenderTransform).(RotateTransform.Angle)"
                                                             To="90.0"
                                                             Duration="0:0:0.1" />
                                    </Storyboard>
                                </VisualState>
                                <VisualState x:Name="Indeterminate">
                                    <Storyboard>
                                        <PointerUpThemeAnimation Storyboard.TargetName="RootGrid" />
                                    </Storyboard>
                                </VisualState>
                                <VisualState x:Name="IndeterminatePointerOver">
                                    <Storyboard>
                                        <ObjectAnimationUsingKeyFrames Storyboard.TargetName="RootGrid"
                                                                           Storyboard.TargetProperty="Background">
                                            <DiscreteObjectKeyFrame KeyTime="0"
                                                                        Value="{ThemeResource SystemControlBackgroundBaseLowBrush}" />
                                        </ObjectAnimationUsingKeyFrames>
                                        <PointerUpThemeAnimation Storyboard.TargetName="RootGrid" />
                                    </Storyboard>
                                </VisualState>
                                <VisualState x:Name="IndeterminatePressed">
                                    <Storyboard>
                                        <ObjectAnimationUsingKeyFrames Storyboard.TargetName="RootGrid"
                                                                           Storyboard.TargetProperty="Background">
                                            <DiscreteObjectKeyFrame KeyTime="0"
                                                                        Value="{ThemeResource SystemControlBackgroundBaseMediumLowBrush}" />
                                        </ObjectAnimationUsingKeyFrames>

                                        <PointerDownThemeAnimation Storyboard.TargetName="RootGrid" />
                                    </Storyboard>
                                </VisualState>
                                <VisualState x:Name="IndeterminateDisabled">
                                    <Storyboard />
                                </VisualState>
                            </VisualStateGroup>
                        </VisualStateManager.VisualStateGroups>
                    </Grid>
                </ControlTemplate>
            </Setter.Value>
        </Setter>
    </Style>

    <DataTemplate x:Key="SampleTemplate">
        <StackPanel Padding="16,28, 16, 10"
                        Background="Transparent">
            <Grid Width="120"
                      Height="80"
                      extensions:VisualExtensions.CenterPoint="40,60,0">
                <toolkitControls:DropShadowPanel HorizontalContentAlignment="Stretch"
                                              VerticalContentAlignment="Stretch"
                                              BlurRadius="30"
                                              ShadowOpacity="0.6"
                                                     OffsetY="3"
                                              extensions:VisualExtensions.Opacity="0"
                                              Visibility="Collapsed">
                    <Border></Border>
                </toolkitControls:DropShadowPanel>
                <Border Background="{ThemeResource SampleIconBacking}">
                    <Image x:Name="SampleIcon" Source="{Binding Icon}" />
                </Border>
            </Grid>

            <Grid Margin="0,8,0,0" Width="120">
                <Grid.ColumnDefinitions>
                    <ColumnDefinition Width="*"></ColumnDefinition>
                    <ColumnDefinition Width="Auto"></ColumnDefinition>
                </Grid.ColumnDefinitions>
                <TextBlock FontSize="12"
                               FontWeight="Light"
                               VerticalAlignment="Center"
                               TextTrimming="CharacterEllipsis"
                               Text="{Binding Name}" />
                <Button Opacity="0.6"
                            Grid.Column="1"
                            Padding="0"
                            HorizontalAlignment="Right"
                            AutomationProperties.Name="Main button"
                            Background="Transparent"
                            BorderThickness="0"
                            TabIndex="0">
                    <FontIcon VerticalAlignment="Center"
                                  HorizontalAlignment="Right"
                                  Margin="10"
                                  FontFamily="Segoe MDL2 Assets"
                                  FontSize="10"
                                  Glyph="&#xE946;" />
                </Button>
            </Grid>
        </StackPanel>
    </DataTemplate>

    <Style x:Key="DismissTextBlockButtonStyle" TargetType="ButtonBase">
        <Setter Property="Background" Value="{ThemeResource HyperlinkButtonBackground}" />
        <Setter Property="Foreground" Value="{ThemeResource ApplicationForegroundThemeBrush}" />
        <Setter Property="MinWidth" Value="0" />
        <Setter Property="MinHeight" Value="0" />
        <Setter Property="UseSystemFocusVisuals" Value="True" />
        <Setter Property="Template">
            <Setter.Value>
                <ControlTemplate TargetType="ButtonBase">
                    <Grid Margin="{TemplateBinding Padding}" Background="{TemplateBinding Background}">
                        <ContentPresenter x:Name="Text"
                            Content="{TemplateBinding Content}"
                            HorizontalAlignment="{TemplateBinding HorizontalContentAlignment}"
                            VerticalAlignment="{TemplateBinding VerticalContentAlignment}" />
                        <VisualStateManager.VisualStateGroups>
                            <VisualStateGroup x:Name="CommonStates">
                                <VisualState x:Name="Normal" />
                                <VisualState x:Name="PointerOver">
                                    <Storyboard>
                                        <ObjectAnimationUsingKeyFrames Storyboard.TargetName="Text" Storyboard.TargetProperty="Foreground">
                                            <DiscreteObjectKeyFrame KeyTime="0" Value="Red" />
                                        </ObjectAnimationUsingKeyFrames>
                                        <ObjectAnimationUsingKeyFrames Storyboard.TargetName="Text" Storyboard.TargetProperty="Background">
                                            <DiscreteObjectKeyFrame KeyTime="0" Value="{ThemeResource HyperlinkButtonBackgroundPointerOver}" />
                                        </ObjectAnimationUsingKeyFrames>
                                        <ObjectAnimationUsingKeyFrames Storyboard.TargetName="Text" Storyboard.TargetProperty="BorderBrush">
                                            <DiscreteObjectKeyFrame KeyTime="0" Value="{ThemeResource HyperlinkButtonBorderBrushPointerOver}" />
                                        </ObjectAnimationUsingKeyFrames>
                                    </Storyboard>
                                </VisualState>
                                <VisualState x:Name="Pressed">
                                    <Storyboard>
                                        <ObjectAnimationUsingKeyFrames Storyboard.TargetName="Text" Storyboard.TargetProperty="Foreground">
                                            <DiscreteObjectKeyFrame KeyTime="0" Value="DarkRed" />
                                        </ObjectAnimationUsingKeyFrames>
                                        <ObjectAnimationUsingKeyFrames Storyboard.TargetName="Text" Storyboard.TargetProperty="Background">
                                            <DiscreteObjectKeyFrame KeyTime="0" Value="{ThemeResource HyperlinkButtonBackgroundPressed}" />
                                        </ObjectAnimationUsingKeyFrames>
                                        <ObjectAnimationUsingKeyFrames Storyboard.TargetName="Text" Storyboard.TargetProperty="BorderBrush">
                                            <DiscreteObjectKeyFrame KeyTime="0" Value="{ThemeResource HyperlinkButtonBorderBrushPressed}" />
                                        </ObjectAnimationUsingKeyFrames>
                                    </Storyboard>
                                </VisualState>
                                <VisualState x:Name="Disabled">
                                    <Storyboard>
                                        <ObjectAnimationUsingKeyFrames Storyboard.TargetName="Text" Storyboard.TargetProperty="Foreground">
                                            <DiscreteObjectKeyFrame KeyTime="0" Value="{ThemeResource HyperlinkButtonForegroundDisabled}" />
                                        </ObjectAnimationUsingKeyFrames>
                                        <ObjectAnimationUsingKeyFrames Storyboard.TargetName="Text" Storyboard.TargetProperty="Background">
                                            <DiscreteObjectKeyFrame KeyTime="0" Value="{ThemeResource HyperlinkButtonBackgroundDisabled}" />
                                        </ObjectAnimationUsingKeyFrames>
                                        <ObjectAnimationUsingKeyFrames Storyboard.TargetName="Text" Storyboard.TargetProperty="BorderBrush">
                                            <DiscreteObjectKeyFrame KeyTime="0" Value="{ThemeResource HyperlinkButtonBorderBrushDisabled}" />
                                        </ObjectAnimationUsingKeyFrames>
                                    </Storyboard>
                                </VisualState>
                            </VisualStateGroup>
                        </VisualStateManager.VisualStateGroups>
                    </Grid>
                </ControlTemplate>
            </Setter.Value>
        </Setter>
    </Style>

    <Style x:Key="ExceptionNotification"
        TargetType="toolkitControls:InAppNotification">
    <Setter Property="Background" Value="{ThemeResource SystemControlBackgroundChromeMediumLowBrush}" />
    <Setter Property="Foreground" Value="{ThemeResource ApplicationForegroundThemeBrush}" />
    <Setter Property="BorderThickness" Value="2" />
    <Setter Property="HorizontalAlignment" Value="Stretch" />
    <Setter Property="VerticalAlignment" Value="Bottom" />
    <Setter Property="MinHeight" Value="55" />
    <Setter Property="FontSize" Value="13" />
    <Setter Property="Visibility" Value="Collapsed" />
    <Setter Property="RenderTransformOrigin" Value="0.5,1" />
    <Setter Property="Margin" Value="20,0" />
    <Setter Property="Padding" Value="15,10,25,10" />
    <Setter Property="MaxWidth" Value="1200" />
    <Setter Property="Template">
        <Setter.Value>
            <ControlTemplate TargetType="toolkitControls:InAppNotification">
                <Grid>
                    <Grid x:Name="RootGrid"
                            MaxWidth="{TemplateBinding MaxWidth}"
                            Margin="{TemplateBinding Margin}"
                            RenderTransformOrigin="{TemplateBinding RenderTransformOrigin}"
                            Visibility="{TemplateBinding Visibility}">
                        <Grid.RenderTransform>
                            <CompositeTransform />
                        </Grid.RenderTransform>
                        <toolkitControls:DropShadowPanel HorizontalContentAlignment="Stretch"
                                                            VerticalContentAlignment="Stretch"
                                                            BlurRadius="10"
                                                            ShadowOpacity="1"
                                                            Color="DarkRed">

                            <Grid Padding="{TemplateBinding Padding}"
                                    Background="{TemplateBinding Background}">

                                <Grid.ColumnDefinitions>
                                    <ColumnDefinition Width="Auto" />
                                    <ColumnDefinition Width="*" />
                                    <ColumnDefinition Width="Auto" />
                                </Grid.ColumnDefinitions>

                                <FontIcon Margin="0,0,10,0"
                                            FontFamily="Segoe MDL2 Assets"
                                            Foreground="DarkRed"
                                            Glyph="&#xEA39;" />

                                <ContentPresenter Grid.Column="1"
                                                    HorizontalAlignment="{TemplateBinding HorizontalAlignment}"
                                                    VerticalAlignment="Center"
                                                    HorizontalContentAlignment="Stretch"
                                                    VerticalContentAlignment="Center"
                                                    TextWrapping="WrapWholeWords" />

                                <Button x:Name="PART_DismissButton"
                                        Grid.Column="3"
                                        Margin="10,0,-10,0"
                                        AutomationProperties.Name="Dismiss"
                                        Content="&#xE894;"
                                        FontFamily="Segoe MDL2 Assets"
                                        FontSize="12"
                                        Style="{StaticResource DismissTextBlockButtonStyle}" />
                            </Grid>
                        </toolkitControls:DropShadowPanel>
                    </Grid>
                    <VisualStateManager.VisualStateGroups>
                        <VisualStateGroup x:Name="State">
                            <VisualState x:Name="Collapsed">
                                <Storyboard>
                                    <DoubleAnimationUsingKeyFrames Storyboard.TargetName="RootGrid"
                                                                    Storyboard.TargetProperty="Opacity">
                                        <EasingDoubleKeyFrame KeyTime="0"
                                                                Value="1" />
                                        <EasingDoubleKeyFrame KeyTime="0:0:0.3"
                                                                Value="0" />
                                    </DoubleAnimationUsingKeyFrames>

                                    <ObjectAnimationUsingKeyFrames Storyboard.TargetName="RootGrid"
                                                                    Storyboard.TargetProperty="(UIElement.Visibility)">
                                        <DiscreteObjectKeyFrame KeyTime="0">
                                            <DiscreteObjectKeyFrame.Value>
                                                <Visibility>Visible</Visibility>
                                            </DiscreteObjectKeyFrame.Value>
                                        </DiscreteObjectKeyFrame>
                                        <DiscreteObjectKeyFrame KeyTime="0:0:0.3">
                                            <DiscreteObjectKeyFrame.Value>
                                                <Visibility>Collapsed</Visibility>
                                            </DiscreteObjectKeyFrame.Value>
                                        </DiscreteObjectKeyFrame>
                                    </ObjectAnimationUsingKeyFrames>
                                </Storyboard>
                            </VisualState>

                            <VisualState x:Name="Visible">
                                <Storyboard>
                                    <DoubleAnimationUsingKeyFrames Storyboard.TargetName="RootGrid"
                                                                    Storyboard.TargetProperty="Opacity">
                                        <EasingDoubleKeyFrame KeyTime="0"
                                                                Value="0" />
                                        <EasingDoubleKeyFrame KeyTime="0:0:0.1"
                                                                Value="1" />
                                    </DoubleAnimationUsingKeyFrames>
                                </Storyboard>
                            </VisualState>
                        </VisualStateGroup>
                    </VisualStateManager.VisualStateGroups>
                </Grid>
            </ControlTemplate>
        </Setter.Value>
    </Setter>
</Style>

    <ControlTemplate x:Name="ScrollViewerScrollBarlessTemplate" TargetType="ScrollViewer">
        <Grid Background="{TemplateBinding Background}">
            <ScrollContentPresenter x:Name="ScrollContentPresenter" ContentTemplate="{TemplateBinding ContentTemplate}" Margin="{TemplateBinding Padding}" />
        </Grid>
    </ControlTemplate>

    <Style x:Key="PivotUnderlineStyle" TargetType="Pivot">
        <Setter Property="Margin" Value="0" />
        <Setter Property="Padding" Value="0" />
        <Setter Property="Background" Value="{ThemeResource PivotBackground}" />
        <Setter Property="IsTabStop" Value="False" />
        <Setter Property="ItemsPanel">
            <Setter.Value>
                <ItemsPanelTemplate>
                    <Grid />
                </ItemsPanelTemplate>
            </Setter.Value>
        </Setter>
        <Setter Property="Template">
            <Setter.Value>
                <ControlTemplate TargetType="Pivot">
                    <Grid x:Name="RootElement" Background="{TemplateBinding Background}" HorizontalAlignment="{TemplateBinding HorizontalAlignment}" VerticalAlignment="{TemplateBinding VerticalAlignment}">
                        <Grid.Resources>
                            <Style x:Key="BaseContentControlStyle" TargetType="ContentControl">
                                <Setter Property="FontFamily" Value="XamlAutoFontFamily" />
                                <Setter Property="FontWeight" Value="SemiBold" />
                                <Setter Property="FontSize" Value="15" />
                                <Setter Property="Template">
                                    <Setter.Value>
                                        <ControlTemplate TargetType="ContentControl">
                                            <ContentPresenter ContentTemplate="{TemplateBinding ContentTemplate}" Content="{TemplateBinding Content}" ContentTransitions="{TemplateBinding ContentTransitions}" HorizontalAlignment="{TemplateBinding HorizontalContentAlignment}" Margin="{TemplateBinding Padding}" OpticalMarginAlignment="TrimSideBearings" VerticalAlignment="{TemplateBinding VerticalContentAlignment}" />
                                        </ControlTemplate>
                                    </Setter.Value>
                                </Setter>
                            </Style>
                            <Style x:Key="TitleContentControlStyle" BasedOn="{StaticResource BaseContentControlStyle}" TargetType="ContentControl">
                                <Setter Property="FontFamily" Value="{ThemeResource PivotTitleFontFamily}" />
                                <Setter Property="FontWeight" Value="{ThemeResource PivotTitleThemeFontWeight}" />
                                <Setter Property="FontSize" Value="{ThemeResource PivotTitleFontSize}" />
                            </Style>

                            <win:Style BasedOn="{StaticResource PivotHeaderItemUnderlineStyle}" TargetType="PivotHeaderItem" />
                        </Grid.Resources>
                        <Grid.RowDefinitions>
                            <RowDefinition Height="Auto" />
                            <RowDefinition Height="*" />
                        </Grid.RowDefinitions>
                        <VisualStateManager.VisualStateGroups>
                            <VisualStateGroup x:Name="Orientation">
                                <VisualState x:Name="Portrait">
                                    <Storyboard>
                                        <ObjectAnimationUsingKeyFrames Storyboard.TargetName="TitleContentControl" Storyboard.TargetProperty="Margin">
                                            <DiscreteObjectKeyFrame KeyTime="0" Value="{ThemeResource PivotPortraitThemePadding}" />
                                        </ObjectAnimationUsingKeyFrames>
                                    </Storyboard>
                                </VisualState>
                                <VisualState x:Name="Landscape">
                                    <Storyboard>
                                        <ObjectAnimationUsingKeyFrames Storyboard.TargetName="TitleContentControl" Storyboard.TargetProperty="Margin">
                                            <DiscreteObjectKeyFrame KeyTime="0" Value="{ThemeResource PivotLandscapeThemePadding}" />
                                        </ObjectAnimationUsingKeyFrames>
                                    </Storyboard>
                                </VisualState>
                            </VisualStateGroup>
                            <VisualStateGroup x:Name="NavigationButtonsVisibility">
                                <VisualState x:Name="NavigationButtonsHidden" />
                                <VisualState x:Name="NavigationButtonsVisible">
                                    <Storyboard>
                                        <ObjectAnimationUsingKeyFrames Storyboard.TargetName="NextButton" Storyboard.TargetProperty="Opacity">
                                            <DiscreteObjectKeyFrame KeyTime="0" Value="1" />
                                        </ObjectAnimationUsingKeyFrames>
                                        <ObjectAnimationUsingKeyFrames Storyboard.TargetName="NextButton" Storyboard.TargetProperty="IsEnabled">
                                            <DiscreteObjectKeyFrame KeyTime="0" Value="True" />
                                        </ObjectAnimationUsingKeyFrames>
                                        <ObjectAnimationUsingKeyFrames Storyboard.TargetName="PreviousButton" Storyboard.TargetProperty="Opacity">
                                            <DiscreteObjectKeyFrame KeyTime="0" Value="1" />
                                        </ObjectAnimationUsingKeyFrames>
                                        <ObjectAnimationUsingKeyFrames Storyboard.TargetName="PreviousButton" Storyboard.TargetProperty="IsEnabled">
                                            <DiscreteObjectKeyFrame KeyTime="0" Value="True" />
                                        </ObjectAnimationUsingKeyFrames>
                                    </Storyboard>
                                </VisualState>
                                <VisualState x:Name="PreviousButtonVisible">
                                    <Storyboard>
                                        <ObjectAnimationUsingKeyFrames Storyboard.TargetName="PreviousButton" Storyboard.TargetProperty="Opacity">
                                            <DiscreteObjectKeyFrame KeyTime="0" Value="1" />
                                        </ObjectAnimationUsingKeyFrames>
                                        <ObjectAnimationUsingKeyFrames Storyboard.TargetName="PreviousButton" Storyboard.TargetProperty="IsEnabled">
                                            <DiscreteObjectKeyFrame KeyTime="0" Value="True" />
                                        </ObjectAnimationUsingKeyFrames>
                                    </Storyboard>
                                </VisualState>
                                <VisualState x:Name="NextButtonVisible">
                                    <Storyboard>
                                        <ObjectAnimationUsingKeyFrames Storyboard.TargetName="NextButton" Storyboard.TargetProperty="Opacity">
                                            <DiscreteObjectKeyFrame KeyTime="0" Value="1" />
                                        </ObjectAnimationUsingKeyFrames>
                                        <ObjectAnimationUsingKeyFrames Storyboard.TargetName="NextButton" Storyboard.TargetProperty="IsEnabled">
                                            <DiscreteObjectKeyFrame KeyTime="0" Value="True" />
                                        </ObjectAnimationUsingKeyFrames>
                                    </Storyboard>
                                </VisualState>
                            </VisualStateGroup>
                            <VisualStateGroup x:Name="HeaderStates">
                                <VisualState x:Name="HeaderDynamic" />
                                <VisualState x:Name="HeaderStatic">
                                    <Storyboard>
                                        <ObjectAnimationUsingKeyFrames Storyboard.TargetName="Header" Storyboard.TargetProperty="Visibility">
                                            <DiscreteObjectKeyFrame KeyTime="0" Value="Collapsed" />
                                        </ObjectAnimationUsingKeyFrames>
                                        <ObjectAnimationUsingKeyFrames Storyboard.TargetName="StaticHeader" Storyboard.TargetProperty="Visibility">
                                            <DiscreteObjectKeyFrame KeyTime="0" Value="Visible" />
                                        </ObjectAnimationUsingKeyFrames>
                                    </Storyboard>
                                </VisualState>
                            </VisualStateGroup>
                        </VisualStateManager.VisualStateGroups>
                        <ContentControl x:Name="TitleContentControl" ContentTemplate="{TemplateBinding TitleTemplate}" Content="{TemplateBinding Title}" IsTabStop="False" Margin="{StaticResource PivotPortraitThemePadding}" Style="{StaticResource TitleContentControlStyle}" Visibility="Collapsed" />
                        <Grid Grid.Row="1">
                            <Grid.Resources>
                                <ControlTemplate x:Key="NextTemplate" TargetType="Button">
                                    <Border x:Name="Root" Background="{ThemeResource PivotNextButtonBackground}" BorderThickness="{ThemeResource PivotNavButtonBorderThemeThickness}" BorderBrush="{ThemeResource PivotNextButtonBorderBrush}">
                                        <VisualStateManager.VisualStateGroups>
                                            <VisualStateGroup x:Name="CommonStates">
                                                <VisualState x:Name="Normal" />
                                                <VisualState x:Name="PointerOver">
                                                    <Storyboard>
                                                        <ObjectAnimationUsingKeyFrames Storyboard.TargetName="Root" Storyboard.TargetProperty="Background">
                                                            <DiscreteObjectKeyFrame KeyTime="0" Value="{ThemeResource PivotNextButtonBackgroundPointerOver}" />
                                                        </ObjectAnimationUsingKeyFrames>
                                                        <ObjectAnimationUsingKeyFrames Storyboard.TargetName="Root" Storyboard.TargetProperty="BorderBrush">
                                                            <DiscreteObjectKeyFrame KeyTime="0" Value="{ThemeResource PivotNextButtonBorderBrushPointerOver}" />
                                                        </ObjectAnimationUsingKeyFrames>
                                                        <ObjectAnimationUsingKeyFrames Storyboard.TargetName="Arrow" Storyboard.TargetProperty="Foreground">
                                                            <DiscreteObjectKeyFrame KeyTime="0" Value="{ThemeResource PivotNextButtonForegroundPointerOver}" />
                                                        </ObjectAnimationUsingKeyFrames>
                                                    </Storyboard>
                                                </VisualState>
                                                <VisualState x:Name="Pressed">
                                                    <Storyboard>
                                                        <ObjectAnimationUsingKeyFrames Storyboard.TargetName="Root" Storyboard.TargetProperty="Background">
                                                            <DiscreteObjectKeyFrame KeyTime="0" Value="{ThemeResource PivotNextButtonBackgroundPressed}" />
                                                        </ObjectAnimationUsingKeyFrames>
                                                        <ObjectAnimationUsingKeyFrames Storyboard.TargetName="Root" Storyboard.TargetProperty="BorderBrush">
                                                            <DiscreteObjectKeyFrame KeyTime="0" Value="{ThemeResource PivotNextButtonBorderBrushPressed}" />
                                                        </ObjectAnimationUsingKeyFrames>
                                                        <ObjectAnimationUsingKeyFrames Storyboard.TargetName="Arrow" Storyboard.TargetProperty="Foreground">
                                                            <DiscreteObjectKeyFrame KeyTime="0" Value="{ThemeResource PivotNextButtonForegroundPressed}" />
                                                        </ObjectAnimationUsingKeyFrames>
                                                    </Storyboard>
                                                </VisualState>
                                            </VisualStateGroup>
                                        </VisualStateManager.VisualStateGroups>
                                        <FontIcon x:Name="Arrow" FontFamily="{ThemeResource SymbolThemeFontFamily}" Foreground="{ThemeResource PivotNextButtonForeground}" FontSize="12" Glyph="&#xE0E3;" HorizontalAlignment="Center" MirroredWhenRightToLeft="True" UseLayoutRounding="False" VerticalAlignment="Center" />
                                    </Border>
                                </ControlTemplate>
                                <ControlTemplate x:Key="PreviousTemplate" TargetType="Button">
                                    <Border x:Name="Root" Background="{ThemeResource PivotPreviousButtonBackground}" BorderThickness="{ThemeResource PivotNavButtonBorderThemeThickness}" BorderBrush="{ThemeResource PivotPreviousButtonBorderBrush}">
                                        <VisualStateManager.VisualStateGroups>
                                            <VisualStateGroup x:Name="CommonStates">
                                                <VisualState x:Name="Normal" />
                                                <VisualState x:Name="PointerOver">
                                                    <Storyboard>
                                                        <ObjectAnimationUsingKeyFrames Storyboard.TargetName="Root" Storyboard.TargetProperty="Background">
                                                            <DiscreteObjectKeyFrame KeyTime="0" Value="{ThemeResource PivotPreviousButtonBackgroundPointerOver}" />
                                                        </ObjectAnimationUsingKeyFrames>
                                                        <ObjectAnimationUsingKeyFrames Storyboard.TargetName="Root" Storyboard.TargetProperty="BorderBrush">
                                                            <DiscreteObjectKeyFrame KeyTime="0" Value="{ThemeResource PivotPreviousButtonBorderBrushPointerOver}" />
                                                        </ObjectAnimationUsingKeyFrames>
                                                        <ObjectAnimationUsingKeyFrames Storyboard.TargetName="Arrow" Storyboard.TargetProperty="Foreground">
                                                            <DiscreteObjectKeyFrame KeyTime="0" Value="{ThemeResource PivotPreviousButtonForegroundPointerOver}" />
                                                        </ObjectAnimationUsingKeyFrames>
                                                    </Storyboard>
                                                </VisualState>
                                                <VisualState x:Name="Pressed">
                                                    <Storyboard>
                                                        <ObjectAnimationUsingKeyFrames Storyboard.TargetName="Root" Storyboard.TargetProperty="Background">
                                                            <DiscreteObjectKeyFrame KeyTime="0" Value="{ThemeResource PivotPreviousButtonBackgroundPressed}" />
                                                        </ObjectAnimationUsingKeyFrames>
                                                        <ObjectAnimationUsingKeyFrames Storyboard.TargetName="Root" Storyboard.TargetProperty="BorderBrush">
                                                            <DiscreteObjectKeyFrame KeyTime="0" Value="{ThemeResource PivotPreviousButtonBorderBrushPressed}" />
                                                        </ObjectAnimationUsingKeyFrames>
                                                        <ObjectAnimationUsingKeyFrames Storyboard.TargetName="Arrow" Storyboard.TargetProperty="Foreground">
                                                            <DiscreteObjectKeyFrame KeyTime="0" Value="{ThemeResource PivotPreviousButtonForegroundPressed}" />
                                                        </ObjectAnimationUsingKeyFrames>
                                                    </Storyboard>
                                                </VisualState>
                                            </VisualStateGroup>
                                        </VisualStateManager.VisualStateGroups>
                                        <FontIcon x:Name="Arrow" FontFamily="{ThemeResource SymbolThemeFontFamily}" Foreground="{ThemeResource PivotPreviousButtonForeground}" FontSize="12" Glyph="&#xE0E2;" HorizontalAlignment="Center" MirroredWhenRightToLeft="True" UseLayoutRounding="False" VerticalAlignment="Center" />
                                    </Border>
                                </ControlTemplate>
                            </Grid.Resources>
                            <!--
							UNO TODO https://github.com/unoplatform/uno/issues/258
							<ScrollViewer x:Name="ScrollViewer" BringIntoViewOnFocusChange="False" HorizontalScrollBarVisibility="Hidden" HorizontalSnapPointsAlignment="Center" HorizontalSnapPointsType="MandatorySingle" Margin="{TemplateBinding Padding}" Template="{StaticResource ScrollViewerScrollBarlessTemplate}" VerticalContentAlignment="Stretch" VerticalSnapPointsType="None" VerticalScrollMode="Disabled" VerticalScrollBarVisibility="Disabled" ZoomMode="Disabled">-->
                                <PivotPanel x:Name="Panel" VerticalAlignment="Stretch">
                                    <Grid x:Name="PivotLayoutElement">
                                        <Grid.ColumnDefinitions>
                                            <ColumnDefinition Width="Auto" />
                                            <ColumnDefinition Width="*" />
                                            <ColumnDefinition Width="Auto" />
                                        </Grid.ColumnDefinitions>
                                        <Grid.RowDefinitions>
                                            <RowDefinition Height="Auto" />
                                            <RowDefinition Height="*" />
                                        </Grid.RowDefinitions>
                                        <Grid.RenderTransform>
                                            <CompositeTransform x:Name="PivotLayoutElementTranslateTransform" />
                                        </Grid.RenderTransform>
                                        <ContentPresenter x:Name="LeftHeaderPresenter" ContentTemplate="{TemplateBinding LeftHeaderTemplate}" Content="{TemplateBinding LeftHeader}" HorizontalAlignment="Stretch" VerticalAlignment="Stretch" />
                                        <ContentControl x:Name="HeaderClipper" Grid.Column="1" HorizontalContentAlignment="Stretch" UseSystemFocusVisuals="True">
                                            <ContentControl.Clip>
                                                <RectangleGeometry x:Name="HeaderClipperGeometry" />
                                            </ContentControl.Clip>
                                            <Grid Background="{ThemeResource PivotHeaderBackground}">
                                                <Grid.RenderTransform>
                                                    <CompositeTransform x:Name="HeaderOffsetTranslateTransform" />
                                                </Grid.RenderTransform>
                                                <PivotHeaderPanel x:Name="StaticHeader" Visibility="Collapsed">
                                                    <PivotHeaderPanel.RenderTransform>
                                                        <CompositeTransform x:Name="StaticHeaderTranslateTransform" />
                                                    </PivotHeaderPanel.RenderTransform>
                                                </PivotHeaderPanel>
                                                <PivotHeaderPanel x:Name="Header">
                                                    <PivotHeaderPanel.RenderTransform>
                                                        <CompositeTransform x:Name="HeaderTranslateTransform" />
                                                    </PivotHeaderPanel.RenderTransform>
                                                </PivotHeaderPanel>
                                            </Grid>
                                        </ContentControl>
                                        <Button x:Name="PreviousButton" Background="Transparent" Grid.Column="1" HorizontalAlignment="Left" Height="36" IsEnabled="False" IsTabStop="False" Margin="{ThemeResource PivotNavButtonMargin}" Opacity="0" Template="{StaticResource PreviousTemplate}" UseSystemFocusVisuals="False" VerticalAlignment="Top" Width="20" />
                                        <Button x:Name="NextButton" Background="Transparent" Grid.Column="1" HorizontalAlignment="Right" Height="36" IsEnabled="False" IsTabStop="False" Margin="{ThemeResource PivotNavButtonMargin}" Opacity="0" Template="{StaticResource NextTemplate}" UseSystemFocusVisuals="False" VerticalAlignment="Top" Width="20" />
                                        <ContentPresenter x:Name="RightHeaderPresenter" ContentTemplate="{TemplateBinding RightHeaderTemplate}" Content="{TemplateBinding RightHeader}" Grid.Column="2" HorizontalAlignment="Stretch" VerticalAlignment="Stretch" />
                                        <ItemsPresenter x:Name="PivotItemPresenter" Grid.ColumnSpan="3" Grid.Row="1">
                                            <ItemsPresenter.RenderTransform>
                                                <TransformGroup>
                                                    <TranslateTransform x:Name="ItemsPresenterTranslateTransform" />
                                                    <CompositeTransform x:Name="ItemsPresenterCompositeTransform" />
                                                </TransformGroup>
                                            </ItemsPresenter.RenderTransform>
                                        </ItemsPresenter>
                                    </Grid>
                                </PivotPanel>
                            <!-- UNO TODO https://github.com/unoplatform/uno/issues/258 </ScrollViewer>-->
                        </Grid>
                    </Grid>
                </ControlTemplate>
            </Setter.Value>
        </Setter>
    </Style>

    <Style x:Key="AboutPageHeader" TargetType="TextBlock">
        <Setter Property="FontFamily" Value="Segoe UI" />
        <Setter Property="FontSize" Value="20" />
        <Setter Property="FontWeight" Value="Bold" />
    </Style>

    <Style x:Key="ToolkitNavViewStyle" TargetType="winui:NavigationView">
        <Setter Property="PaneToggleButtonStyle" Value="{StaticResource PaneToggleButtonStyle}" />
        <Setter Property="IsTabStop" Value="False" />
        <Setter Property="CompactPaneLength" Value="{ThemeResource NavigationViewCompactPaneLength}" />
        <Setter Property="Template">
            <Setter.Value>
                <ControlTemplate TargetType="winui:NavigationView">
                    <Grid x:Name="RootGrid">

                        <VisualStateManager.VisualStateGroups>
                            <VisualStateGroup x:Name="DisplayModeGroup">
                                <VisualState x:Name="Compact" />

                                <VisualState x:Name="Expanded">
                                    <VisualState.Setters>
                                        <Setter Target="RootSplitView.PaneBackground" Value="{ThemeResource NavigationViewExpandedPaneBackground}" />
                                    </VisualState.Setters>
                                </VisualState>

                                <VisualState x:Name="Minimal">
                                    <VisualState.Setters>
                                        <Setter Target="HeaderContent.Margin" Value="48,5,0,0" />
                                    </VisualState.Setters>
                                </VisualState>

                                <VisualState x:Name="MinimalWithBackButton">
                                    <VisualState.Setters>
                                        <Setter Target="HeaderContent.Margin" Value="104,5,0,0" />
                                    </VisualState.Setters>
                                </VisualState>

                            </VisualStateGroup>

                            <VisualStateGroup x:Name="TogglePaneGroup">
                                <VisualState x:Name="TogglePaneButtonVisible" />
                                <VisualState x:Name="TogglePaneButtonCollapsed">
                                    <VisualState.Setters>
                                        <Setter Target="PaneContentGridToggleButtonRow.Height" Value="4" />
                                    </VisualState.Setters>
                                </VisualState>

                            </VisualStateGroup>

                            <VisualStateGroup x:Name="HeaderGroup">
                                <VisualState x:Name="HeaderVisible" />
                                <VisualState x:Name="HeaderCollapsed">
                                    <VisualState.Setters>
                                        <Setter Target="HeaderContent.Visibility" Value="Collapsed" />
                                    </VisualState.Setters>
                                </VisualState>

                            </VisualStateGroup>

                            <VisualStateGroup x:Name="SettingsGroup">
                                <VisualState x:Name="SettingsVisible" />
                                <VisualState x:Name="SettingsCollapsed">
                                    <VisualState.Setters>
                                        <Setter Target="SettingsNavPaneItem.Visibility" Value="Collapsed" />
                                        <Setter Target="SettingsTopNavPaneItem.Visibility" Value="Collapsed" />
                                    </VisualState.Setters>
                                </VisualState>

                            </VisualStateGroup>

                            <VisualStateGroup x:Name="AutoSuggestGroup">
                                <VisualState x:Name="AutoSuggestBoxVisible" />
                                <VisualState x:Name="AutoSuggestBoxCollapsed">
                                    <VisualState.Setters>
                                        <Setter Target="AutoSuggestArea.Visibility" Value="Collapsed" />
                                        <Setter Target="TopPaneAutoSuggestArea.Visibility" Value="Collapsed" />
                                    </VisualState.Setters>
                                </VisualState>

                            </VisualStateGroup>

                            <VisualStateGroup x:Name="PaneStateGroup">
                                <VisualState x:Name="NotClosedCompact" />
                                <VisualState x:Name="ClosedCompact">
                                    <VisualState.Setters>
                                        <Setter Target="PaneAutoSuggestBoxPresenter.Visibility" Value="Collapsed" />
                                        <Setter Target="PaneAutoSuggestButton.Visibility" Value="Visible" />
                                    </VisualState.Setters>
                                </VisualState>

                            </VisualStateGroup>

                            <VisualStateGroup x:Name="PaneStateListSizeGroup">
                                <VisualState x:Name="ListSizeFull" />
                                <VisualState x:Name="ListSizeCompact">
                                    <VisualState.Setters>
                                        <Setter Target="MenuItemsHost.HorizontalAlignment" Value="Left" />
                                        <!-- This is essentially a TemplateBinding: -->
                                        <Setter Target="MenuItemsHost.Width" Value="{Binding RelativeSource={RelativeSource TemplatedParent}, Path=CompactPaneLength}" />
                                        <Setter Target="SettingsNavPaneItem.HorizontalAlignment" Value="Left" />
                                        <Setter Target="SettingsNavPaneItem.Width" Value="{Binding RelativeSource={RelativeSource TemplatedParent}, Path=CompactPaneLength}" />
                                        <Setter Target="PaneTitleTextBlock.Visibility" Value="Collapsed" />
                                        <Setter Target="PaneHeaderContentBorder.Visibility" Value="Collapsed" />
                                        <Setter Target="PaneCustomContentBorder.HorizontalAlignment" Value="Left" />
                                        <Setter Target="PaneCustomContentBorder.Width" Value="{Binding RelativeSource={RelativeSource TemplatedParent}, Path=CompactPaneLength}" />
                                        <Setter Target="FooterContentBorder.HorizontalAlignment" Value="Left" />
                                        <Setter Target="FooterContentBorder.Width" Value="{Binding RelativeSource={RelativeSource TemplatedParent}, Path=CompactPaneLength}" />
                                    </VisualState.Setters>
                                </VisualState>

                            </VisualStateGroup>

                            <VisualStateGroup x:Name="TitleBarVisibilityGroup">
                                <VisualState x:Name="TitleBarVisible" />
                                <VisualState x:Name="TitleBarCollapsed">
                                    <VisualState.Setters>
                                        <Setter Target="PaneContentGrid.Margin" Value="0,32,0,0" />
                                    </VisualState.Setters>
                                </VisualState>

                            </VisualStateGroup>

                            <VisualStateGroup x:Name="OverflowLabelGroup">
                                <VisualState x:Name="OverflowButtonWithLabel" />
                                <VisualState x:Name="OverflowButtonNoLabel">
                                    <VisualState.Setters>
                                        <Setter Target="TopNavOverflowButton.Style" Value="{ThemeResource NavigationViewOverflowButtonNoLabelStyleWhenPaneOnTop}" />
                                    </VisualState.Setters>
                                </VisualState>

                            </VisualStateGroup>

                            <VisualStateGroup x:Name="BackButtonGroup">
                                <VisualState x:Name="BackButtonVisible" />
                                <VisualState x:Name="BackButtonCollapsed">
                                    <VisualState.Setters>
                                        <Setter Target="BackButtonPlaceholderOnTopNav.Width" Value="0" />
                                    </VisualState.Setters>
                                </VisualState>

                            </VisualStateGroup>

                        </VisualStateManager.VisualStateGroups>

                        <Grid
                            x:Name="PaneToggleButtonGrid"
                            Margin="0,0,0,8"
                            HorizontalAlignment="Left"
                            VerticalAlignment="Top"
                            Canvas.ZIndex="100">

                            <Grid.RowDefinitions>
                                <RowDefinition Height="Auto" />
                                <RowDefinition Height="Auto" />
                            </Grid.RowDefinitions>

                            <Grid x:Name="ButtonHolderGrid" Grid.Row="1">
                                <Button x:Name="NavigationViewBackButton"
                                        Height="48"
                                        Style="{StaticResource NavigationBackButtonNormalStyle}"
                                        VerticalAlignment="Center"
                                        Visibility="{Binding RelativeSource={RelativeSource TemplatedParent}, Path=TemplateSettings.BackButtonVisibility}"
                                        IsEnabled="{TemplateBinding IsBackEnabled}"/>

                                <Button
                                    x:Name="TogglePaneButton"
                                    Style="{TemplateBinding PaneToggleButtonStyle}"
                                    AutomationProperties.LandmarkType="Navigation"
                                    Visibility="{Binding RelativeSource={RelativeSource TemplatedParent}, Path=TemplateSettings.PaneToggleButtonVisibility}"
                                    VerticalAlignment="Center"/>
                            </Grid>

                        </Grid>

                        <Grid>

                            <Grid.RowDefinitions>
                                <RowDefinition Height="Auto" />
                                <RowDefinition Height="*" />
                            </Grid.RowDefinitions>

                            <StackPanel
                                x:Name="TopNavArea"
                                Background="{ThemeResource Background-NavigationBar}"
                                Grid.Row="0"
                                HorizontalAlignment="Stretch"
                                VerticalAlignment="Top"                                
                                Canvas.ZIndex="1">

                                <Grid x:Name="TopNavTopPadding"
                                      Height="{Binding RelativeSource={RelativeSource TemplatedParent}, Path=TemplateSettings.TopPadding}"
                                      Visibility="{Binding RelativeSource={RelativeSource TemplatedParent}, Path=TemplateSettings.TopPaneVisibility}"/>

                                <Grid x:Name="TopNavGrid" 
                                      Height="48"
                                      Visibility="{Binding RelativeSource={RelativeSource TemplatedParent}, Path=TemplateSettings.TopPaneVisibility}">
                                    <Grid.ColumnDefinitions>
                                        <ColumnDefinition x:Name="BackButtonPlaceholderOnTopNav" Width="{ThemeResource NavigationBackButtonWidth}" />
                                        <ColumnDefinition Width="Auto" />
                                        <ColumnDefinition Width="Auto" />
                                        <ColumnDefinition Width="Auto" />
                                        <ColumnDefinition Width="Auto" />
                                        <!-- removed MinWidth to work around https://github.com/unoplatform/uno/issues/1535 -->
                                        <ColumnDefinition Width="*" /> <!-- MinWidth="48" -->
                                        <ColumnDefinition Width="Auto" />
                                        <ColumnDefinition Width="Auto" />
                                        <ColumnDefinition Width="Auto" />
                                    </Grid.ColumnDefinitions>

                                    <Grid 
                                        x:Name="TopNavLeftPadding" 
                                        Grid.Column="1"
                                        Width="0"/>

                                    <ContentControl
                                        x:Name="PaneHeaderOnTopPane"
                                        IsTabStop="False"
                                        VerticalContentAlignment="Stretch"
                                        HorizontalContentAlignment="Stretch"
                                        Grid.Column="2"/>

                                    <!-- Top nav list -->
<<<<<<< HEAD
                                    <winui:NavigationViewList AutomationProperties.LandmarkType="Navigation" x:Name="TopNavMenuItemsHost" Grid.Column="3" SelectionMode="Single" IsItemClickEnabled="True" ItemTemplate="{TemplateBinding MenuItemTemplate}" ItemTemplateSelector="{TemplateBinding MenuItemTemplateSelector}" ItemContainerStyle="{TemplateBinding MenuItemContainerStyle}" ItemContainerStyleSelector="{TemplateBinding MenuItemContainerStyleSelector}" ScrollViewer.HorizontalScrollMode="Disabled" ScrollViewer.HorizontalScrollBarVisibility="Hidden" ScrollViewer.VerticalScrollMode="Disabled" ScrollViewer.VerticalScrollBarVisibility="Hidden" SingleSelectionFollowsFocus="{Binding RelativeSource={RelativeSource TemplatedParent}, Path=TemplateSettings.SingleSelectionFollowsFocus}">
                                        <ListView.ItemsPanel>
                                            <ItemsPanelTemplate>
												<!--Use a StackPanel instead of a ItemsStackPanel to workaround https://github.com/unoplatform/uno/issues/2136-->
												<StackPanel Orientation="Horizontal" />
                                            </ItemsPanelTemplate>
                                        </ListView.ItemsPanel>
                                        <ListView.ItemContainerTransitions>
                                            <TransitionCollection />
                                        </ListView.ItemContainerTransitions>
                                    </winui:NavigationViewList>
=======
                                    <winui:ItemsRepeaterScrollHost
                                            AutomationProperties.LandmarkType="Navigation"
                                            Grid.Column="3"
                                            ScrollViewer.HorizontalScrollMode="Disabled"
                                            ScrollViewer.HorizontalScrollBarVisibility="Hidden"
                                            ScrollViewer.VerticalScrollMode="Disabled"
                                            ScrollViewer.VerticalScrollBarVisibility="Hidden">
                                        <ScrollViewer
                                            HorizontalScrollMode="Disabled"
                                            HorizontalScrollBarVisibility="Hidden"
                                            VerticalScrollMode="Disabled"
                                            VerticalScrollBarVisibility="Hidden">
                                            <winui:ItemsRepeater 
                                                x:Name="TopNavMenuItemsHost"
                                                ItemTemplate="{TemplateBinding MenuItemTemplateSelector}"
                                                AutomationProperties.LandmarkType="Navigation"
                                                AutomationProperties.Name="{TemplateBinding AutomationProperties.Name}"
                                                AutomationProperties.AccessibilityView = "Content">
                                                <winui:ItemsRepeater.Layout>
                                                    <winui:StackLayout Orientation="Horizontal"/>
                                                </winui:ItemsRepeater.Layout>
                                            </winui:ItemsRepeater>
                                        </ScrollViewer>
                                    </winui:ItemsRepeaterScrollHost>
>>>>>>> 6dc0314b

                                    <Button 
                                        x:Name="TopNavOverflowButton"
                                        Grid.Column="4"
                                        Content="More"
                                        FontFamily="Segoe UI"
                                        FontSize="15px"
                                        FontWeight="Normal"
                                        VerticalAlignment="Center"
                                        Style="{StaticResource NavigationViewOverflowButtonStyleWhenPaneOnTop}"
                                        Visibility="{Binding RelativeSource={RelativeSource TemplatedParent}, Path=TemplateSettings.OverflowButtonVisibility}">

                                        <Button.Flyout>
                                            <Flyout Placement="Bottom">
                                                <Flyout.FlyoutPresenterStyle>
                                                    <Style TargetType="FlyoutPresenter">
                                                        <Setter Property="Padding" Value="0,8" />
                                                        <!-- Set negative top margin to make the flyout align exactly with the button -->
                                                        <Setter Property="Margin" Value="0,-4,0,0" />
                                                    </Style>
                                                </Flyout.FlyoutPresenterStyle>
                                                <winui:ItemsRepeaterScrollHost>
                                                    <ScrollViewer VerticalScrollBarVisibility="Auto">
                                                        <winui:ItemsRepeater
                                                                    x:Name="TopNavMenuItemsOverflowHost"
                                                                    ItemTemplate="{TemplateBinding MenuItemTemplateSelector}"
                                                                    AutomationProperties.AccessibilityView = "Content">
                                                            <winui:ItemsRepeater.Layout>
                                                                <winui:StackLayout Orientation="Vertical"/>
                                                            </winui:ItemsRepeater.Layout>
                                                        </winui:ItemsRepeater>
                                                    </ScrollViewer>
                                                </winui:ItemsRepeaterScrollHost>
                                            </Flyout>
                                        </Button.Flyout>
                                    </Button>

                                    <ContentControl
                                        x:Name="PaneCustomContentOnTopPane"
                                        IsTabStop="False"
                                        VerticalContentAlignment="Stretch"
                                        HorizontalContentAlignment="Stretch"
                                        Grid.Column="5"/>

                                    <Grid
                                        x:Name="TopPaneAutoSuggestArea"
                                        Height="{ThemeResource NavigationViewTopPaneHeight}"
                                        Grid.Column="6">

                                        <ContentControl
                                            x:Name="TopPaneAutoSuggestBoxPresenter"
                                            Margin="12,0,12,0"
                                            MinWidth="200"
                                            IsTabStop="False"
                                            HorizontalContentAlignment="Stretch"
                                            VerticalContentAlignment="Center"/>
                                    </Grid>

                                    <ContentControl
                                        x:Name="PaneFooterOnTopPane"
                                        IsTabStop="False"
                                        VerticalContentAlignment="Stretch"
                                        HorizontalContentAlignment="Stretch"
                                        Grid.Column="7" />
									<!-- UNO TODO -->
                                    <winui:NavigationViewItem x:Name="SettingsTopNavPaneItem" Grid.Column="8" Icon="Home" />
                                    <!--<winui:NavigationViewItem x:Name="SettingsTopNavPaneItem" Style="{ThemeResource MUX_NavigationViewSettingsItemStyleWhenOnTopPane}" Grid.Column="8" Icon="Home" />-->

                                </Grid>

                                <Border Background="{ThemeResource Border-NavigationBar}"
                                        Height="1" />

                                <Border
                                    x:Name="TopNavContentOverlayAreaGrid"
                                    Child="{TemplateBinding ContentOverlay}" />
                            </StackPanel>

                            <SplitView
                                x:Name="RootSplitView"
                                Background="{TemplateBinding Background}"
                                CompactPaneLength="{TemplateBinding CompactPaneLength}"
                                DisplayMode="Inline"
                                IsPaneOpen="{Binding RelativeSource={RelativeSource TemplatedParent}, Path=IsPaneOpen, Mode=TwoWay}"
                                IsTabStop="False"
                                OpenPaneLength="{TemplateBinding OpenPaneLength}"
                                PaneBackground="{ThemeResource NavigationViewDefaultPaneBackground}"
                            
                                Grid.Row="1">

                                <SplitView.Pane>
                                    <Grid 
                                        x:Name="PaneContentGrid"
                                        Visibility="{Binding RelativeSource={RelativeSource TemplatedParent}, Path=TemplateSettings.LeftPaneVisibility}">
                                        <Grid.RowDefinitions>
                                            <RowDefinition Height="Auto" />
                                            <RowDefinition Height="0" />
                                            <!-- above button margin + back button space -->
                                            <RowDefinition x:Name="PaneContentGridToggleButtonRow" Height="Auto" />
                                            <RowDefinition Height="Auto" />
                                            <RowDefinition Height="Auto" />
                                            <RowDefinition Height="8" />
                                            <!-- above list margin -->
                                            <RowDefinition Height="*" />
                                            <RowDefinition Height="Auto" />
                                            <RowDefinition Height="Auto" />
                                            <RowDefinition Height="8" />
                                        </Grid.RowDefinitions>

                                        <Grid x:Name="ContentPaneTopPadding"
                                              Height="{Binding RelativeSource={RelativeSource TemplatedParent}, Path=TemplateSettings.TopPadding}"/>

                                        <Grid Grid.Row="2" Height="{StaticResource PaneToggleButtonHeight}">
                                            <Grid.ColumnDefinitions>
                                                <ColumnDefinition Width="Auto" />
                                                <ColumnDefinition Width="*" />
                                            </Grid.ColumnDefinitions>

                                            <TextBlock
                                                x:Name="PaneTitleTextBlock" 
                                                Grid.Column="0"
                                                Text="{TemplateBinding PaneTitle}"
                                                HorizontalAlignment="Left"
                                                VerticalAlignment="Center"
                                                Style="{StaticResource NavigationViewItemHeaderTextStyle}"/>

                                            <ContentControl
                                                x:Name="PaneHeaderContentBorder"
                                                IsTabStop="False"
                                                VerticalContentAlignment="Stretch"
                                                HorizontalContentAlignment="Stretch"
                                                Grid.Column="1" />
                                        </Grid>

                                        <Grid
                                            x:Name="AutoSuggestArea"
                                            Grid.Row="3"
                                            Height="{ThemeResource NavigationViewTopPaneHeight}"
                                            VerticalAlignment="Center">

                                            <ContentControl
                                                x:Name="PaneAutoSuggestBoxPresenter"
                                                Margin="{ThemeResource NavigationViewAutoSuggestBoxMargin}"
                                                IsTabStop="False"
                                                HorizontalContentAlignment="Stretch"
                                                VerticalContentAlignment="Center"/>

                                            <Button
                                                x:Name="PaneAutoSuggestButton"
                                                Visibility="Collapsed"
                                                Style="{ThemeResource NavigationViewPaneSearchButtonStyle}"
                                                Width="{TemplateBinding CompactPaneLength}"/>
                                        </Grid>

                                        <ContentControl
                                            x:Name="PaneCustomContentBorder"
                                            IsTabStop="False"
                                            VerticalContentAlignment="Stretch"
                                            HorizontalContentAlignment="Stretch"
                                            Grid.Row="4" />

                                        <!-- Left nav list -->
                                        <winui:ItemsRepeaterScrollHost
                                            Grid.Row="6"
                                            Margin="0,0,0,20"
                                            HorizontalAlignment="Stretch"
                                            VerticalAlignment="Top">
                                            <ScrollViewer
                                                TabNavigation="Once"
                                                VerticalScrollBarVisibility="Auto">
                                                <winui:ItemsRepeater
                                                        x:Name="MenuItemsHost"
                                                        ItemTemplate="{TemplateBinding MenuItemTemplateSelector}"
                                                        AutomationProperties.Name="{TemplateBinding AutomationProperties.Name}"
                                                        AutomationProperties.AccessibilityView = "Content">
                                                    <winui:ItemsRepeater.Layout>
                                                        <winui:StackLayout Orientation="Vertical"/>
                                                    </winui:ItemsRepeater.Layout>
                                                </winui:ItemsRepeater>
                                            </ScrollViewer>
                                        </winui:ItemsRepeaterScrollHost>

                                        <ContentControl
                                            x:Name="FooterContentBorder"
                                            IsTabStop="False"
                                            VerticalContentAlignment="Stretch"
                                            HorizontalContentAlignment="Stretch"
                                            Grid.Row="7" />
                                        <winui:NavigationViewItem x:Name="SettingsNavPaneItem" Grid.Row="8" Icon="Setting" />
                                    </Grid>
                                </SplitView.Pane>

                                <SplitView.Content>
                                    <Grid x:Name="ContentGrid">
                                        <Grid.RowDefinitions>
                                            <RowDefinition Height="Auto" />
                                            <RowDefinition Height="*" />
                                        </Grid.RowDefinitions>

                                        <ContentControl
                                            x:Name="HeaderContent"
                                            MinHeight="{StaticResource PaneToggleButtonHeight}"
                                            IsTabStop="False"
                                            Content="{TemplateBinding Header}"
                                            ContentTemplate="{TemplateBinding HeaderTemplate}"
                                            VerticalContentAlignment="Stretch"
                                            HorizontalContentAlignment="Stretch"
                                            Style="{StaticResource NavigationViewTitleHeaderContentControlTextStyle}"/>

                                        <ContentPresenter
                                            AutomationProperties.LandmarkType="Main"
                                            Grid.Row="1"
                                            Content="{TemplateBinding Content}"/>
                                    </Grid>
                                </SplitView.Content>
                            </SplitView>

                        </Grid>

                    </Grid>

                </ControlTemplate>
            </Setter.Value>
        </Setter>
    </Style>
	
	
</ResourceDictionary><|MERGE_RESOLUTION|>--- conflicted
+++ resolved
@@ -1126,19 +1126,6 @@
                                         Grid.Column="2"/>
 
                                     <!-- Top nav list -->
-<<<<<<< HEAD
-                                    <winui:NavigationViewList AutomationProperties.LandmarkType="Navigation" x:Name="TopNavMenuItemsHost" Grid.Column="3" SelectionMode="Single" IsItemClickEnabled="True" ItemTemplate="{TemplateBinding MenuItemTemplate}" ItemTemplateSelector="{TemplateBinding MenuItemTemplateSelector}" ItemContainerStyle="{TemplateBinding MenuItemContainerStyle}" ItemContainerStyleSelector="{TemplateBinding MenuItemContainerStyleSelector}" ScrollViewer.HorizontalScrollMode="Disabled" ScrollViewer.HorizontalScrollBarVisibility="Hidden" ScrollViewer.VerticalScrollMode="Disabled" ScrollViewer.VerticalScrollBarVisibility="Hidden" SingleSelectionFollowsFocus="{Binding RelativeSource={RelativeSource TemplatedParent}, Path=TemplateSettings.SingleSelectionFollowsFocus}">
-                                        <ListView.ItemsPanel>
-                                            <ItemsPanelTemplate>
-												<!--Use a StackPanel instead of a ItemsStackPanel to workaround https://github.com/unoplatform/uno/issues/2136-->
-												<StackPanel Orientation="Horizontal" />
-                                            </ItemsPanelTemplate>
-                                        </ListView.ItemsPanel>
-                                        <ListView.ItemContainerTransitions>
-                                            <TransitionCollection />
-                                        </ListView.ItemContainerTransitions>
-                                    </winui:NavigationViewList>
-=======
                                     <winui:ItemsRepeaterScrollHost
                                             AutomationProperties.LandmarkType="Navigation"
                                             Grid.Column="3"
@@ -1163,7 +1150,18 @@
                                             </winui:ItemsRepeater>
                                         </ScrollViewer>
                                     </winui:ItemsRepeaterScrollHost>
->>>>>>> 6dc0314b
+									
+                                    <winui:NavigationViewList AutomationProperties.LandmarkType="Navigation" x:Name="TopNavMenuItemsHost" Grid.Column="3" SelectionMode="Single" IsItemClickEnabled="True" ItemTemplate="{TemplateBinding MenuItemTemplate}" ItemTemplateSelector="{TemplateBinding MenuItemTemplateSelector}" ItemContainerStyle="{TemplateBinding MenuItemContainerStyle}" ItemContainerStyleSelector="{TemplateBinding MenuItemContainerStyleSelector}" ScrollViewer.HorizontalScrollMode="Disabled" ScrollViewer.HorizontalScrollBarVisibility="Hidden" ScrollViewer.VerticalScrollMode="Disabled" ScrollViewer.VerticalScrollBarVisibility="Hidden" SingleSelectionFollowsFocus="{Binding RelativeSource={RelativeSource TemplatedParent}, Path=TemplateSettings.SingleSelectionFollowsFocus}">
+                                        <ListView.ItemsPanel>
+                                            <ItemsPanelTemplate>
+												<!--Use a StackPanel instead of a ItemsStackPanel to workaround https://github.com/unoplatform/uno/issues/2136-->
+												<StackPanel Orientation="Horizontal" />
+                                            </ItemsPanelTemplate>
+                                        </ListView.ItemsPanel>
+                                        <ListView.ItemContainerTransitions>
+                                            <TransitionCollection />
+                                        </ListView.ItemContainerTransitions>
+                                    </winui:NavigationViewList>
 
                                     <Button 
                                         x:Name="TopNavOverflowButton"
