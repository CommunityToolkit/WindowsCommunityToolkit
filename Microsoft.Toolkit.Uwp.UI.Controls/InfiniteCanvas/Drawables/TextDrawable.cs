// Licensed to the .NET Foundation under one or more agreements.
// The .NET Foundation licenses this file to you under the MIT license.
// See the LICENSE file in the project root for more information.

<<<<<<< HEAD
// using Microsoft.Graphics.Canvas;
// using Microsoft.Graphics.Canvas.Text;
using Microsoft.UI.Xaml;
=======
using System.Text.Json;
using System.Text.Json.Serialization;
using Microsoft.Graphics.Canvas;
using Microsoft.Graphics.Canvas.Text;
>>>>>>> 0e2d49ff
using Windows.Foundation;
using Windows.UI;
using Windows.UI.Text;

namespace Microsoft.Toolkit.Uwp.UI.Controls
{
    internal class TextDrawable : IDrawable
    {
        [JsonPropertyName("$type")]
        public string Type => IDrawableConverter.GetDiscriminator(GetType());

        public string Text { get; set; }

        public Rect Bounds { get; set; }

        public bool IsActive { get; set; }

        public float FontSize { get; set; }

        public Color TextColor { get; set; }

        public bool IsBold { get; set; }

        public bool IsItalic { get; set; }

        // Don't remove! Used for deserialization.
        public TextDrawable()
        {
        }

        public TextDrawable(double left, double top, double width, double height, float fontSize, string text, Color textColor, bool isBold, bool isItalic)
        {
            Bounds = new Rect(left, top, width, height);
            Text = text;
            FontSize = fontSize;
            TextColor = textColor;
            IsBold = isBold;
            IsItalic = isItalic;
        }

        public bool IsVisible(Rect viewPort)
        {
            IsActive = RectHelper.Intersect(viewPort, Bounds) != Rect.Empty;
            return IsActive;
        }

        /*
        public void Draw(CanvasDrawingSession drawingSession, Rect sessionBounds)
        {
            const int verticalMargin = 3;
            CanvasTextFormat format = new CanvasTextFormat
            {
                FontSize = FontSize,
                WordWrapping = CanvasWordWrapping.NoWrap,
                FontWeight = IsBold ? FontWeights.Bold : FontWeights.Normal,
                FontStyle = IsItalic ? FontStyle.Italic : FontStyle.Normal
            };

            CanvasTextLayout textLayout = new CanvasTextLayout(drawingSession, Text, format, 0.0f, 0.0f);

            drawingSession.DrawTextLayout(textLayout, (float)(Bounds.X - sessionBounds.X + HorizontalMarginBasedOnFont), (float)(Bounds.Y - sessionBounds.Y + verticalMargin), TextColor);
        }
        */

        public void UpdateBounds(double actualWidth, double actualHeight)
        {
            Bounds = new Rect(Bounds.X, Bounds.Y, actualWidth, actualHeight);
        }

        public float HorizontalMarginBasedOnFont
        {
            get
            {
                if (FontSize > 100)
                {
                    return 5;
                }

                return ((100 - FontSize) / 10) + 5;
            }
        }

        public void WriteJson(Utf8JsonWriter writer)
        {
            JsonSerializer.Serialize(writer, this);
        }

        public void OnDeserialized()
        {
        }

        public void ReadProperty(string propertyName, ref Utf8JsonReader reader)
        {
            switch (propertyName)
            {
                case "Text":
                    Text = reader.GetString();
                    break;
                case "FontSize":
                    FontSize = reader.GetSingle();
                    break;
                case "TextColor":
                    TextColor = JsonSerializer.Deserialize<Color>(ref reader);
                    break;
                case "IsBold":
                    IsBold = reader.GetBoolean();
                    break;
                case "IsItalic":
                    IsItalic = reader.GetBoolean();
                    break;
                default:
                    break;
            }
        }
    }
}<|MERGE_RESOLUTION|>--- conflicted
+++ resolved
@@ -2,16 +2,11 @@
 // The .NET Foundation licenses this file to you under the MIT license.
 // See the LICENSE file in the project root for more information.
 
-<<<<<<< HEAD
+using System.Text.Json;
+using System.Text.Json.Serialization;
 // using Microsoft.Graphics.Canvas;
 // using Microsoft.Graphics.Canvas.Text;
 using Microsoft.UI.Xaml;
-=======
-using System.Text.Json;
-using System.Text.Json.Serialization;
-using Microsoft.Graphics.Canvas;
-using Microsoft.Graphics.Canvas.Text;
->>>>>>> 0e2d49ff
 using Windows.Foundation;
 using Windows.UI;
 using Windows.UI.Text;
