--- conflicted
+++ resolved
@@ -39,9 +39,6 @@
             }
         }
 
-<<<<<<< HEAD
-        private bool CanExecuteDeleteItemCommand(Item item)
-=======
         protected override void OnNavigatedTo(NavigationEventArgs e)
         {
             base.OnNavigatedTo(e);
@@ -72,7 +69,6 @@
         }
 
         public bool CanExecute(object parameter)
->>>>>>> b8ceff12
         {
             return true;
         }
