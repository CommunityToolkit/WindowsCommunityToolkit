// Licensed to the .NET Foundation under one or more agreements.
// The .NET Foundation licenses this file to you under the MIT license.
// See the LICENSE file in the project root for more information.

<<<<<<< HEAD
using System;
using Microsoft.Toolkit.Uwp.SampleApp.Enums;
using Microsoft.UI;
using Microsoft.UI.Xaml;
using Microsoft.UI.Xaml.Data;
=======
using Microsoft.Toolkit.Uwp.UI;
using Windows.UI.Xaml;
>>>>>>> 4a594a12

namespace Microsoft.Toolkit.Uwp.SampleApp.SamplePages
{
    /// <summary>
    /// A page that shows how to use the <see cref="EnumValuesExtension"/> type.
    /// </summary>
    public sealed partial class EnumValuesExtensionPage : IXamlRenderListener
    {
        /// <summary>
        /// Initializes a new instance of the <see cref="EnumValuesExtensionPage"/> class.
        /// </summary>
        public EnumValuesExtensionPage()
        {
            InitializeComponent();
        }

        public void OnXamlRendered(FrameworkElement control)
        {
        }
    }
<<<<<<< HEAD
}

#pragma warning disable SA1403 // File may only contain a single namespace
namespace Microsoft.Toolkit.Uwp.SampleApp.Enums
{
    public enum Animal
    {
        Cat,
        Dog,
        Bunny,
        Parrot,
        Squirrel
    }
}

namespace Microsoft.Toolkit.Uwp.SampleApp.Converters
{
#pragma warning disable SA1402 // File may only contain a single type
    public sealed class AnimalToColorConverter : IValueConverter
#pragma warning restore SA1402 // File may only contain a single type
    {
        public object Convert(object value, Type targetType, object parameter, string language)
        {
            return (Animal)value switch
            {
                Animal.Cat => Colors.Coral,
                Animal.Dog => Colors.Gray,
                Animal.Bunny => Colors.Green,
                Animal.Parrot => Colors.YellowGreen,
                Animal.Squirrel => Colors.SaddleBrown,
                _ => throw new ArgumentException("Invalid value", nameof(value))
            };
        }

        public object ConvertBack(object value, Type targetType, object parameter, string language)
        {
            throw new NotImplementedException();
        }
    }
}

#pragma warning restore SA1403 // File may only contain a single namespace
=======
}
>>>>>>> 4a594a12
<|MERGE_RESOLUTION|>--- conflicted
+++ resolved
@@ -2,16 +2,8 @@
 // The .NET Foundation licenses this file to you under the MIT license.
 // See the LICENSE file in the project root for more information.
 
-<<<<<<< HEAD
-using System;
-using Microsoft.Toolkit.Uwp.SampleApp.Enums;
-using Microsoft.UI;
+using Microsoft.Toolkit.Uwp.UI;
 using Microsoft.UI.Xaml;
-using Microsoft.UI.Xaml.Data;
-=======
-using Microsoft.Toolkit.Uwp.UI;
-using Windows.UI.Xaml;
->>>>>>> 4a594a12
 
 namespace Microsoft.Toolkit.Uwp.SampleApp.SamplePages
 {
@@ -32,49 +24,4 @@
         {
         }
     }
-<<<<<<< HEAD
-}
-
-#pragma warning disable SA1403 // File may only contain a single namespace
-namespace Microsoft.Toolkit.Uwp.SampleApp.Enums
-{
-    public enum Animal
-    {
-        Cat,
-        Dog,
-        Bunny,
-        Parrot,
-        Squirrel
-    }
-}
-
-namespace Microsoft.Toolkit.Uwp.SampleApp.Converters
-{
-#pragma warning disable SA1402 // File may only contain a single type
-    public sealed class AnimalToColorConverter : IValueConverter
-#pragma warning restore SA1402 // File may only contain a single type
-    {
-        public object Convert(object value, Type targetType, object parameter, string language)
-        {
-            return (Animal)value switch
-            {
-                Animal.Cat => Colors.Coral,
-                Animal.Dog => Colors.Gray,
-                Animal.Bunny => Colors.Green,
-                Animal.Parrot => Colors.YellowGreen,
-                Animal.Squirrel => Colors.SaddleBrown,
-                _ => throw new ArgumentException("Invalid value", nameof(value))
-            };
-        }
-
-        public object ConvertBack(object value, Type targetType, object parameter, string language)
-        {
-            throw new NotImplementedException();
-        }
-    }
-}
-
-#pragma warning restore SA1403 // File may only contain a single namespace
-=======
-}
->>>>>>> 4a594a12
+}