--- conflicted
+++ resolved
@@ -167,21 +167,20 @@
         "Icon": "/SamplePages/WrapPanel/WrapPanel.png"
       },
       {
-<<<<<<< HEAD
         "Name": "Carousel",
         "Type": "CarouselPage",
         "About": "A control that allows a user to cycle through a collection of items.",
         "CodeUrl": "https://github.com/Microsoft/UWPCommunityToolkit/tree/master/Microsoft.Toolkit.Uwp.UI.Controls/Carousel",
         "XamlCodeFile": "CarouselCode.bind",
         "Icon": "/SamplePages/Carousel/Carousel.png"
-=======
+      },
+      }
         "Name": "TextBoxRegex",
         "Type": "TextBoxRegexPage",
         "About": "TextBoxRegex helps developer to validate a TextBox with a regular expression using the Regex property.",
         "CodeUrl": "https://github.com/Microsoft/UWPCommunityToolkit/tree/master/Microsoft.Toolkit.Uwp.UI.Controls/TextBoxRegex",
         "XamlCodeFile": "TextBoxRegex.bind",
         "Icon": "/SamplePages/TextBoxRegex/TextBoxRegex.png"
->>>>>>> d3fc982b
       }
     ]
   },
