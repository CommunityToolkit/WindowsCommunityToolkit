--- conflicted
+++ resolved
@@ -213,17 +213,6 @@
     <value>Notification</value>
     <comment>The landmark name for the InAppNotification control. It is said by the narrator when using landmark navigation.</comment>
   </data>
-<<<<<<< HEAD
-  <data name="WindowsCommunityToolkit_TabView_CloseButton.[using:Microsoft.UI.Xaml.Automation]AutomationProperties.Name" xml:space="preserve">
-    <value>Close tab</value>
-    <comment>Narrator Resource for TabView Close Button.</comment>
-  </data>
-  <data name="WindowsCommunityToolkit_TabView_CloseButton.[using:Microsoft.UI.Xaml.Controls]ToolTipService.ToolTip" xml:space="preserve">
-    <value>Close tab</value>
-    <comment>Tooltip for TabView Close Button.</comment>
-  </data>
-=======
->>>>>>> 1b08bd6f
   <data name="WindowsCommunityToolkit_TokenizingTextBoxItem_MenuFlyout_Remove" xml:space="preserve">
     <value>Remove</value>
     <comment>Label for TokenizingTextBox MenuFlyout 'Remove' option.</comment>
