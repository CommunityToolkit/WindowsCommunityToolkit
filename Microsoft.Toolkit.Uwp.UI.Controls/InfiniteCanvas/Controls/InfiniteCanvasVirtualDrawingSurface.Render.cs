// Licensed to the .NET Foundation under one or more agreements.
// The .NET Foundation licenses this file to you under the MIT license.
// See the LICENSE file in the project root for more information.

using System;
using System.Collections.Generic;
using System.Linq;
using System.Threading.Tasks;

// using Microsoft.Graphics.Canvas;
// using Microsoft.Graphics.Canvas.UI.Composition;
using Microsoft.UI;
using Newtonsoft.Json;
using Newtonsoft.Json.Linq;
using Windows.Foundation;
using Windows.Graphics;
using Windows.Storage;

namespace Microsoft.Toolkit.Uwp.UI.Controls
{
    /// <summary>
    /// The virtual Drawing surface renderer used to render the ink and text. This control is used as part of the <see cref="InfiniteCanvas"/>
    /// </summary>
    public partial class InfiniteCanvasVirtualDrawingSurface
    {
        private const float BaseCanvasDPI = 96;

        private readonly List<IDrawable> _visibleList = new List<IDrawable>();
        private readonly List<IDrawable> _drawableList = new List<IDrawable>();

        internal void ReDraw(Rect viewPort, float zoom)
        {
            /*
            var toDraw = GetDrawingBoundaries(viewPort);
            var scale = _screenScale * zoom;
            var rect = ScaleRect(toDraw, scale);
            var dpi = BaseCanvasDPI * (float)scale;

            try
            {
<<<<<<< HEAD
               drawingSession.Clear(Colors.White);
               foreach (var drawable in _visibleList)
               {
                   drawable.Draw(drawingSession, toDraw);
               }
            }
            */
=======
                using (var drawingSession = CanvasComposition.CreateDrawingSession(_drawingSurface, rect, dpi))
                {
                    drawingSession.Clear(Colors.White);
                    foreach (var drawable in _visibleList)
                    {
                        drawable.Draw(drawingSession, toDraw);
                    }
                }
            }
            catch (ArgumentException)
            {
                /* CanvasComposition.CreateDrawingSession has an internal
                 * limit on the size of the updateRectInPixels parameter,
                 * which we dont know, so we can get an ArgumentException
                 * if there is a lot of extreme zooming and panning
                 * Therefore, the only solution is to silently catch the
                 * exception and allow the app to continue
                 */
            }
>>>>>>> a8dba804
        }

        private Rect ScaleRect(Rect rect, float scale)
        {
            return new Rect(rect.X * scale, rect.Y * scale, rect.Width * scale, rect.Height * scale);
        }

        /*
        internal CanvasRenderTarget ExportMaxOffScreenDrawings()
        {
            var toDraw = GetMaxDrawingsBoundaries();
            var offScreen = DrawOffScreen(toDraw, _drawableList);
            return offScreen;
        }

        internal void ClearAll(Rect viewPort)
        {
            _visibleList.Clear();
            ExecuteClearAll();

            _drawingSurface.Trim(new RectInt32[0]);
        }
        */

        internal string GetSerializedList()
        {
            var exportModel = new InkCanvasExportModel { DrawableList = _drawableList, Version = 1 };
            return JsonConvert.SerializeObject(exportModel, Formatting.Indented, new JsonSerializerSettings
            {
                TypeNameHandling = TypeNameHandling.Auto
            });
        }

        internal void RenderFromJsonAndDraw(Rect viewPort, string json, float zoom)
        {
            _visibleList.Clear();
            _drawableList.Clear();
            _undoCommands.Clear();
            _redoCommands.Clear();

            var token = JToken.Parse(json);
            List<IDrawable> newList;
            if (token is JArray)
            {
                // first sin, because of creating a file without versioning so we have to be able to import without breaking changes.
                newList = JsonConvert.DeserializeObject<List<IDrawable>>(json, new JsonSerializerSettings { TypeNameHandling = TypeNameHandling.Auto });
            }
            else
            {
                newList = JsonConvert.DeserializeObject<InkCanvasExportModel>(json, new JsonSerializerSettings { TypeNameHandling = TypeNameHandling.Auto }).DrawableList;
            }

            foreach (var drawable in newList)
            {
                _drawableList.Add(drawable);
            }

            ReDraw(viewPort, zoom);
        }

        private Rect GetDrawingBoundaries(Rect viewPort)
        {
            _visibleList.Clear();
            float top = float.MaxValue, bottom = float.MinValue, left = float.MaxValue, right = float.MinValue;

            foreach (var drawable in _drawableList)
            {
                if (drawable.IsVisible(viewPort))
                {
                    _visibleList.Add(drawable);

                    bottom = Math.Max(drawable.Bounds.Bottom, bottom);
                    right = Math.Max(drawable.Bounds.Right, right);
                    top = Math.Min(drawable.Bounds.Top, top);
                    left = Math.Min(drawable.Bounds.Left, left);
                }
            }

            Rect toDraw;
            if (_visibleList.Any())
            {
                toDraw = new Rect(Math.Max(left, 0), Math.Max(top, 0), Math.Max(right - left, 0), Math.Max(bottom - top, 0));

                toDraw.Union(viewPort);
            }
            else
            {
                toDraw = viewPort;
            }

            if (toDraw.Height > Height)
            {
                toDraw.Height = (float)Height;
            }

            if (toDraw.Width > Width)
            {
                toDraw.Width = (float)Width;
            }

            return toDraw;
        }

        /*
        private Rect GetMaxDrawingsBoundaries()
        {
            float top = float.MaxValue, bottom = float.MinValue, left = float.MaxValue, right = float.MinValue;

            foreach (var drawable in _drawableList)
            {
                bottom = Math.Max(drawable.Bounds.Bottom, bottom);
                right = Math.Max(drawable.Bounds.Right, right);
                top = Math.Min(drawable.Bounds.Top, top);
                left = Math.Min(drawable.Bounds.Left, left);
            }

            // if the width or height are greater than _win2DDevice.MaximumBitmapSizeInPixels drawing session will through an exception.
            var toDraw = new Rect(
                Math.Max(left, 0),
                Math.Max(top, 0),
                Math.Min(Math.Max(right - left, 0), _win2DDevice.MaximumBitmapSizeInPixels),
                Math.Min(Math.Max(bottom - top, 0), _win2DDevice.MaximumBitmapSizeInPixels));

            return toDraw;
        }

        private CanvasRenderTarget DrawOffScreen(Rect toDraw, List<IDrawable> visibleList)
        {
            const int dpi = 96;
            var offScreen = new CanvasRenderTarget(_win2DDevice, (float)toDraw.Width, (float)toDraw.Height, dpi);
            using (var drawingSession = offScreen.CreateDrawingSession())
            {
                drawingSession.Clear(Colors.White);
                foreach (var drawable in visibleList)
                {
                    drawable.Draw(drawingSession, toDraw);
                }
            }

            return offScreen;
        }
        */
    }
}<|MERGE_RESOLUTION|>--- conflicted
+++ resolved
@@ -38,15 +38,6 @@
 
             try
             {
-<<<<<<< HEAD
-               drawingSession.Clear(Colors.White);
-               foreach (var drawable in _visibleList)
-               {
-                   drawable.Draw(drawingSession, toDraw);
-               }
-            }
-            */
-=======
                 using (var drawingSession = CanvasComposition.CreateDrawingSession(_drawingSurface, rect, dpi))
                 {
                     drawingSession.Clear(Colors.White);
@@ -65,8 +56,7 @@
                  * Therefore, the only solution is to silently catch the
                  * exception and allow the app to continue
                  */
-            }
->>>>>>> a8dba804
+            // }
         }
 
         private Rect ScaleRect(Rect rect, float scale)
