--- conflicted
+++ resolved
@@ -17,103 +17,7 @@
             </Setter.Value>
         </Setter>
         <Setter Property="IsTabStop" Value="False" />
-<<<<<<< HEAD
-        <Setter Property="Template">
-            <Setter.Value>
-                <ControlTemplate TargetType="local:HamburgerMenu">
-                    <Grid>
-                        <SplitView x:Name="MainSplitView"
-                                   CompactPaneLength="{TemplateBinding CompactPaneLength}"
-                                   DisplayMode="{TemplateBinding DisplayMode}"
-                                   IsPaneOpen="{Binding IsPaneOpen, Mode=TwoWay, RelativeSource={RelativeSource TemplatedParent}}"
-                                   IsTabStop="False"
-                                   OpenPaneLength="{TemplateBinding OpenPaneLength}"
-                                   PaneBackground="{TemplateBinding PaneBackground}"
-                                   PanePlacement="{TemplateBinding PanePlacement}">
-                            <SplitView.Pane>
-                                <Grid x:Name="PaneGrid"
-                                      FlowDirection="LeftToRight">
-                                    <Grid.RowDefinitions>
-                                        <RowDefinition Height="Auto" />
-                                        <RowDefinition />
-                                    </Grid.RowDefinitions>
-                                    <Grid Grid.Row="0"
-                                          Height="{TemplateBinding HamburgerHeight}" />
-                                    <ScrollViewer Grid.Row="1"
-                                                  HorizontalAlignment="Stretch"
-                                                  VerticalAlignment="Stretch"
-                                                  FlowDirection="RightToLeft"
-                                                  VerticalScrollBarVisibility="Auto">
-                                        <Grid FlowDirection="LeftToRight">
-                                            <Grid.RowDefinitions>
-                                                <RowDefinition Height="Auto" />
-                                                <RowDefinition />
-                                                <RowDefinition Height="Auto " />
-                                            </Grid.RowDefinitions>
-                                            <ListView Name="ButtonsListView"
-                                                      Grid.Row="0"
-                                                      Width="{TemplateBinding OpenPaneLength}"
-                                                      AutomationProperties.Name="Menu items"
-                                                      IsItemClickEnabled="True"
-                                                      ItemTemplate="{TemplateBinding ItemTemplate}"
-                                                      ItemTemplateSelector="{TemplateBinding ItemTemplateSelector}"
-                                                      ItemsSource="{TemplateBinding ItemsSource}"
-                                                      SelectedIndex="{Binding SelectedIndex, RelativeSource={RelativeSource TemplatedParent}, Mode=TwoWay}"
-                                                      SelectedItem="{Binding SelectedItem, RelativeSource={RelativeSource TemplatedParent}, Mode=TwoWay}"
-                                                      SelectionMode="Single"
-                                                      TabIndex="1">
-                                                <ListView.ItemContainerStyle>
-                                                    <Style TargetType="ListViewItem">
-                                                        <Setter Property="Padding" Value="0" />
-                                                    </Style>
-                                                </ListView.ItemContainerStyle>
-                                            </ListView>
-                                            <ListView Name="OptionsListView"
-                                                      Grid.Row="2"
-                                                      Width="{TemplateBinding OpenPaneLength}"
-                                                      VerticalAlignment="Bottom"
-                                                      AutomationProperties.Name="Option items"
-                                                      IsItemClickEnabled="True"
-                                                      ItemTemplate="{TemplateBinding OptionsItemTemplate}"
-                                                      ItemTemplateSelector="{TemplateBinding OptionsItemTemplateSelector}"
-                                                      ItemsSource="{TemplateBinding OptionsItemsSource}"
-                                                      SelectedIndex="{Binding SelectedOptionsIndex, RelativeSource={RelativeSource TemplatedParent}, Mode=TwoWay}"
-                                                      SelectedItem="{Binding SelectedOptionsItem, RelativeSource={RelativeSource TemplatedParent}, Mode=TwoWay}"
-                                                      TabIndex="2">
-                                                <ListView.ItemContainerStyle>
-                                                    <Style TargetType="ListViewItem">
-                                                        <Setter Property="Padding" Value="0" />
-                                                    </Style>
-                                                </ListView.ItemContainerStyle>
-                                            </ListView>
-                                        </Grid>
-                                    </ScrollViewer>
-                                </Grid>
-                            </SplitView.Pane>
-                            <ContentPresenter x:Name="ContentPart"
-                                              AutomationProperties.Name="Content"
-                                              Content="{TemplateBinding Content}" />
-                        </SplitView>
-                        <Button Name="HamburgerButton"
-                                Width="{TemplateBinding HamburgerWidth}"
-                                Height="{TemplateBinding HamburgerHeight}"
-                                Padding="0"
-                                VerticalAlignment="Top"
-                                AutomationProperties.Name="Main button"
-                                Background="Transparent"
-                                BorderThickness="0"
-                                TabIndex="0">
-                            <ContentControl Margin="{TemplateBinding HamburgerMargin}"
-                                            ContentTemplate="{TemplateBinding HamburgerMenuTemplate}"
-                                            Foreground="{TemplateBinding Foreground}"
-                                            IsTabStop="False" />
-                        </Button>
-                    </Grid>
-                </ControlTemplate>
-            </Setter.Value>
-=======
         <Setter Property="Template" Value="{StaticResource HamburgerMenuTemplate}">
->>>>>>> b8ceff12
         </Setter>
     </Style>
 </ResourceDictionary>