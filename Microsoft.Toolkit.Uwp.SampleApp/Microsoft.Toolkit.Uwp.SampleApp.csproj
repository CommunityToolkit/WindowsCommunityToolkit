﻿<Project ToolsVersion="15.0" DefaultTargets="Build" xmlns="http://schemas.microsoft.com/developer/msbuild/2003">
  <Import Project="$(MSBuildExtensionsPath)\$(MSBuildToolsVersion)\Microsoft.Common.props" Condition="Exists('$(MSBuildExtensionsPath)\$(MSBuildToolsVersion)\Microsoft.Common.props')" />
  <PropertyGroup>
    <Configuration Condition=" '$(Configuration)' == '' ">Debug</Configuration>
    <Platform Condition=" '$(Platform)' == '' ">x86</Platform>
    <ProjectGuid>{719C43C6-8753-4395-ADAA-2FCC70F76BF3}</ProjectGuid>
    <OutputType>AppContainerExe</OutputType>
    <AppDesignerFolder>Properties</AppDesignerFolder>
    <RootNamespace>Microsoft.Toolkit.Uwp.SampleApp</RootNamespace>
    <AssemblyName>Microsoft.Toolkit.Uwp.SampleApp</AssemblyName>
    <DefaultLanguage>en-US</DefaultLanguage>
    <TargetPlatformIdentifier>UAP</TargetPlatformIdentifier>
    <TargetPlatformVersion>10.0.19041.0</TargetPlatformVersion>
    <TargetPlatformMinVersion>10.0.17763.0</TargetPlatformMinVersion>
    <MinimumVisualStudioVersion>14</MinimumVisualStudioVersion>
    <FileAlignment>512</FileAlignment>
    <ProjectTypeGuids>{A5A43C5B-DE2A-4C0C-9213-0A381AF9435A};{FAE04EC0-301F-11D3-BF4B-00C04F79EFBC}</ProjectTypeGuids>
    <AppxAutoIncrementPackageRevision>True</AppxAutoIncrementPackageRevision>
    <AppxBundle>Always</AppxBundle>
    <AppxBundlePlatforms>x86|x64|arm|arm64</AppxBundlePlatforms>
    <Win32Resource>MiddleClickScrolling-CursorType.res</Win32Resource>
    <AppxPackageSigningEnabled>false</AppxPackageSigningEnabled>
    <NoWarn>$(NoWarn);2008</NoWarn>
  </PropertyGroup>
  <PropertyGroup Condition="'$(Configuration)|$(Platform)' == 'Debug|x86'">
    <DebugSymbols>true</DebugSymbols>
    <OutputPath>bin\x86\Debug\</OutputPath>
    <DefineConstants>DEBUG;TRACE;NETFX_CORE;WINDOWS_UWP</DefineConstants>
    <DebugType>full</DebugType>
    <PlatformTarget>x86</PlatformTarget>
    <UseVSHostingProcess>false</UseVSHostingProcess>
    <ErrorReport>prompt</ErrorReport>
    <Prefer32Bit>true</Prefer32Bit>
    <DocumentationFile>$(OutputPath)$(AssemblyName).xml</DocumentationFile>
  </PropertyGroup>
  <PropertyGroup Condition="'$(Configuration)|$(Platform)' == 'Release|x86'">
    <OutputPath>bin\x86\Release\</OutputPath>
    <DefineConstants>TRACE;NETFX_CORE;WINDOWS_UWP;REMOTE_DOCS</DefineConstants>
    <Optimize>true</Optimize>
    <DebugType>pdbonly</DebugType>
    <PlatformTarget>x86</PlatformTarget>
    <UseVSHostingProcess>false</UseVSHostingProcess>
    <ErrorReport>prompt</ErrorReport>
    <Prefer32Bit>true</Prefer32Bit>
    <UseDotNetNativeToolchain>true</UseDotNetNativeToolchain>
    <RunCodeAnalysis>false</RunCodeAnalysis>
    <TreatWarningsAsErrors>true</TreatWarningsAsErrors>
    <DocumentationFile>$(OutputPath)$(AssemblyName).xml</DocumentationFile>
  </PropertyGroup>
  <PropertyGroup Condition="'$(Configuration)|$(Platform)' == 'Debug|ARM'">
    <DebugSymbols>true</DebugSymbols>
    <OutputPath>bin\ARM\Debug\</OutputPath>
    <DefineConstants>DEBUG;TRACE;NETFX_CORE;WINDOWS_UWP</DefineConstants>
    <DebugType>full</DebugType>
    <PlatformTarget>ARM</PlatformTarget>
    <UseVSHostingProcess>false</UseVSHostingProcess>
    <ErrorReport>prompt</ErrorReport>
    <Prefer32Bit>true</Prefer32Bit>
  </PropertyGroup>
  <PropertyGroup Condition="'$(Configuration)|$(Platform)' == 'Release|ARM'">
    <OutputPath>bin\ARM\Release\</OutputPath>
    <DefineConstants>TRACE;NETFX_CORE;WINDOWS_UWP;REMOTE_DOCS</DefineConstants>
    <Optimize>true</Optimize>
    <DebugType>pdbonly</DebugType>
    <PlatformTarget>ARM</PlatformTarget>
    <UseVSHostingProcess>false</UseVSHostingProcess>
    <ErrorReport>prompt</ErrorReport>
    <Prefer32Bit>true</Prefer32Bit>
    <UseDotNetNativeToolchain>true</UseDotNetNativeToolchain>
    <RunCodeAnalysis>false</RunCodeAnalysis>
    <TreatWarningsAsErrors>true</TreatWarningsAsErrors>
    <DocumentationFile>$(OutputPath)$(AssemblyName).xml</DocumentationFile>
  </PropertyGroup>
  <PropertyGroup Condition="'$(Configuration)|$(Platform)' == 'Debug|x64'">
    <DebugSymbols>true</DebugSymbols>
    <OutputPath>bin\x64\Debug\</OutputPath>
    <DefineConstants>DEBUG;TRACE;NETFX_CORE;WINDOWS_UWP</DefineConstants>
    <DebugType>full</DebugType>
    <PlatformTarget>x64</PlatformTarget>
    <UseVSHostingProcess>false</UseVSHostingProcess>
    <ErrorReport>prompt</ErrorReport>
    <Prefer32Bit>true</Prefer32Bit>
  </PropertyGroup>
  <PropertyGroup Condition="'$(Configuration)|$(Platform)' == 'Release|x64'">
    <OutputPath>bin\x64\Release\</OutputPath>
    <DefineConstants>TRACE;NETFX_CORE;WINDOWS_UWP;REMOTE_DOCS</DefineConstants>
    <Optimize>true</Optimize>
    <DebugType>pdbonly</DebugType>
    <PlatformTarget>x64</PlatformTarget>
    <UseVSHostingProcess>false</UseVSHostingProcess>
    <ErrorReport>prompt</ErrorReport>
    <Prefer32Bit>true</Prefer32Bit>
    <UseDotNetNativeToolchain>true</UseDotNetNativeToolchain>
    <RunCodeAnalysis>false</RunCodeAnalysis>
    <TreatWarningsAsErrors>true</TreatWarningsAsErrors>
    <DocumentationFile>$(OutputPath)$(AssemblyName).xml</DocumentationFile>
  </PropertyGroup>
  <PropertyGroup>
    <RestoreProjectStyle>PackageReference</RestoreProjectStyle>
  </PropertyGroup>
  <ItemGroup>
    <PackageReference Include="Microsoft.NETCore.UniversalWindowsPlatform">
      <Version>6.2.12</Version>
    </PackageReference>
    <PackageReference Include="Microsoft.Services.Store.Engagement">
      <Version>10.1901.28001</Version>
    </PackageReference>
    <!-- TODO Reintroduce graph controls
    <PackageReference Include="Microsoft.Toolkit.Graph.Controls">
      <Version>6.1.0-build.6</Version>
    </PackageReference>
    -->
    <PackageReference Include="Microsoft.UI.Xaml">
      <Version>2.6.1</Version>
    </PackageReference>
    <PackageReference Include="Monaco.Editor">
      <Version>0.7.0-alpha</Version>
    </PackageReference>
    <PackageReference Include="Microsoft.Xaml.Behaviors.Uwp.Managed">
      <Version>2.0.1</Version>
    </PackageReference>
    <PackageReference Include="NotificationsVisualizerLibrary">
      <Version>1.0.5</Version>
    </PackageReference>
    <PackageReference Include="System.ValueTuple">
      <Version>4.5.0</Version>
    </PackageReference>
  </ItemGroup>
  <ItemGroup>
    <!-- A reference to the entire .Net Framework and Windows SDK are automatically included -->
    <Content Include="Assets\BrushAssets\TileTexture.png" />
    <Content Include="Assets\BrushAssets\NoiseTexture.png" />
    <Content Include="Assets\checker.png" />
    <Content Include="Assets\Llama.mp3" />
    <Content Include="Assets\mslogo.png" />
    <Content Include="Assets\NotificationAssets\Cloudy-Square.png" />
    <Content Include="Assets\NotificationAssets\Cloudy.png" />
    <Content Include="Assets\NotificationAssets\Drizzle-Square.png" />
    <Content Include="Assets\NotificationAssets\Drizzle.png" />
    <Content Include="Assets\NotificationAssets\Haze-Square.png" />
    <Content Include="Assets\NotificationAssets\Haze.png" />
    <Content Include="Assets\NotificationAssets\Mostly Cloudy-Background.jpg" />
    <Content Include="Assets\NotificationAssets\Mostly Cloudy-Square.png" />
    <Content Include="Assets\NotificationAssets\Mostly Cloudy.png" />
    <Content Include="Assets\NotificationAssets\Slight Drizzle-Square.png" />
    <Content Include="Assets\NotificationAssets\Slight Drizzle.png" />
    <Content Include="Assets\NotificationAssets\Snow-Square.png" />
    <Content Include="Assets\NotificationAssets\Snow.png" />
    <Content Include="Assets\NotificationAssets\Sunny-Square.png" />
    <Content Include="Assets\NotificationAssets\Sunny.png" />
    <Content Include="Assets\NotificationAssets\Thunderstorms-Square.png" />
    <Content Include="Assets\NotificationAssets\Thunderstorms.png" />
    <Content Include="Assets\People\dave.png" />
    <Content Include="Assets\People\david.png" />
    <Content Include="Assets\People\giorgio.png" />
    <Content Include="Assets\People\jeff.png" />
    <Content Include="Assets\People\nikola.png" />
    <Content Include="Assets\People\pete.png" />
    <Content Include="Assets\People\petri.png" />
    <Content Include="Assets\People\shen.png" />
    <Content Include="Assets\People\vlad.png" />
    <Content Include="Assets\Photos\Backgrounds\hero.jpg" />
    <Content Include="Assets\Photos\BigFourSummerHeat.jpg" />
    <Content Include="Assets\Photos\BisonBadlandsChillin.jpg" />
    <Content Include="Assets\Photos\ColumbiaRiverGorge.jpg" />
    <Content Include="Assets\Photos\GiantSlabInOregon.jpg" />
    <Content Include="Assets\Photos\GrandTetons.jpg" />
    <Content Include="Assets\Photos\ImageExPlaceholder.jpg" />
    <Content Include="Assets\Photos\LakeAnnMushroom.jpg" />
    <Content Include="Assets\Photos\LunchBreak.jpg" />
    <Content Include="Assets\Photos\MilkyWayStHelensHikePurple.jpg" />
    <Content Include="Assets\Photos\MitchellButtes.jpg" />
    <Content Include="Assets\Photos\MultnomahFalls.jpg" />
    <Content Include="Assets\Photos\NorthernCascadesReflection.jpg" />
    <Content Include="Assets\Photos\NovemberHikeWaterfall.jpg" />
    <Content Include="Assets\Photos\OregonWineryNamaste.jpg" />
    <Content Include="Assets\Photos\Owl.jpg" />
    <Content Include="Assets\Photos\PaintedHillsPathway.jpg" />
    <Content Include="Assets\Photos\RunningDogPacificCity.jpg" />
    <Content Include="Assets\Photos\ShootingOnAutoOnTheDrone.jpg" />
    <Content Include="Assets\Photos\SmithnRockDownTheRiverView.jpg" />
    <Content Include="Assets\Photos\SnowyInterbayt.jpg" />
    <Content Include="Assets\Photos\SpeedTripleAtristsPoint.jpg" />
    <Content Include="Assets\Photos\Van.jpg" />
    <Content Include="Assets\Photos\WestSeattleView.jpg" />
    <Content Include="Assets\ToolkitLogoTransparent.png" />
    <Content Include="Assets\UWPCommunityToolkitSampleAppAppList.scale-100.png" />
    <Content Include="Assets\UWPCommunityToolkitSampleAppAppList.scale-125.png" />
    <Content Include="Assets\UWPCommunityToolkitSampleAppAppList.scale-150.png" />
    <Content Include="Assets\UWPCommunityToolkitSampleAppAppList.scale-200.png" />
    <Content Include="Assets\UWPCommunityToolkitSampleAppAppList.scale-400.png" />
    <Content Include="Assets\UWPCommunityToolkitSampleAppAppList.targetsize-16.png" />
    <Content Include="Assets\UWPCommunityToolkitSampleAppAppList.targetsize-16_altform-unplated.png" />
    <Content Include="Assets\UWPCommunityToolkitSampleAppAppList.targetsize-20.png" />
    <Content Include="Assets\UWPCommunityToolkitSampleAppAppList.targetsize-20_altform-unplated.png" />
    <Content Include="Assets\UWPCommunityToolkitSampleAppAppList.targetsize-24.png" />
    <Content Include="Assets\UWPCommunityToolkitSampleAppAppList.targetsize-24_altform-unplated.png" />
    <Content Include="Assets\UWPCommunityToolkitSampleAppAppList.targetsize-256.png" />
    <Content Include="Assets\UWPCommunityToolkitSampleAppAppList.targetsize-256_altform-unplated.png" />
    <Content Include="Assets\UWPCommunityToolkitSampleAppAppList.targetsize-30.png" />
    <Content Include="Assets\UWPCommunityToolkitSampleAppAppList.targetsize-30_altform-unplated.png" />
    <Content Include="Assets\UWPCommunityToolkitSampleAppAppList.targetsize-32.png" />
    <Content Include="Assets\UWPCommunityToolkitSampleAppAppList.targetsize-32_altform-unplated.png" />
    <Content Include="Assets\UWPCommunityToolkitSampleAppAppList.targetsize-36.png" />
    <Content Include="Assets\UWPCommunityToolkitSampleAppAppList.targetsize-36_altform-unplated.png" />
    <Content Include="Assets\UWPCommunityToolkitSampleAppAppList.targetsize-40.png" />
    <Content Include="Assets\UWPCommunityToolkitSampleAppAppList.targetsize-40_altform-unplated.png" />
    <Content Include="Assets\UWPCommunityToolkitSampleAppAppList.targetsize-48.png" />
    <Content Include="Assets\UWPCommunityToolkitSampleAppAppList.targetsize-48_altform-unplated.png" />
    <Content Include="Assets\UWPCommunityToolkitSampleAppAppList.targetsize-60.png" />
    <Content Include="Assets\UWPCommunityToolkitSampleAppAppList.targetsize-60_altform-unplated.png" />
    <Content Include="Assets\UWPCommunityToolkitSampleAppAppList.targetsize-64.png" />
    <Content Include="Assets\UWPCommunityToolkitSampleAppAppList.targetsize-64_altform-unplated.png" />
    <Content Include="Assets\UWPCommunityToolkitSampleAppAppList.targetsize-72.png" />
    <Content Include="Assets\UWPCommunityToolkitSampleAppAppList.targetsize-72_altform-unplated.png" />
    <Content Include="Assets\UWPCommunityToolkitSampleAppAppList.targetsize-80.png" />
    <Content Include="Assets\UWPCommunityToolkitSampleAppAppList.targetsize-80_altform-unplated.png" />
    <Content Include="Assets\UWPCommunityToolkitSampleAppAppList.targetsize-96.png" />
    <Content Include="Assets\UWPCommunityToolkitSampleAppAppList.targetsize-96_altform-unplated.png" />
    <Content Include="Assets\UWPCommunityToolkitSampleAppBadgeLogo.scale-100.png" />
    <Content Include="Assets\UWPCommunityToolkitSampleAppBadgeLogo.scale-125.png" />
    <Content Include="Assets\UWPCommunityToolkitSampleAppBadgeLogo.scale-150.png" />
    <Content Include="Assets\UWPCommunityToolkitSampleAppBadgeLogo.scale-200.png" />
    <Content Include="Assets\UWPCommunityToolkitSampleAppBadgeLogo.scale-400.png" />
    <Content Include="Assets\UWPCommunityToolkitSampleAppLargeTile.scale-100.png" />
    <Content Include="Assets\UWPCommunityToolkitSampleAppLargeTile.scale-125.png" />
    <Content Include="Assets\UWPCommunityToolkitSampleAppLargeTile.scale-150.png" />
    <Content Include="Assets\UWPCommunityToolkitSampleAppLargeTile.scale-200.png" />
    <Content Include="Assets\UWPCommunityToolkitSampleAppLargeTile.scale-400.png" />
    <Content Include="Assets\UWPCommunityToolkitSampleAppMedTile.scale-100.png" />
    <Content Include="Assets\UWPCommunityToolkitSampleAppMedTile.scale-125.png" />
    <Content Include="Assets\UWPCommunityToolkitSampleAppMedTile.scale-150.png" />
    <Content Include="Assets\UWPCommunityToolkitSampleAppMedTile.scale-200.png" />
    <Content Include="Assets\UWPCommunityToolkitSampleAppMedTile.scale-400.png" />
    <Content Include="Assets\UWPCommunityToolkitSampleAppSmallTile.scale-100.png" />
    <Content Include="Assets\UWPCommunityToolkitSampleAppSmallTile.scale-125.png" />
    <Content Include="Assets\UWPCommunityToolkitSampleAppSmallTile.scale-150.png" />
    <Content Include="Assets\UWPCommunityToolkitSampleAppSmallTile.scale-200.png" />
    <Content Include="Assets\UWPCommunityToolkitSampleAppSmallTile.scale-400.png" />
    <Content Include="Assets\UWPCommunityToolkitSampleAppSplashScreen.scale-100.png" />
    <Content Include="Assets\UWPCommunityToolkitSampleAppSplashScreen.scale-125.png" />
    <Content Include="Assets\UWPCommunityToolkitSampleAppSplashScreen.scale-150.png" />
    <Content Include="Assets\UWPCommunityToolkitSampleAppSplashScreen.scale-200.png" />
    <Content Include="Assets\UWPCommunityToolkitSampleAppSplashScreen.scale-400.png" />
    <Content Include="Assets\UWPCommunityToolkitSampleAppStoreLogo.scale-100.png" />
    <Content Include="Assets\UWPCommunityToolkitSampleAppStoreLogo.scale-125.png" />
    <Content Include="Assets\ToolkitLogo.png" />
    <Content Include="Assets\UWPCommunityToolkitSampleAppStoreLogo.scale-150.png" />
    <Content Include="Assets\UWPCommunityToolkitSampleAppStoreLogo.scale-200.png" />
    <Content Include="Assets\UWPCommunityToolkitSampleAppStoreLogo.scale-400.png" />
    <Content Include="Assets\UWPCommunityToolkitSampleAppWideTile.scale-100.png" />
    <Content Include="Assets\UWPCommunityToolkitSampleAppWideTile.scale-125.png" />
    <Content Include="Assets\UWPCommunityToolkitSampleAppWideTile.scale-150.png" />
    <Content Include="Assets\UWPCommunityToolkitSampleAppWideTile.scale-200.png" />
    <Content Include="Assets\UWPCommunityToolkitSampleAppWideTile.scale-400.png" />
    <Content Include="Assets\Wide310x150Logo.scale-400.png" />
    <Content Include="Icons\Animations.png" />
    <Content Include="Icons\About.png" />
    <Content Include="Icons\DeveloperTools.png" />
    <Content Include="Icons\Error.png" />
    <Content Include="Icons\Extensions.png" />
    <Content Include="Icons\Brushes.png" />
    <Content Include="Icons\Helpers.png" />
    <Content Include="Icons\Foundation.png" />
    <Content Include="Icons\Layouts.png" />
    <Content Include="Icons\More.png" />
    <Content Include="Icons\Notifications.png" />
    <Content Include="Icons\Services.png" />
    <Content Include="SamplePages\Animations\Effects\EffectAnimations.png">
      <CopyToOutputDirectory>PreserveNewest</CopyToOutputDirectory>
    </Content>
    <Content Include="SamplePages\GeometryMaskSurfaceBrush\GeometryMaskSurfaceBrush.png" />
    <Content Include="SamplePages\GeometrySurfaceBrush\GeometrySurfaceBrush.png" />
    <Content Include="SamplePages\Graph\LoginButton.png" />
    <Content Include="SamplePages\Graph\PeoplePicker.png" />
    <Content Include="SamplePages\Graph\PersonView.png" />
<<<<<<< HEAD
    <Content Include="SamplePages\ImageMaskSurfaceBrush\ImageMaskSurfaceBrush.png" />
    <Content Include="SamplePages\ImageMaskSurfaceBrush\MaskImage1.png" />
    <Content Include="SamplePages\ImageMaskSurfaceBrush\MaskImage2.png" />
    <Content Include="SamplePages\ImageMaskSurfaceBrush\MaskImage3.png" />
    <Content Include="SamplePages\ImageSurfaceBrush\ImageSurfaceBrush.png" />
=======
    <Content Include="SamplePages\Primitives\ConstrainedBox.png" />
>>>>>>> 2d740769
    <Content Include="SamplePages\Primitives\SwitchPresenter.png" />
    <Content Include="SamplePages\TabbedCommandBar\TabbedCommandBar.png" />
    <Content Include="SamplePages\Animations\Effects\FadeBehavior.png" />
    <Content Include="SamplePages\ColorPicker\ColorPicker.png" />
    <Content Include="SamplePages\MetadataControl\MetadataControl.png" />
    <Content Include="SamplePages\TilesBrush\TilesBrush.png" />
    <Content Include="SamplePages\Eyedropper\Eyedropper.png" />
    <Content Include="SamplePages\OnDevice\OnDevice.png" />
    <Content Include="SamplePages\AcrylicBrush\AcrylicBrush.png" />
    <Content Include="SamplePages\CanvasPathGeometry\CanvasPathGeometry.png" />
    <Content Include="SamplePages\PipelineBrush\PipelineBrush.png" />
    <Content Include="SamplePages\RemoteDeviceHelper\RemoteDeviceHelper.png" />
    <Content Include="SamplePages\ImageCropper\ImageCropper.png" />
    <Content Include="SamplePages\StaggeredLayout\StaggeredLayout.png" />
    <!-- TODO Reintroduce graph controls
    <Content Include="SamplePages\PeoplePicker\PeoplePicker.png" />
    <Content Include="SamplePages\PersonView\PersonView.png" />
    -->
    <Content Include="SamplePages\TokenizingTextBox\TokenizingTextBox.png" />
    <Content Include="SamplePages\UniformGrid\UniformGrid.png" />
    <Content Include="SamplePages\AdaptiveGridView\AdaptiveGridView.png" />
    <Content Include="SamplePages\AdvancedCollectionView\AdvancedCollectionView.png" />
    <Content Include="SamplePages\BackdropGammaTransferBrush\BackdropGammaTransferBrush.png" />
    <Content Include="SamplePages\BackdropInvertBrush\BackdropInvertBrush.png" />
    <Content Include="SamplePages\BackdropSaturationBrush\BackdropSaturationBrush.png" />
    <Content Include="SamplePages\BackdropSepiaBrush\BackdropSepiaBrush.png" />
    <Content Include="SamplePages\BackgroundTaskHelper\BackgroundTaskHelper.png" />
    <Content Include="SamplePages\BluetoothLEHelper\BluetoothLEHelper.png" />
    <Content Include="SamplePages\BackdropBlurBrush\BackdropBlurBrush.png" />
    <Content Include="SamplePages\CameraPreview\CameraPreview.png" />
    <Content Include="SamplePages\CameraHelper\CameraHelper.png" />
    <Content Include="SamplePages\Connected Animations\ConnectedAnimations.png" />
    <Content Include="SamplePages\DataGrid\DataGrid.png" />
    <Content Include="SamplePages\DispatcherQueueHelper\DispatchQueueHelper.png" />
    <Content Include="SamplePages\DockPanel\DockPanel.png" />
    <!-- TODO Reintroduce graph controls
    <Content Include="SamplePages\LoginButton\LoginButton.png" />
    -->
    <Content Include="SamplePages\FadeHeader\FadeHeaderBehavior.png" />
    <Content Include="SamplePages\FocusTracker\FocusTracker.png" />
    <Content Include="SamplePages\BladeView\BladeView.png" />
    <Content Include="SamplePages\Carousel\Carousel.png" />
    <Content Include="SamplePages\DropShadowPanel\DropShadowPanel.png" />
    <Content Include="SamplePages\Expander\Expander.png" />
    <Content Include="SamplePages\DropShadowPanel\Trex.png" />
    <Content Include="SamplePages\DropShadowPanel\Unicorn.png" />
    <Content Include="SamplePages\GazeInteraction\GazeInteraction.png" />
    <Content Include="SamplePages\GazeTracing\GazeTracing.png" />
    <Content Include="SamplePages\GridSplitter\GridSplitter.png" />
    <Content Include="SamplePages\AlignmentGrid\AlignmentGrid.png" />
    <Content Include="SamplePages\HeaderedContentControl\HeaderedContentControl.png" />
    <Content Include="SamplePages\HeaderedItemsControl\HeaderedItemsControl.png" />
    <Content Include="SamplePages\ImageBlendBrush\ImageBlendBrush.png" />
    <Content Include="SamplePages\ImageCache\ImageCache.png" />
    <Content Include="SamplePages\ImageEx\ImageEx.png" />
    <Content Include="SamplePages\Implicit Animations\ImplicitAnimations.png" />
    <Content Include="SamplePages\InAppNotification\InAppNotification.png" />
    <Content Include="SamplePages\Incremental Loading Collection\icon.png" />
    <Content Include="SamplePages\LayoutTransformControl\LayoutTransformControl.png" />
    <Content Include="SamplePages\InfiniteCanvas\InfiniteCanvas.png" />
    <Content Include="Assets\Helpers.png" />
    <Content Include="SamplePages\LiveTile\LiveTile.png" />
    <Content Include="SamplePages\MarkdownTextBlock\MarkdownTextBlock.png" />
    <Content Include="SamplePages\Loading\Loading.png" />
    <Content Include="SamplePages\ListDetailsView\ListDetailsView.png" />
    <Content Include="SamplePages\ListDetailsView\OneDriveLogo.png" />
    <Content Include="SamplePages\Menu\Menu.png" />
    <Content Include="SamplePages\NetworkHelper\NetworkHelper.png" />
    <Content Include="SamplePages\Mouse\MouseCursor.png" />
    <Content Include="SamplePages\RadialGauge\RadialGauge.png" />
    <Content Include="SamplePages\RadialGradientBrush\RadialGradientBrush.png" />
    <Content Include="SamplePages\RadialProgressBar\RadialProgressBar.png" />
    <Content Include="SamplePages\RemoteDevicePicker\RemoteDevicePicker.png" />
    <Content Include="SamplePages\ItemsReorderAnimation\ItemsReorderAnimation.png" />
    <Content Include="SamplePages\OrbitView\OrbitView.png" />
    <Content Include="SamplePages\ScrollViewerExtensions\ScrollViewerExtensionsCode.bind" />
    <Content Include="SamplePages\StaggeredPanel\StaggeredPanel.png" />
    <Content Include="SamplePages\SystemInformation\SystemInformation.png" />
    <Content Include="SamplePages\TextBoxMask\TextBoxMask.png" />
    <Content Include="SamplePages\TextToolbar\TextToolbar.png" />
    <Content Include="SamplePages\TileControl\Animations.png" />
    <Content Include="SamplePages\TileControl\TileControl.png" />
    <Content Include="SamplePages\PrintHelper\PrintHelper.png" />
    <Content Include="SamplePages\ScrollHeader\ScrollHeader.png" />
    <Content Include="SamplePages\RangeSelector\RangeSelector.png" />
    <Content Include="SamplePages\RotatorTile\RotatorTile.png" />
    <Content Include="SamplePages\Object Storage\ObjectStorage.png" />
    <Content Include="SamplePages\SurfaceDialTextbox\SurfaceDialTextbox.png" />
    <Content Include="SamplePages\TextBoxRegex\TextBoxRegex.png" />
    <Content Include="SamplePages\Toast\Toast.png" />
    <Content Include="SamplePages\ViewExtensions\ViewExtensions.png" />
    <Content Include="SamplePages\ViewportBehavior\ViewportBehavior.png" />
    <Content Include="SamplePages\Visual Extensions\VisualExtensions.png" />
    <Content Include="SamplePages\WrapLayout\WrapLayout.png" />
    <Content Include="SamplePages\WrapPanel\WrapPanel.png" />
    <Content Include="landingPageLinks.json" />
    <Content Include="Assets\mtns.csv">
      <CopyToOutputDirectory>PreserveNewest</CopyToOutputDirectory>
    </Content>
    <None Include=".editorconfig" />
    <Content Include="SamplePages\WeatherLiveTileAndToast\WeatherLiveTileAndToast.png" />
    <Content Include="SamplePages\WeatherLiveTileAndToast\WeatherLiveTileAndToastCode.bind" />
    <Content Include="SamplePages\ImageEx\ImageExCode.bind" />
    <Content Include="SamplePages\RadialGauge\RadialGaugeCode.bind" />
    <Content Include="Assets\Photos\Photos.json" />
    <Content Include="Assets\Photos\OnlinePhotos.json" />
    <Content Include="SamplePages\RangeSelector\RangeSelectorCode.bind" />
    <Content Include="SamplePages\AdaptiveGridView\AdaptiveGridViewCode.bind" />
    <Content Include="SamplePages\samples.json">
      <CopyToOutputDirectory>PreserveNewest</CopyToOutputDirectory>
    </Content>
    <None Include="readme.md" />
    <Content Include="SamplePages\LiveTile\LiveTileCode.bind" />
    <Content Include="SamplePages\Toast\ToastCode.bind" />
    <Content Include="SamplePages\RotatorTile\RotatorTileCode.bind" />
    <Content Include="SamplePages\Expander\ExpanderXaml.bind" />
    <Content Include="SamplePages\BladeView\BladeCode.bind" />
    <Content Include="SamplePages\ScrollHeader\ScrollHeaderCode.bind" />
    <Content Include="SamplePages\GridSplitter\GridSplitter.bind" />
    <Content Include="SamplePages\FadeHeader\FadeHeaderBehaviorCode.bind" />
    <Content Include="SamplePages\FadeHeader\FadeHeaderBehaviorXaml.bind" />
    <Content Include="SamplePages\ImageCache\ImageCacheXaml.bind" />
    <Content Include="SamplePages\Incremental Loading Collection\IncrementalLoadingCollectionCode.bind" />
    <Content Include="SamplePages\ImageCache\ImageCacheCode.bind" />
    <Content Include="SamplePages\DropShadowPanel\DropShadowPanelXaml.bind" />
    <Content Include="SamplePages\Object Storage\ObjectStorageCode.bind" />
    <Content Include="SamplePages\BackgroundTaskHelper\BackgroundTaskHelperCode.bind" />
    <Content Include="SamplePages\ListDetailsView\ListDetailsView.bind" />
    <Content Include="SamplePages\NetworkHelper\NetworkHelperCode.bind" />
    <Content Include="SamplePages\PrintHelper\PrintHelperCode.bind" />
    <Content Include="SamplePages\SystemInformation\SystemInformationCode.bind" />
    <Content Include="SamplePages\Connected Animations\ConnectedAnimationsCode.bind" />
    <Content Include="SamplePages\Loading\LoadingCode.bind" />
    <Content Include="SamplePages\ItemsReorderAnimation\ItemsReorderAnimation.bind" />
    <Content Include="SamplePages\TextBoxMask\TextBoxMask.bind" />
    <Content Include="SamplePages\TileControl\TileControl.bind">
      <SubType>Designer</SubType>
    </Content>
    <Content Include="SamplePages\SurfaceDialTextbox\SurfaceDialTextboxCode.bind">
      <SubType>Designer</SubType>
    </Content>
    <Content Include="SamplePages\WrapPanel\WrapPanel.bind" />
    <Content Include="SamplePages\ListDetailsView\ListDetailsViewCode.bind" />
    <Content Include="SamplePages\MarkdownTextBlock\MarkdownTextBlock.bind" />
    <Content Include="SamplePages\MarkdownTextBlock\InitialContent.md" />
    <Content Include="SamplePages\AdvancedCollectionView\AdvancedCollectionView.bind" />
    <Content Include="SamplePages\TextBoxRegex\TextBoxRegex.bind" />
    <Content Include="SamplePages\RadialProgressBar\RadialProgressBarCode.bind" />
    <Content Include="SamplePages\MarkdownTextBlock\MarkdownTextBlockCode.bind" />
    <Content Include="SamplePages\ViewExtensions\ViewExtensionsCode.bind">
      <SubType>Designer</SubType>
    </Content>
    <Content Include="SamplePages\Carousel\CarouselCode.bind" />
    <Content Include="SamplePages\AlignmentGrid\AlignmentGridXaml.bind" />
    <Content Include="SamplePages\FocusTracker\FocusTrackerXaml.bind" />
    <Content Include="SamplePages\Visual Extensions\VisualExtensionsCode.bind" />
    <Content Include="SamplePages\TextToolbar\TextToolbarCode.bind" />
    <Content Include="SamplePages\BluetoothLEHelper\BluetoothLEHelperCode.bind" />
    <Content Include="SamplePages\OrbitView\OrbitViewXaml.bind" />
    <Content Include="SamplePages\Menu\Menu.bind" />
    <Content Include="SamplePages\InAppNotification\InAppNotificationCode.bind" />
    <Content Include="SamplePages\InAppNotification\InAppNotificationXaml.bind" />
    <Content Include="SamplePages\ListViewExtensions\ListViewExtensionsXaml.bind" />
    <Content Include="SamplePages\Implicit Animations\ImplicitAnimationsCode.bind" />
    <Content Include="SamplePages\DispatcherQueueHelper\DispatcherQueueHelperCode.bind" />
    <Content Include="SamplePages\TextToolbar\TextToolbar.bind" />
    <Content Include="SamplePages\DockPanel\DockPanel.bind">
      <SubType>Designer</SubType>
    </Content>
    <Content Include="SamplePages\UniformGrid\UniformGridXaml.bind" />
    <Content Include="SamplePages\HeaderedItemsControl\HeaderedItemsControlXaml.bind" />
    <Content Include="SamplePages\HeaderedContentControl\HeaderedContentControlXaml.bind" />
    <Content Include="SamplePages\Mouse\MouseCursorPage.bind" />
    <Content Include="SamplePages\FrameworkElementExtensions\FrameworkElementExtensionsCode.bind">
      <SubType>Designer</SubType>
    </Content>
    <Content Include="SamplePages\StaggeredPanel\StaggeredPanel.bind" />
    <Content Include="SamplePages\BackdropBlurBrush\BackdropBlurBrushXaml.bind" />
    <Content Include="SamplePages\BackdropInvertBrush\BackdropInvertBrushXaml.bind" />
    <Content Include="SamplePages\BackdropGammaTransferBrush\BackdropGammaTransferBrushXaml.bind">
      <SubType>Designer</SubType>
    </Content>
    <Content Include="SamplePages\BackdropSepiaBrush\BackdropSepiaBrushXaml.bind">
      <SubType>Designer</SubType>
    </Content>
    <Content Include="SamplePages\BackdropSaturationBrush\BackdropSaturationBrushXaml.bind" />
    <Content Include="SamplePages\ImageBlendBrush\ImageBlendBrushXaml.bind" />
    <Content Include="SamplePages\RadialGradientBrush\RadialGradientBrushXaml.bind">
      <SubType>Designer</SubType>
    </Content>
    <Content Include="SamplePages\CameraPreview\CameraPreviewCode.bind" />
    <Content Include="SamplePages\CameraHelper\CameraHelperCode.bind" />
    <Content Include="SamplePages\LayoutTransformControl\LayoutTransformControlXaml.bind" />
    <Content Include="SamplePages\GazeTracing\GazeTracingXaml.bind">
      <SubType>Designer</SubType>
    </Content>
    <Content Include="SamplePages\PrintHelper\PrintHelperXaml.bind">
      <SubType>Designer</SubType>
    </Content>
    <Content Include="SamplePages\CameraPreview\CameraPreviewXaml.bind" />
    <!-- TODO Reintroduce graph controls
    <Content Include="SamplePages\LoginButton\LoginButtonXaml.bind" />
    <Content Include="SamplePages\PeoplePicker\PeoplePickerXaml.bind" />
    <Content Include="SamplePages\PersonView\PersonViewXaml.bind" />
    -->
    <Content Include="SamplePages\GazeInteraction\GazeInteractionXaml.bind">
      <SubType>Designer</SubType>
    </Content>
    <Content Include="SamplePages\GazeInteraction\GazeInteractionCode.bind" />
    <Content Include="SamplePages\GazeTracing\GazeTracingCode.bind" />
    <Content Include="SamplePages\InfiniteCanvas\InfiniteCanvas.bind" />
    <Content Include="SamplePages\RemoteDevicePicker\RemoteDevicePickerCode.bind" />
    <Content Include="SamplePages\DataGrid\DataGridCode.bind" />
    <Content Include="SamplePages\ViewportBehavior\ViewportBehaviorCode.bind" />
    <Compile Include="Common\TextBlockHyperlinkBehavior.cs" />
    <Compile Include="SamplePages\AutoFocusBehavior\AutoFocusBehaviorPage.xaml.cs">
      <DependentUpon>AutoFocusBehaviorPage.xaml</DependentUpon>
    </Compile>
    <Compile Include="SamplePages\CanvasPathGeometry\GeometryStreamReader.cs" />
    <Compile Include="SamplePages\EnumValuesExtension\Animal.cs" />
    <Compile Include="SamplePages\EnumValuesExtension\AnimalToColorConverter.xaml.cs" />
    <Compile Include="SamplePages\EnumValuesExtension\EnumValuesExtensionPage.xaml.cs">
      <DependentUpon>EnumValuesExtensionPage.xaml</DependentUpon>
    </Compile>
    <Compile Include="SamplePages\CanvasPathGeometry\CanvasPathGeometryPage.xaml.cs">
      <DependentUpon>CanvasPathGeometryPage.xaml</DependentUpon>
    </Compile>
    <Compile Include="SamplePages\FocusBehavior\FocusBehaviorPage.xaml.cs">
      <DependentUpon>FocusBehaviorPage.xaml</DependentUpon>
    </Compile>
    <Compile Include="SamplePages\GeometryMaskSurfaceBrush\GeometryMaskSurfaceBrushPage.xaml.cs">
      <DependentUpon>GeometryMaskSurfaceBrushPage.xaml</DependentUpon>
    </Compile>
    <Compile Include="SamplePages\ImageMaskSurfaceBrush\ImageMaskSurfaceBrushPage.xaml.cs">
      <DependentUpon>ImageMaskSurfaceBrushPage.xaml</DependentUpon>
    </Compile>
    <Compile Include="SamplePages\ImageSurfaceBrush\ImageSurfaceBrushPage.xaml.cs">
      <DependentUpon>ImageSurfaceBrushPage.xaml</DependentUpon>
    </Compile>
    <Compile Include="SamplePages\MetadataControl\MetadataControlPage.xaml.cs">
      <DependentUpon>MetadataControlPage.xaml</DependentUpon>
    </Compile>
    <Compile Include="SamplePages\GeometrySurfaceBrush\GeometrySurfaceBrushPage.xaml.cs">
      <DependentUpon>GeometrySurfaceBrushPage.xaml</DependentUpon>
    </Compile>
    <Compile Include="SamplePages\TilesBrush\TilesBrushPage.xaml.cs">
      <DependentUpon>TilesBrushPage.xaml</DependentUpon>
    </Compile>
    <Compile Include="SamplePages\Eyedropper\EyedropperPage.xaml.cs">
      <DependentUpon>EyedropperPage.xaml</DependentUpon>
    </Compile>
    <Compile Include="SamplePages\ClipToBounds\ClipToBoundsPage.xaml.cs">
      <DependentUpon>ClipToBoundsPage.xaml</DependentUpon>
    </Compile>
    <Compile Include="SamplePages\ImageEx\ImageExLazyLoadingControl.xaml.cs">
      <DependentUpon>ImageExLazyLoadingControl.xaml</DependentUpon>
    </Compile>
    <Compile Include="SamplePages\IconExtensions\IconExtensionsPage.xaml.cs">
      <DependentUpon>IconExtensionsPage.xaml</DependentUpon>
    </Compile>
    <Compile Include="SamplePages\ObservableGroup\ObservableGroupPage.xaml.cs">
      <DependentUpon>ObservableGroupPage.xaml</DependentUpon>
    </Compile>
    <Compile Include="SamplePages\OnDevice\OnDevicePage.xaml.cs">
      <DependentUpon>OnDevicePage.xaml</DependentUpon>
    </Compile>
    <Compile Include="SamplePages\AcrylicBrush\AcrylicBrushPage.xaml.cs">
      <DependentUpon>AcrylicBrushPage.xaml</DependentUpon>
    </Compile>
    <Compile Include="SamplePages\PipelineBrush\PipelineBrushPage.xaml.cs">
      <DependentUpon>PipelineBrushPage.xaml</DependentUpon>
    </Compile>
    <Compile Include="SamplePages\RemoteDeviceHelper\RemoteDeviceHelperPage.xaml.cs">
      <DependentUpon>RemoteDeviceHelperPage.xaml</DependentUpon>
    </Compile>
    <Compile Include="SamplePages\ImageCropper\AspectRatioConfig.cs" />
    <Compile Include="SamplePages\ImageCropper\ImageCropperPage.xaml.cs">
      <DependentUpon>ImageCropperPage.xaml</DependentUpon>
    </Compile>
    <Compile Include="SamplePages\StaggeredLayout\StaggeredLayoutPage.xaml.cs">
      <DependentUpon>StaggeredLayoutPage.xaml</DependentUpon>
    </Compile>
    <Compile Include="SamplePages\TokenizingTextBox\NameToColorConverter.cs" />
    <Compile Include="SamplePages\TokenizingTextBox\SampleDataType.cs" />
    <Compile Include="SamplePages\TokenizingTextBox\SampleEmailDataType.cs" />
    <Compile Include="SamplePages\TokenizingTextBox\TokenizingTextBoxPage.xaml.cs">
      <DependentUpon>TokenizingTextBoxPage.xaml</DependentUpon>
    </Compile>
    <Compile Include="SamplePages\Triggers\FullScreenModeStateTriggerPage.xaml.cs">
      <DependentUpon>FullScreenModeStateTriggerPage.xaml</DependentUpon>
    </Compile>
    <Compile Include="SamplePages\Triggers\IsNullOrEmptyStateTriggerPage.xaml.cs">
      <DependentUpon>IsNullOrEmptyStateTriggerPage.xaml</DependentUpon>
    </Compile>
    <Compile Include="SamplePages\WrapLayout\WrapLayoutPage.xaml.cs">
      <DependentUpon>WrapLayoutPage.xaml</DependentUpon>
    </Compile>
    <Compile Include="SamplePages\XamlOnlyPage.xaml.cs">
      <DependentUpon>XamlOnlyPage.xaml</DependentUpon>
    </Compile>
    <Compile Include="Shell.Search.cs" />
    <Compile Include="Shell.SamplePicker.cs" />
    <Content Include="SamplePages\ViewportBehavior\ViewportBehaviorXaml.bind" />
    <Content Include="SamplePages\OnDevice\OnDeviceXaml.bind" />
    <Content Include="SamplePages\RemoteDeviceHelper\RemoteDeviceHelperCode.bind" />
    <Content Include="SamplePages\ImageCropper\ImageCropperXaml.bind" />
    <Content Include="SamplePages\ImageCropper\ImageCropperCode.bind" />
    <Content Include="SamplePages\Eyedropper\EyedropperXaml.bind" />
    <Content Include="SamplePages\Eyedropper\EyedropperCode.bind" />
    <Content Include="SamplePages\TokenizingTextBox\TokenizingTextBoxCode.bind" />
    <Content Include="SamplePages\PipelineBrush\PipelineBrushXaml.bind" />
    <Content Include="SamplePages\PipelineBrush\PipelineBrushCode.bind" />
    <Content Include="SamplePages\AcrylicBrush\AcrylicBrushXaml.bind" />
    <Content Include="SamplePages\TilesBrush\TilesBrushXaml.bind" />
    <Content Include="SamplePages\IconExtensions\IconExtensionsXaml.bind" />
    <Content Include="SamplePages\WrapLayout\WrapLayout.bind" />
    <Content Include="SamplePages\ObservableGroup\ObservableGroup.bind" />
    <Content Include="SamplePages\ScrollViewerExtensions\ScrollViewerExtensionsXaml.bind" />
    <Content Include="SamplePages\Triggers\CompareStateTrigger.bind" />
    <Content Include="SamplePages\Triggers\IsEqualStateTrigger.bind" />
    <Content Include="SamplePages\Triggers\FullScreenModeStateTrigger.bind" />
    <Content Include="SamplePages\Triggers\IsNullOrEmptyStateTrigger.bind" />
    <Content Include="SamplePages\Triggers\NetworkConnectionStateTrigger.bind" />
    <Content Include="SamplePages\Triggers\IsNotEqualStateTrigger.bind" />
    <Content Include="SamplePages\Triggers\RegexStateTrigger.bind" />
    <Content Include="SamplePages\Triggers\UserHandPreferenceStateTrigger.bind" />
    <Content Include="SamplePages\Triggers\UserInteractionModeStateTrigger.bind" />
    <Content Include="SamplePages\StaggeredLayout\StaggeredLayout.bind" />
    <Content Include="SamplePages\EnumValuesExtension\EnumValuesExtensionXaml.bind" />
    <Content Include="SamplePages\EnumValuesExtension\EnumValuesExtensionCode.bind" />
    <Content Include="SamplePages\FocusBehavior\FocusBehaviorXaml.bind" />
    <Content Include="SamplePages\AutoFocusBehavior\AutoFocusBehaviorXaml.bind" />
    <Content Include="SamplePages\ColorPicker\ColorPickerXaml.bind" />
    <Content Include="SamplePages\ColorPicker\ColorPickerButtonXaml.bind" />
    <Content Include="SamplePages\Animations\Effects\FadeBehaviorCode.bind" />
    <Content Include="SamplePages\Animations\Effects\FadeBehaviorXaml.bind" />
    <Content Include="SamplePages\Animations\Activities\StartAnimationActivity.bind" />
    <Content Include="SamplePages\Animations\Activities\InvokeActionsActivity.bind" />
    <Content Include="SamplePages\Animations\Behaviors\BlurBehavior.png" />
    <Content Include="SamplePages\Animations\Behaviors\BlurBehaviorCode.bind" />
    <Content Include="SamplePages\Animations\Behaviors\BlurBehaviorXaml.bind" />
    <Content Include="SamplePages\Animations\Behaviors\OffsetBehavior.png" />
    <Content Include="SamplePages\Animations\Behaviors\OffsetBehaviorCode.bind" />
    <Content Include="SamplePages\Animations\Behaviors\OffsetBehaviorXaml.bind" />
    <Content Include="SamplePages\Animations\Behaviors\SaturationBehavior.png" />
    <Content Include="SamplePages\Animations\Behaviors\SaturationBehaviorCode.bind" />
    <Content Include="SamplePages\Animations\Behaviors\SaturationBehaviorXaml.bind" />
    <Content Include="SamplePages\Animations\Behaviors\ScaleBehavior.png" />
    <Content Include="SamplePages\Animations\Behaviors\ScaleBehaviorCode.bind" />
    <Content Include="SamplePages\Animations\Behaviors\ScaleBehaviorXaml.bind" />
    <Content Include="SamplePages\Animations\Behaviors\RotateBehavior.png" />
    <Content Include="SamplePages\Animations\Behaviors\RotateBehaviorCode.bind" />
    <Content Include="SamplePages\Animations\Behaviors\RotateBehaviorXaml.bind" />
    <Content Include="SamplePages\Animations\Effects\EffectAnimations.bind" />
    <Content Include="SamplePages\VisualEffectFactory\VisualEffectFactory.bind" />
    <Content Include="SamplePages\Animations\Activities\InvokeActionsActivityCode.bind" />
    <Content Include="SamplePages\Animations\Activities\StartAnimationActivityCode.bind" />
    <Content Include="SamplePages\AutoSelectBehavior\AutoSelectBehaviorXaml.bind" />
    <Content Include="SamplePages\Graph\LoginButtonXaml.bind" />
    <Content Include="SamplePages\Graph\PeoplePickerXaml.bind" />
    <Content Include="SamplePages\Graph\PersonViewXaml.bind" />
    <Content Include="SamplePages\ListViewExtensions\ListViewExtensionsCode.bind" />
<<<<<<< HEAD
    <Content Include="SamplePages\GeometrySurfaceBrush\GeometrySurfaceBrushXaml.bind" />
    <Content Include="SamplePages\GeometryMaskSurfaceBrush\GeometryMaskSurfaceBrushXaml.bind" />
    <Content Include="SamplePages\ImageSurfaceBrush\ImageSurfaceBrushXaml.bind" />
    <Content Include="SamplePages\ImageMaskSurfaceBrush\ImageMaskSurfaceBrushXaml.bind" />
=======
    <Content Include="SamplePages\Primitives\ConstrainedBox.bind">
      <SubType>Designer</SubType>
    </Content>
    <Content Include="SamplePages\KeyDownTriggerBehavior\KeyDownTriggerBehaviorXaml.bind" />
>>>>>>> 2d740769
  </ItemGroup>
  <ItemGroup>
    <Compile Include="App.xaml.cs">
      <DependentUpon>App.xaml</DependentUpon>
    </Compile>
    <Compile Include="Common\DoubleTopThicknessConverter.cs" />
    <Compile Include="Common\ThicknessConverter.cs" />
    <Compile Include="Common\AnalyticsVersionInfoExtensions.cs" />
    <Compile Include="Common\BoolStringConverter.cs" />
    <Compile Include="Common\Constants.cs" />
    <Compile Include="Common\DelegateCommand{T}.cs" />
    <Compile Include="Common\TimeSpanConverter.cs" />
    <Compile Include="Common\EnumConverter.cs" />
    <Compile Include="Common\SampleCommand.cs" />
    <Compile Include="Common\SolidColorBrushConverter.cs" />
    <Compile Include="Common\DelegateCommand.cs" />
    <Compile Include="Common\Tools.cs" />
    <Compile Include="Controls\SampleAppMarkdownRenderer.cs" />
    <Compile Include="Controls\XamlCodeEditor.xaml.cs">
      <DependentUpon>XamlCodeEditor.xaml</DependentUpon>
    </Compile>
    <Compile Include="Data\DataGridDataItem.cs" />
    <Compile Include="Data\DataGridDataSource.cs" />
    <Compile Include="Data\GitHub.cs" />
    <Compile Include="Controls\XamlExceptionRange.cs" />
    <Compile Include="Controls\XamlRenderService.cs" />
    <Compile Include="Data\PhotoDataItemWithDimension.cs" />
    <Compile Include="Models\Email.cs" />
    <Compile Include="Models\GitHubRelease.cs" />
    <Compile Include="Models\LandingPageLinks.cs" />
    <Compile Include="Models\LandingPageResource.cs" />
    <Compile Include="Models\LandingPageLink.cs" />
    <Compile Include="Models\PaneState.cs" />
    <Compile Include="SamplePages\UniformGrid\UniformGridPage.xaml.cs">
      <DependentUpon>UniformGridPage.xaml</DependentUpon>
    </Compile>
    <Compile Include="Models\PropertyDescriptor\ThicknessPropertyOptions.cs" />
    <Compile Include="Models\ThemeChangedArgs.cs" />
    <Compile Include="Pages\SampleController.xaml.cs">
      <DependentUpon>SampleController.xaml</DependentUpon>
    </Compile>
    <!-- TODO Reintroduce graph controls
    <Compile Include="SamplePages\PeoplePicker\PeoplePickerPage.xaml.cs">
      <DependentUpon>PeoplePickerPage.xaml</DependentUpon>
    </Compile>
    <Compile Include="SamplePages\PersonView\PersonViewPage.xaml.cs">
      <DependentUpon>PersonViewPage.xaml</DependentUpon>
    </Compile>
    -->
    <Compile Include="SamplePages\AdvancedCollectionView\AdvancedCollectionViewPage.xaml.cs">
      <DependentUpon>AdvancedCollectionViewPage.xaml</DependentUpon>
    </Compile>
    <Compile Include="SamplePages\BackdropGammaTransferBrush\BackdropGammaTransferBrushPage.xaml.cs">
      <DependentUpon>BackdropGammaTransferBrushPage.xaml</DependentUpon>
    </Compile>
    <Compile Include="SamplePages\BackdropInvertBrush\BackdropInvertBrushPage.xaml.cs">
      <DependentUpon>BackdropInvertBrushPage.xaml</DependentUpon>
    </Compile>
    <Compile Include="SamplePages\BackdropSaturationBrush\BackdropSaturationBrushPage.xaml.cs">
      <DependentUpon>BackdropSaturationBrushPage.xaml</DependentUpon>
    </Compile>
    <Compile Include="SamplePages\BackdropSepiaBrush\BackdropSepiaBrushPage.xaml.cs">
      <DependentUpon>BackdropSepiaBrushPage.xaml</DependentUpon>
    </Compile>
    <Compile Include="SamplePages\BluetoothLEHelper\BluetoothLEHelperPage.xaml.cs">
      <DependentUpon>BluetoothLEHelperPage.xaml</DependentUpon>
    </Compile>
    <Compile Include="Common\IXamlRenderListener.cs" />
    <Compile Include="SamplePages\CameraPreview\CameraPreviewPage.xaml.cs">
      <DependentUpon>CameraPreviewPage.xaml</DependentUpon>
    </Compile>
    <Compile Include="SamplePages\CameraHelper\CameraHelperPage.xaml.cs">
      <DependentUpon>CameraHelperPage.xaml</DependentUpon>
    </Compile>
    <Compile Include="SamplePages\Connected Animations\ConnectedAnimationsPage.xaml.cs">
      <DependentUpon>ConnectedAnimationsPage.xaml</DependentUpon>
    </Compile>
    <Compile Include="SamplePages\Connected Animations\Pages\FirstPage.xaml.cs">
      <DependentUpon>FirstPage.xaml</DependentUpon>
    </Compile>
    <Compile Include="SamplePages\Connected Animations\Pages\SecondPage.xaml.cs">
      <DependentUpon>SecondPage.xaml</DependentUpon>
    </Compile>
    <Compile Include="SamplePages\Connected Animations\Pages\ThirdPage.xaml.cs">
      <DependentUpon>ThirdPage.xaml</DependentUpon>
    </Compile>
    <Compile Include="SamplePages\BackdropBlurBrush\BackdropBlurBrushPage.xaml.cs">
      <DependentUpon>BackdropBlurBrushPage.xaml</DependentUpon>
    </Compile>
    <!-- TODO Reintroduce graph controls
    <Compile Include="SamplePages\LoginButton\LoginButtonPage.xaml.cs">
      <DependentUpon>LoginButtonPage.xaml</DependentUpon>
    </Compile>
    -->
    <Compile Include="SamplePages\DataGrid\DataGridPage.xaml.cs">
      <DependentUpon>DataGridPage.xaml</DependentUpon>
    </Compile>
    <Compile Include="SamplePages\FrameworkElementExtensions\FrameworkElementExtensionsPage.xaml.cs" />
    <Compile Include="SamplePages\GazeInteraction\GazeInteractionPage.xaml.cs">
      <DependentUpon>GazeInteractionPage.xaml</DependentUpon>
    </Compile>
    <Compile Include="SamplePages\GazeTracing\GazeTracingPage.xaml.cs">
      <DependentUpon>GazeTracingPage.xaml</DependentUpon>
    </Compile>
    <Compile Include="SamplePages\ImageBlendBrush\ImageBlendBrushPage.xaml.cs">
      <DependentUpon>ImageBlendBrushPage.xaml</DependentUpon>
    </Compile>
    <Compile Include="SamplePages\Implicit Animations\ImplicitAnimationsPage.xaml.cs">
      <DependentUpon>ImplicitAnimationsPage.xaml</DependentUpon>
    </Compile>
    <Compile Include="SamplePages\DockPanel\DockPanelPage.xaml.cs">
      <DependentUpon>DockPanelPage.xaml</DependentUpon>
    </Compile>
    <Compile Include="SamplePages\HeaderedContentControl\HeaderedContentControlPage.xaml.cs">
      <DependentUpon>HeaderedContentControlPage.xaml</DependentUpon>
    </Compile>
    <Compile Include="SamplePages\HeaderedItemsControl\HeaderedItemsControlPage.xaml.cs">
      <DependentUpon>HeaderedItemsControlPage.xaml</DependentUpon>
    </Compile>
    <Compile Include="SamplePages\InAppNotification\InAppNotificationPage.xaml.cs">
      <DependentUpon>InAppNotificationPage.xaml</DependentUpon>
    </Compile>
    <Compile Include="SamplePages\LayoutTransformControl\LayoutTransformControlPage.xaml.cs">
      <DependentUpon>LayoutTransformControlPage.xaml</DependentUpon>
    </Compile>
    <Compile Include="SamplePages\InfiniteCanvas\InfiniteCanvasPage.xaml.cs">
      <DependentUpon>InfiniteCanvasPage.xaml</DependentUpon>
    </Compile>
    <Compile Include="SamplePages\ListViewExtensions\ListViewExtensionsPage.xaml.cs">
      <DependentUpon>ListViewExtensionsPage.xaml</DependentUpon>
    </Compile>
    <Compile Include="SamplePages\Menu\Commands\VsCommands.cs" />
    <Compile Include="SamplePages\Menu\MenuPage.xaml.cs">
      <DependentUpon>MenuPage.xaml</DependentUpon>
    </Compile>
    <Compile Include="SamplePages\Mouse\MouseCursorPage.xaml.cs">
      <DependentUpon>MouseCursorPage.xaml</DependentUpon>
    </Compile>
    <Compile Include="SamplePages\NetworkHelper\NetworkHelperPage.xaml.cs">
      <DependentUpon>NetworkHelperPage.xaml</DependentUpon>
    </Compile>
    <Compile Include="SamplePages\FocusTracker\FocusTrackerPage.xaml.cs">
      <DependentUpon>FocusTrackerPage.xaml</DependentUpon>
    </Compile>
    <Compile Include="SamplePages\BackgroundTaskHelper\TestBackgroundTask.cs" />
    <Compile Include="SamplePages\RemoteDevicePicker\RemoteDevicePickerControlPage.xaml.cs">
      <DependentUpon>RemoteDevicePickerControlPage.xaml</DependentUpon>
    </Compile>
    <Compile Include="SamplePages\RadialGradientBrush\RadialGradientBrushPage.xaml.cs">
      <DependentUpon>RadialGradientBrushPage.xaml</DependentUpon>
    </Compile>
    <Compile Include="SamplePages\ScrollViewerExtensions\ScrollViewerExtensionsPage.xaml.cs">
      <DependentUpon>ScrollViewerExtensionsPage.xaml</DependentUpon>
    </Compile>
    <Compile Include="SamplePages\StaggeredPanel\StaggeredPanelPage.xaml.cs">
      <DependentUpon>StaggeredPanelPage.xaml</DependentUpon>
    </Compile>
    <Compile Include="SamplePages\StringExtensions\StringExtensionsPage.xaml.cs">
      <DependentUpon>StringExtensionsPage.xaml</DependentUpon>
    </Compile>
    <Compile Include="SamplePages\TextToolbar\SampleFormatter.cs" />
    <Compile Include="SamplePages\TextToolbar\TextToolbarPage.xaml.cs">
      <DependentUpon>TextToolbarPage.xaml</DependentUpon>
    </Compile>
    <Compile Include="SamplePages\OrbitView\OrbitViewPage.xaml.cs">
      <DependentUpon>OrbitViewPage.xaml</DependentUpon>
    </Compile>
    <Compile Include="SamplePages\ThemeListener\ThemeListenerPage.xaml.cs">
      <DependentUpon>ThemeListenerPage.xaml</DependentUpon>
    </Compile>
    <Compile Include="SamplePages\ViewExtensions\ViewExtensionsPage.xaml.cs">
      <DependentUpon>ViewExtensionsPage.xaml</DependentUpon>
    </Compile>
    <Compile Include="SamplePages\Carousel\CarouselPage.xaml.cs">
      <DependentUpon>CarouselPage.xaml</DependentUpon>
    </Compile>
    <Compile Include="SamplePages\BackgroundTaskHelper\BackgroundTaskHelperPage.xaml.cs">
      <DependentUpon>BackgroundTaskHelperPage.xaml</DependentUpon>
    </Compile>
    <Compile Include="SamplePages\DispatcherQueueHelper\DispatcherQueueHelperPage.xaml.cs">
      <DependentUpon>DispatcherQueueHelperPage.xaml</DependentUpon>
    </Compile>
    <Compile Include="SamplePages\DropShadowPanel\DropShadowPanelPage.xaml.cs">
      <DependentUpon>DropShadowPanelPage.xaml</DependentUpon>
    </Compile>
    <Compile Include="SamplePages\Expander\ExpanderPage.xaml.cs">
      <DependentUpon>ExpanderPage.xaml</DependentUpon>
    </Compile>
    <Compile Include="Controls\CodeRenderer.cs" />
    <Compile Include="Controls\PropertyControl.xaml.cs">
      <DependentUpon>PropertyControl.xaml</DependentUpon>
    </Compile>
    <Compile Include="Data\PhotoDataItem.cs" />
    <Compile Include="Data\PhotosDataSource.cs" />
    <Compile Include="Models\Item.cs" />
    <Compile Include="Models\PropertyDescriptor\SliderPropertyOptions.cs" />
    <Compile Include="Models\PropertyDescriptor\ValueHolder.cs" />
    <Compile Include="Models\PropertyDescriptor\PropertyOptions.cs" />
    <Compile Include="Models\PropertyDescriptor\PropertyKind.cs" />
    <Compile Include="Models\PropertyDescriptor\PropertyDescriptor.cs" />
    <Compile Include="Common\BindableBase.cs" />
    <Compile Include="SamplePages\BladeView\BladePage.xaml.cs">
      <DependentUpon>BladePage.xaml</DependentUpon>
    </Compile>
    <Compile Include="SamplePages\AlignmentGrid\AlignmentGridPage.xaml.cs">
      <DependentUpon>AlignmentGridPage.xaml</DependentUpon>
    </Compile>
    <Compile Include="SamplePages\MarkdownTextBlock\MarkdownTextBlockPage.xaml.cs">
      <DependentUpon>MarkdownTextBlockPage.xaml</DependentUpon>
    </Compile>
    <Compile Include="SamplePages\TileControl\TileControlPage.xaml.cs">
      <DependentUpon>TileControlPage.xaml</DependentUpon>
    </Compile>
    <Compile Include="SamplePages\RadialProgressBar\RadialProgressBarPage.xaml.cs">
      <DependentUpon>RadialProgressBarPage.xaml</DependentUpon>
    </Compile>
    <Compile Include="SamplePages\ScrollHeader\ScrollHeaderPage.xaml.cs">
      <DependentUpon>ScrollHeaderPage.xaml</DependentUpon>
    </Compile>
    <Compile Include="SamplePages\GridSplitter\GridSplitterPage.xaml.cs">
      <DependentUpon>GridSplitterPage.xaml</DependentUpon>
    </Compile>
    <Compile Include="SamplePages\FadeHeader\FadeHeaderBehaviorPage.xaml.cs">
      <DependentUpon>FadeHeaderBehaviorPage.xaml</DependentUpon>
    </Compile>
    <Compile Include="SamplePages\Incremental Loading Collection\IncrementalLoadingCollectionPage.xaml.cs">
      <DependentUpon>IncrementalLoadingCollectionPage.xaml</DependentUpon>
    </Compile>
    <Compile Include="SamplePages\Incremental Loading Collection\PeopleSource.cs" />
    <Compile Include="SamplePages\Incremental Loading Collection\Person.cs" />
    <Compile Include="SamplePages\Loading\LoadingPage.xaml.cs">
      <DependentUpon>LoadingPage.xaml</DependentUpon>
    </Compile>
    <Compile Include="SamplePages\ListDetailsView\ListDetailsViewPage.cs">
      <DependentUpon>ListDetailsViewPage.xaml</DependentUpon>
    </Compile>
    <Compile Include="SamplePages\ImageCache\ImageCachePage.xaml.cs">
      <DependentUpon>ImageCachePage.xaml</DependentUpon>
    </Compile>
    <Compile Include="SamplePages\PrintHelper\PrintHelperPage.xaml.cs">
      <DependentUpon>PrintHelperPage.xaml</DependentUpon>
    </Compile>
    <Compile Include="SamplePages\ItemsReorderAnimation\ItemsReorderAnimationPage.xaml.cs">
      <DependentUpon>ItemsReorderAnimationPage.xaml</DependentUpon>
    </Compile>
    <Compile Include="SamplePages\RotatorTile\RotatorTilePage.xaml.cs">
      <DependentUpon>RotatorTilePage.xaml</DependentUpon>
    </Compile>
    <Compile Include="SamplePages\LiveTile\LiveTilePage.xaml.cs">
      <DependentUpon>LiveTilePage.xaml</DependentUpon>
    </Compile>
    <Compile Include="SamplePages\Object Storage\ObjectStoragePage.xaml.cs">
      <DependentUpon>ObjectStoragePage.xaml</DependentUpon>
    </Compile>
    <Compile Include="SamplePages\SystemInformation\SystemInformationPage.xaml.cs">
      <DependentUpon>SystemInformationPage.xaml</DependentUpon>
    </Compile>
    <Compile Include="SamplePages\TextBoxMask\TextBoxMaskPage.xaml.cs">
      <DependentUpon>TextBoxMaskPage.xaml</DependentUpon>
    </Compile>
    <Compile Include="SamplePages\TextBoxRegex\TextBoxRegexPage.xaml.cs">
      <DependentUpon>TextBoxRegexPage.xaml</DependentUpon>
    </Compile>
    <Compile Include="SamplePages\Toast\ToastPage.xaml.cs">
      <DependentUpon>ToastPage.xaml</DependentUpon>
    </Compile>
    <Compile Include="SamplePages\ImageEx\ImageExPage.xaml.cs">
      <DependentUpon>ImageExPage.xaml</DependentUpon>
    </Compile>
    <Compile Include="SamplePages\ViewportBehavior\ViewportBehaviorPage.xaml.cs">
      <DependentUpon>ViewportBehaviorPage.xaml</DependentUpon>
    </Compile>
    <Compile Include="SamplePages\Visual Extensions\VisualExtensionsPage.xaml.cs">
      <DependentUpon>VisualExtensionsPage.xaml</DependentUpon>
    </Compile>
    <Compile Include="SamplePages\WeatherLiveTileAndToast\WeatherLiveTileAndToastPage.xaml.cs">
      <DependentUpon>WeatherLiveTileAndToastPage.xaml</DependentUpon>
    </Compile>
    <Compile Include="SamplePages\RadialGauge\RadialGaugePage.xaml.cs">
      <DependentUpon>RadialGaugePage.xaml</DependentUpon>
    </Compile>
    <Compile Include="SamplePages\WrapPanel\WrapPanelPage.xaml.cs">
      <DependentUpon>WrapPanelPage.xaml</DependentUpon>
    </Compile>
    <Compile Include="Shell.xaml.cs">
      <DependentUpon>Shell.xaml</DependentUpon>
    </Compile>
    <Compile Include="Models\Option.cs" />
    <Compile Include="Models\SampleCategory.cs" />
    <Compile Include="Models\Sample.cs" />
    <Compile Include="Models\Samples.cs" />
    <Compile Include="Pages\About.xaml.cs">
      <DependentUpon>About.xaml</DependentUpon>
    </Compile>
    <Compile Include="SamplePages\AdaptiveGridView\AdaptiveGridViewPage.xaml.cs">
      <DependentUpon>AdaptiveGridViewPage.xaml</DependentUpon>
    </Compile>
    <Compile Include="Properties\AssemblyInfo.cs" />
    <Compile Include="Styles\ThemeInjector.cs" />
    <Compile Include="TrackingManager.cs" />
  </ItemGroup>
  <ItemGroup>
    <AppxManifest Include="Package.appxmanifest">
      <SubType>Designer</SubType>
    </AppxManifest>
  </ItemGroup>
  <ItemGroup>
    <Content Include="Properties\Default.rd.xml" />
  </ItemGroup>
  <ItemGroup>
    <ApplicationDefinition Include="App.xaml">
      <Generator>MSBuild:Compile</Generator>
      <SubType>Designer</SubType>
    </ApplicationDefinition>
    <Page Include="Controls\CodeRenderer.xaml">
      <Generator>MSBuild:Compile</Generator>
      <SubType>Designer</SubType>
    </Page>
    <Page Include="Controls\PropertyControl.xaml">
      <SubType>Designer</SubType>
      <Generator>MSBuild:Compile</Generator>
    </Page>
    <Page Include="Controls\XamlCodeEditor.xaml">
      <SubType>Designer</SubType>
      <Generator>MSBuild:Compile</Generator>
    </Page>
    <Page Include="Pages\SampleController.xaml">
      <SubType>Designer</SubType>
      <Generator>MSBuild:Compile</Generator>
    </Page>
    <Page Include="SamplePages\AutoFocusBehavior\AutoFocusBehaviorPage.xaml">
      <SubType>Designer</SubType>
      <Generator>MSBuild:Compile</Generator>
    </Page>
    <Page Include="SamplePages\EnumValuesExtension\EnumValuesExtensionPage.xaml">
      <Generator>MSBuild:Compile</Generator>
      <SubType>Designer</SubType>
    </Page>
    <Page Include="SamplePages\FocusBehavior\FocusBehaviorPage.xaml">
      <Generator>MSBuild:Compile</Generator>
      <SubType>Designer</SubType>
    </Page>
    <Content Include="SamplePages\TabbedCommandBar\TabbedCommandBar.bind">
      <SubType>Designer</SubType>
    </Content>
    <Content Include="SamplePages\MetadataControl\MetadataControlCode.bind">
      <SubType>Designer</SubType>
    </Content>
    <Page Include="SamplePages\GeometryMaskSurfaceBrush\GeometryMaskSurfaceBrushPage.xaml">
      <SubType>Designer</SubType>
      <Generator>MSBuild:Compile</Generator>
    </Page>
    <Page Include="SamplePages\ImageMaskSurfaceBrush\ImageMaskSurfaceBrushPage.xaml">
      <SubType>Designer</SubType>
      <Generator>MSBuild:Compile</Generator>
    </Page>
    <Page Include="SamplePages\ImageSurfaceBrush\ImageSurfaceBrushPage.xaml">
      <SubType>Designer</SubType>
      <Generator>MSBuild:Compile</Generator>
    </Page>
    <Page Include="SamplePages\MetadataControl\MetadataControlPage.xaml">
      <SubType>Designer</SubType>
      <Generator>MSBuild:Compile</Generator>
    </Page>
    <Page Include="SamplePages\CanvasPathGeometry\CanvasPathGeometryPage.xaml">
      <SubType>Designer</SubType>
      <Generator>MSBuild:Compile</Generator>
    </Page>
    <Content Include="SamplePages\Primitives\SwitchPresenter.bind">
      <SubType>Designer</SubType>
    </Content>
    <Page Include="SamplePages\GeometrySurfaceBrush\GeometrySurfaceBrushPage.xaml">
      <SubType>Designer</SubType>
      <Generator>MSBuild:Compile</Generator>
    </Page>
    <Page Include="SamplePages\TilesBrush\TilesBrushPage.xaml">
      <Generator>MSBuild:Compile</Generator>
      <SubType>Designer</SubType>
    </Page>
    <Page Include="SamplePages\Eyedropper\EyedropperPage.xaml">
      <SubType>Designer</SubType>
      <Generator>MSBuild:Compile</Generator>
    </Page>
    <Content Include="SamplePages\ClipToBounds\ClipToBoundsCode.bind">
      <SubType>Designer</SubType>
    </Content>
    <Page Include="SamplePages\ClipToBounds\ClipToBoundsPage.xaml">
      <SubType>Designer</SubType>
      <Generator>MSBuild:Compile</Generator>
    </Page>
    <Page Include="SamplePages\ImageEx\ImageExLazyLoadingControl.xaml">
      <SubType>Designer</SubType>
      <Generator>MSBuild:Compile</Generator>
    </Page>
    <Page Include="SamplePages\IconExtensions\IconExtensionsPage.xaml">
      <Generator>MSBuild:Compile</Generator>
      <SubType>Designer</SubType>
    </Page>
    <Page Include="SamplePages\ObservableGroup\ObservableGroupPage.xaml">
      <SubType>Designer</SubType>
      <Generator>MSBuild:Compile</Generator>
    </Page>
    <Page Include="SamplePages\OnDevice\OnDevicePage.xaml">
      <Generator>MSBuild:Compile</Generator>
      <SubType>Designer</SubType>
    </Page>
    <Page Include="SamplePages\AcrylicBrush\AcrylicBrushPage.xaml">
      <Generator>MSBuild:Compile</Generator>
      <SubType>Designer</SubType>
    </Page>
    <Page Include="SamplePages\PipelineBrush\PipelineBrushPage.xaml">
      <SubType>Designer</SubType>
      <Generator>MSBuild:Compile</Generator>
    </Page>
    <Page Include="SamplePages\RemoteDeviceHelper\RemoteDeviceHelperPage.xaml">
      <SubType>Designer</SubType>
      <Generator>MSBuild:Compile</Generator>
    </Page>
    <Page Include="SamplePages\ImageCropper\ImageCropperPage.xaml">
      <SubType>Designer</SubType>
      <Generator>MSBuild:Compile</Generator>
    </Page>
    <Page Include="SamplePages\StaggeredLayout\StaggeredLayoutPage.xaml">
      <SubType>Designer</SubType>
      <Generator>MSBuild:Compile</Generator>
    </Page>
    <!-- TODO Reintroduce graph controls
    <Page Include="SamplePages\PeoplePicker\PeoplePickerPage.xaml">
      <Generator>MSBuild:Compile</Generator>
      <SubType>Designer</SubType>
    </Page>
    <Page Include="SamplePages\PersonView\PersonViewPage.xaml">
      <Generator>MSBuild:Compile</Generator>
      <SubType>Designer</SubType>
    </Page>
    -->
    <Page Include="SamplePages\BackdropGammaTransferBrush\BackdropGammaTransferBrushPage.xaml">
      <Generator>MSBuild:Compile</Generator>
      <SubType>Designer</SubType>
    </Page>
    <Page Include="SamplePages\BackdropInvertBrush\BackdropInvertBrushPage.xaml">
      <Generator>MSBuild:Compile</Generator>
      <SubType>Designer</SubType>
    </Page>
    <Page Include="SamplePages\BackdropSaturationBrush\BackdropSaturationBrushPage.xaml">
      <Generator>MSBuild:Compile</Generator>
      <SubType>Designer</SubType>
    </Page>
    <Page Include="SamplePages\BackdropSepiaBrush\BackdropSepiaBrushPage.xaml">
      <Generator>MSBuild:Compile</Generator>
      <SubType>Designer</SubType>
    </Page>
    <Page Include="SamplePages\CameraPreview\CameraPreviewPage.xaml">
      <Generator>MSBuild:Compile</Generator>
      <SubType>Designer</SubType>
    </Page>
    <Page Include="SamplePages\CameraHelper\CameraHelperPage.xaml">
      <Generator>MSBuild:Compile</Generator>
      <SubType>Designer</SubType>
    </Page>
    <Page Include="SamplePages\TokenizingTextBox\TokenizingTextBoxPage.xaml">
      <SubType>Designer</SubType>
      <Generator>MSBuild:Compile</Generator>
    </Page>
    <Content Include="SamplePages\TokenizingTextBox\TokenizingTextBoxXaml.bind">
      <SubType>Designer</SubType>
      <Generator>MSBuild:Compile</Generator>
    </Content>
    <Page Include="SamplePages\Triggers\FullScreenModeStateTriggerPage.xaml">
      <Generator>MSBuild:Compile</Generator>
      <SubType>Designer</SubType>
    </Page>
    <Page Include="SamplePages\Triggers\IsNullOrEmptyStateTriggerPage.xaml">
      <Generator>MSBuild:Compile</Generator>
      <SubType>Designer</SubType>
    </Page>
    <Page Include="SamplePages\UniformGrid\UniformGridPage.xaml">
      <Generator>MSBuild:Compile</Generator>
      <SubType>Designer</SubType>
    </Page>
    <Page Include="SamplePages\Carousel\CarouselPage.xaml">
      <Generator>MSBuild:Compile</Generator>
      <SubType>Designer</SubType>
    </Page>
    <Page Include="SamplePages\AdvancedCollectionView\AdvancedCollectionViewPage.xaml">
      <SubType>Designer</SubType>
      <Generator>MSBuild:Compile</Generator>
    </Page>
    <Page Include="SamplePages\BluetoothLEHelper\BluetoothLEHelperPage.xaml">
      <SubType>Designer</SubType>
      <Generator>MSBuild:Compile</Generator>
    </Page>
    <Page Include="SamplePages\Connected Animations\ConnectedAnimationsPage.xaml">
      <SubType>Designer</SubType>
      <Generator>MSBuild:Compile</Generator>
    </Page>
    <Page Include="SamplePages\Connected Animations\Pages\FirstPage.xaml">
      <Generator>MSBuild:Compile</Generator>
      <SubType>Designer</SubType>
    </Page>
    <Page Include="SamplePages\Connected Animations\Pages\SecondPage.xaml">
      <Generator>MSBuild:Compile</Generator>
      <SubType>Designer</SubType>
    </Page>
    <Page Include="SamplePages\Connected Animations\Pages\ThirdPage.xaml">
      <Generator>MSBuild:Compile</Generator>
      <SubType>Designer</SubType>
    </Page>
    <Page Include="SamplePages\DataGrid\DataGridPage.xaml">
      <SubType>Designer</SubType>
      <Generator>MSBuild:Compile</Generator>
    </Page>
    <Page Include="SamplePages\DockPanel\DockPanelPage.xaml">
      <SubType>Designer</SubType>
      <Generator>MSBuild:Compile</Generator>
    </Page>
    <Page Include="SamplePages\BackdropBlurBrush\BackdropBlurBrushPage.xaml">
      <Generator>MSBuild:Compile</Generator>
      <SubType>Designer</SubType>
    </Page>
    <!-- TODO Reintroduce graph controls
    <Page Include="SamplePages\LoginButton\LoginButtonPage.xaml">
      <Generator>MSBuild:Compile</Generator>
      <SubType>Designer</SubType>
    </Page>
    -->
    <Page Include="SamplePages\FocusTracker\FocusTrackerPage.xaml">
      <Generator>MSBuild:Compile</Generator>
      <SubType>Designer</SubType>
    </Page>
    <Page Include="SamplePages\FrameworkElementExtensions\FrameworkElementExtensionsPage.xaml">
      <Generator>MSBuild:Compile</Generator>
      <SubType>Designer</SubType>
    </Page>
    <Page Include="SamplePages\GazeInteraction\GazeInteractionPage.xaml">
      <Generator>MSBuild:Compile</Generator>
      <SubType>Designer</SubType>
    </Page>
    <Page Include="SamplePages\GazeTracing\GazeTracingPage.xaml">
      <SubType>Designer</SubType>
      <Generator>MSBuild:Compile</Generator>
    </Page>
    <Page Include="SamplePages\HeaderedContentControl\HeaderedContentControlPage.xaml">
      <SubType>Designer</SubType>
      <Generator>MSBuild:Compile</Generator>
    </Page>
    <Page Include="SamplePages\HeaderedItemsControl\HeaderedItemsControlPage.xaml">
      <SubType>Designer</SubType>
      <Generator>MSBuild:Compile</Generator>
    </Page>
    <Page Include="SamplePages\ImageBlendBrush\ImageBlendBrushPage.xaml">
      <Generator>MSBuild:Compile</Generator>
      <SubType>Designer</SubType>
    </Page>
    <Page Include="SamplePages\Implicit Animations\ImplicitAnimationsPage.xaml">
      <SubType>Designer</SubType>
      <Generator>MSBuild:Compile</Generator>
    </Page>
    <Page Include="SamplePages\InAppNotification\InAppNotificationPage.xaml">
      <SubType>Designer</SubType>
      <Generator>MSBuild:Compile</Generator>
    </Page>
    <Page Include="SamplePages\LayoutTransformControl\LayoutTransformControlPage.xaml">
      <SubType>Designer</SubType>
      <Generator>MSBuild:Compile</Generator>
    </Page>
    <Page Include="SamplePages\InfiniteCanvas\InfiniteCanvasPage.xaml">
      <SubType>Designer</SubType>
      <Generator>MSBuild:Compile</Generator>
    </Page>
    <Page Include="SamplePages\Mouse\MouseCursorPage.xaml">
      <Generator>MSBuild:Compile</Generator>
      <SubType>Designer</SubType>
    </Page>
    <Page Include="SamplePages\RadialGradientBrush\RadialGradientBrushPage.xaml">
      <Generator>MSBuild:Compile</Generator>
      <SubType>Designer</SubType>
    </Page>
    <Page Include="SamplePages\RemoteDevicePicker\RemoteDevicePickerControlPage.xaml">
      <SubType>Designer</SubType>
      <Generator>MSBuild:Compile</Generator>
    </Page>
    <Page Include="SamplePages\ScrollViewerExtensions\ScrollViewerExtensionsPage.xaml">
      <SubType>Designer</SubType>
      <Generator>MSBuild:Compile</Generator>
    </Page>
    <Page Include="SamplePages\StaggeredPanel\StaggeredPanelPage.xaml">
      <SubType>Designer</SubType>
      <Generator>MSBuild:Compile</Generator>
    </Page>
    <Page Include="SamplePages\StringExtensions\StringExtensionsPage.xaml">
      <SubType>Designer</SubType>
      <Generator>MSBuild:Compile</Generator>
    </Page>
    <Page Include="SamplePages\TextToolbar\TextToolbarPage.xaml">
      <Generator>MSBuild:Compile</Generator>
      <SubType>Designer</SubType>
    </Page>
    <Page Include="SamplePages\ListViewExtensions\ListViewExtensionsPage.xaml">
      <SubType>Designer</SubType>
      <Generator>MSBuild:Compile</Generator>
    </Page>
    <Page Include="SamplePages\Menu\MenuPage.xaml">
      <Generator>MSBuild:Compile</Generator>
      <SubType>Designer</SubType>
    </Page>
    <Page Include="SamplePages\OrbitView\OrbitViewPage.xaml">
      <SubType>Designer</SubType>
      <Generator>MSBuild:Compile</Generator>
    </Page>
    <Page Include="SamplePages\ThemeListener\ThemeListenerPage.xaml">
      <SubType>Designer</SubType>
      <Generator>MSBuild:Compile</Generator>
    </Page>
    <Page Include="SamplePages\ViewExtensions\ViewExtensionsPage.xaml">
      <Generator>MSBuild:Compile</Generator>
      <SubType>Designer</SubType>
    </Page>
    <Page Include="SamplePages\NetworkHelper\NetworkHelperPage.xaml">
      <Generator>MSBuild:Compile</Generator>
      <SubType>Designer</SubType>
    </Page>
    <Page Include="SamplePages\BackgroundTaskHelper\BackgroundTaskHelperPage.xaml">
      <SubType>Designer</SubType>
      <Generator>MSBuild:Compile</Generator>
    </Page>
    <Page Include="SamplePages\DispatcherQueueHelper\DispatcherQueueHelperPage.xaml">
      <SubType>Designer</SubType>
      <Generator>MSBuild:Compile</Generator>
    </Page>
    <Page Include="SamplePages\BladeView\BladePage.xaml">
      <SubType>Designer</SubType>
      <Generator>MSBuild:Compile</Generator>
    </Page>
    <Page Include="SamplePages\AlignmentGrid\AlignmentGridPage.xaml">
      <Generator>MSBuild:Compile</Generator>
      <SubType>Designer</SubType>
    </Page>
    <Page Include="SamplePages\MarkdownTextBlock\MarkdownTextBlockPage.xaml">
      <SubType>Designer</SubType>
      <Generator>MSBuild:Compile</Generator>
    </Page>
    <Page Include="SamplePages\Expander\ExpanderPage.xaml">
      <Generator>MSBuild:Compile</Generator>
      <SubType>Designer</SubType>
    </Page>
    <Page Include="SamplePages\TileControl\TileControlPage.xaml">
      <Generator>MSBuild:Compile</Generator>
      <SubType>Designer</SubType>
    </Page>
    <Page Include="SamplePages\RadialProgressBar\RadialProgressBarPage.xaml">
      <Generator>MSBuild:Compile</Generator>
      <SubType>Designer</SubType>
    </Page>
    <Page Include="SamplePages\ScrollHeader\ScrollHeaderPage.xaml">
      <Generator>MSBuild:Compile</Generator>
      <SubType>Designer</SubType>
    </Page>
    <Page Include="SamplePages\DropShadowPanel\DropShadowPanelPage.xaml">
      <SubType>Designer</SubType>
      <Generator>MSBuild:Compile</Generator>
    </Page>
    <Page Include="SamplePages\GridSplitter\GridSplitterPage.xaml">
      <SubType>Designer</SubType>
      <Generator>MSBuild:Compile</Generator>
    </Page>
    <Page Include="SamplePages\FadeHeader\FadeHeaderBehaviorPage.xaml">
      <Generator>MSBuild:Compile</Generator>
      <SubType>Designer</SubType>
    </Page>
    <Page Include="SamplePages\Incremental Loading Collection\IncrementalLoadingCollectionPage.xaml">
      <Generator>MSBuild:Compile</Generator>
      <SubType>Designer</SubType>
    </Page>
    <Page Include="SamplePages\Loading\LoadingPage.xaml">
      <Generator>MSBuild:Compile</Generator>
      <SubType>Designer</SubType>
    </Page>
    <Page Include="SamplePages\ListDetailsView\ListDetailsViewPage.xaml">
      <SubType>Designer</SubType>
      <Generator>MSBuild:Compile</Generator>
    </Page>
    <Page Include="SamplePages\ImageCache\ImageCachePage.xaml">
      <Generator>MSBuild:Compile</Generator>
      <SubType>Designer</SubType>
    </Page>
    <Page Include="SamplePages\PrintHelper\PrintHelperPage.xaml">
      <Generator>MSBuild:Compile</Generator>
      <SubType>Designer</SubType>
    </Page>
    <Page Include="SamplePages\ItemsReorderAnimation\ItemsReorderAnimationPage.xaml">
      <SubType>Designer</SubType>
      <Generator>MSBuild:Compile</Generator>
    </Page>
    <Page Include="SamplePages\RotatorTile\RotatorTilePage.xaml">
      <Generator>MSBuild:Compile</Generator>
      <SubType>Designer</SubType>
    </Page>
    <Page Include="SamplePages\LiveTile\LiveTilePage.xaml">
      <Generator>MSBuild:Compile</Generator>
      <SubType>Designer</SubType>
    </Page>
    <Page Include="SamplePages\Object Storage\ObjectStoragePage.xaml">
      <SubType>Designer</SubType>
      <Generator>MSBuild:Compile</Generator>
    </Page>
    <Page Include="SamplePages\SystemInformation\SystemInformationPage.xaml">
      <Generator>MSBuild:Compile</Generator>
      <SubType>Designer</SubType>
    </Page>
    <Page Include="SamplePages\TextBoxMask\TextBoxMaskPage.xaml">
      <Generator>MSBuild:Compile</Generator>
      <SubType>Designer</SubType>
    </Page>
    <Page Include="SamplePages\TextBoxRegex\TextBoxRegexPage.xaml">
      <SubType>Designer</SubType>
      <Generator>MSBuild:Compile</Generator>
    </Page>
    <Page Include="SamplePages\Toast\ToastPage.xaml">
      <Generator>MSBuild:Compile</Generator>
      <SubType>Designer</SubType>
    </Page>
    <Page Include="SamplePages\ImageEx\ImageExPage.xaml">
      <Generator>MSBuild:Compile</Generator>
      <SubType>Designer</SubType>
    </Page>
    <Page Include="SamplePages\ViewportBehavior\ViewportBehaviorPage.xaml">
      <SubType>Designer</SubType>
      <Generator>MSBuild:Compile</Generator>
    </Page>
    <Page Include="SamplePages\Visual Extensions\VisualExtensionsPage.xaml">
      <SubType>Designer</SubType>
      <Generator>MSBuild:Compile</Generator>
    </Page>
    <Page Include="SamplePages\WeatherLiveTileAndToast\WeatherLiveTileAndToastPage.xaml">
      <SubType>Designer</SubType>
      <Generator>MSBuild:Compile</Generator>
    </Page>
    <Page Include="SamplePages\RadialGauge\RadialGaugePage.xaml">
      <Generator>MSBuild:Compile</Generator>
      <SubType>Designer</SubType>
    </Page>
    <Page Include="SamplePages\WrapLayout\WrapLayoutPage.xaml">
      <SubType>Designer</SubType>
      <Generator>MSBuild:Compile</Generator>
    </Page>
    <Page Include="SamplePages\WrapPanel\WrapPanelPage.xaml">
      <Generator>MSBuild:Compile</Generator>
      <SubType>Designer</SubType>
    </Page>
    <Page Include="SamplePages\XamlOnlyPage.xaml">
      <SubType>Designer</SubType>
      <Generator>MSBuild:Compile</Generator>
    </Page>
    <Page Include="Shell.xaml">
      <Generator>MSBuild:Compile</Generator>
      <SubType>Designer</SubType>
    </Page>
    <Page Include="Pages\About.xaml">
      <SubType>Designer</SubType>
      <Generator>MSBuild:Compile</Generator>
    </Page>
    <Page Include="SamplePages\AdaptiveGridView\AdaptiveGridViewPage.xaml">
      <SubType>Designer</SubType>
      <Generator>MSBuild:Compile</Generator>
    </Page>
    <Page Include="Styles\Custom\PivotHeaderItemUnderlineStyle.xaml">
      <Generator>MSBuild:Compile</Generator>
      <SubType>Designer</SubType>
    </Page>
    <Page Include="Styles\Generic.xaml">
      <SubType>Designer</SubType>
      <Generator>MSBuild:Compile</Generator>
    </Page>
    <Page Include="Styles\GithubIcon.xaml">
      <SubType>Designer</SubType>
      <Generator>MSBuild:Compile</Generator>
    </Page>
    <Page Include="Styles\Themes.xaml">
      <SubType>Designer</SubType>
      <Generator>MSBuild:Compile</Generator>
    </Page>
  </ItemGroup>
  <ItemGroup>
    <ProjectReference Include="..\Microsoft.Toolkit.Uwp.Connectivity\Microsoft.Toolkit.Uwp.Connectivity.csproj">
      <Project>{b1e850ff-dde6-44d5-a830-34250e97a687}</Project>
      <Name>Microsoft.Toolkit.Uwp.Connectivity</Name>
    </ProjectReference>
    <ProjectReference Include="..\Microsoft.Toolkit.Uwp.Input.GazeInteraction\Microsoft.Toolkit.Uwp.Input.GazeInteraction.csproj">
      <Project>{5bf75694-798a-43a0-8150-415de195359c}</Project>
      <Name>Microsoft.Toolkit.Uwp.Input.GazeInteraction</Name>
    </ProjectReference>
    <ProjectReference Include="..\Microsoft.Toolkit.Uwp.DeveloperTools\Microsoft.Toolkit.Uwp.DeveloperTools.csproj">
      <Project>{e7697922-9555-4cfb-aee0-c5f4d657e559}</Project>
      <Name>Microsoft.Toolkit.Uwp.DeveloperTools</Name>
    </ProjectReference>
    <ProjectReference Include="..\Microsoft.Toolkit.Uwp.Notifications\Microsoft.Toolkit.Uwp.Notifications.csproj">
      <Project>{97ee849b-403c-490e-80ed-d19d7cc153fd}</Project>
      <Name>Microsoft.Toolkit.Uwp.Notifications</Name>
    </ProjectReference>
    <ProjectReference Include="..\Microsoft.Toolkit.Uwp.Samples.BackgroundTasks\Microsoft.Toolkit.Uwp.Samples.BackgroundTasks.csproj">
      <Project>{1ae2cb5c-58a0-4f12-8e6f-2cd4aaadb34c}</Project>
      <Name>Microsoft.Toolkit.Uwp.Samples.BackgroundTasks</Name>
    </ProjectReference>
    <ProjectReference Include="..\Microsoft.Toolkit.Uwp.UI.Behaviors\Microsoft.Toolkit.Uwp.UI.Behaviors.csproj">
      <Project>{d4ff799d-0df2-495a-adc9-3bbc4aef8971}</Project>
      <Name>Microsoft.Toolkit.Uwp.UI.Behaviors</Name>
    </ProjectReference>
    <ProjectReference Include="..\Microsoft.Toolkit.Uwp.UI.Controls.DataGrid\Microsoft.Toolkit.Uwp.UI.Controls.DataGrid.csproj">
      <Project>{daeb9cec-c817-33b2-74b2-bc379380db72}</Project>
      <Name>Microsoft.Toolkit.Uwp.UI.Controls.DataGrid</Name>
    </ProjectReference>
    <ProjectReference Include="..\Microsoft.Toolkit.Uwp.UI.Controls.Input\Microsoft.Toolkit.Uwp.UI.Controls.Input.csproj">
      <Project>{af1be4e9-e2e1-4729-b076-b3725d8e21ee}</Project>
      <Name>Microsoft.Toolkit.Uwp.UI.Controls.Input</Name>
    </ProjectReference>
    <ProjectReference Include="..\Microsoft.Toolkit.Uwp.UI.Controls.Layout\Microsoft.Toolkit.Uwp.UI.Controls.Layout.csproj">
      <Project>{cb444381-18ba-4a51-bb32-3a498bcc1e99}</Project>
      <Name>Microsoft.Toolkit.Uwp.UI.Controls.Layout</Name>
    </ProjectReference>
    <ProjectReference Include="..\Microsoft.Toolkit.Uwp.UI.Controls.Markdown\Microsoft.Toolkit.Uwp.UI.Controls.Markdown.csproj">
      <Project>{6fedf199-b052-49dd-8f3e-2a9224998e0f}</Project>
      <Name>Microsoft.Toolkit.Uwp.UI.Controls.Markdown</Name>
    </ProjectReference>
    <ProjectReference Include="..\Microsoft.Toolkit.Uwp.UI.Controls.Media\Microsoft.Toolkit.Uwp.UI.Controls.Media.csproj">
      <Project>{43bd2a36-9e12-4788-80ae-2377e41e6d05}</Project>
      <Name>Microsoft.Toolkit.Uwp.UI.Controls.Media</Name>
    </ProjectReference>
    <ProjectReference Include="..\Microsoft.Toolkit.Uwp.UI.Controls.Primitives\Microsoft.Toolkit.Uwp.UI.Controls.Primitives.csproj">
      <Project>{84ab7dc5-95c9-4cf8-a370-d077e9e9ef1a}</Project>
      <Name>Microsoft.Toolkit.Uwp.UI.Controls.Primitives</Name>
    </ProjectReference>
    <ProjectReference Include="..\Microsoft.Toolkit.Uwp.UI.Controls.Core\Microsoft.Toolkit.Uwp.UI.Controls.Core.csproj">
      <Project>{e9faabfb-d726-42c1-83c1-cb46a29fea81}</Project>
      <Name>Microsoft.Toolkit.Uwp.UI.Controls.Core</Name>
    </ProjectReference>
    <ProjectReference Include="..\Microsoft.Toolkit.Uwp.UI.Media\Microsoft.Toolkit.Uwp.UI.Media.csproj">
      <Project>{75f9ee44-3efa-47bc-aedd-351b9834a0af}</Project>
      <Name>Microsoft.Toolkit.Uwp.UI.Media</Name>
    </ProjectReference>
    <ProjectReference Include="..\Microsoft.Toolkit\Microsoft.Toolkit.csproj">
      <Project>{6fe128a8-cefa-4a61-a987-ec92de6b538e}</Project>
      <Name>Microsoft.Toolkit</Name>
    </ProjectReference>
    <ProjectReference Include="..\Microsoft.Toolkit.Uwp.UI.Animations\Microsoft.Toolkit.Uwp.UI.Animations.csproj">
      <Project>{b24a296c-b3eb-4e06-a64e-74ac2d1acc91}</Project>
      <Name>Microsoft.Toolkit.Uwp.UI.Animations</Name>
    </ProjectReference>
    <ProjectReference Include="..\Microsoft.Toolkit.Uwp.UI\Microsoft.Toolkit.Uwp.UI.csproj">
      <Project>{3dd8aa7c-3569-4e51-992f-0c2257e8878e}</Project>
      <Name>Microsoft.Toolkit.Uwp.UI</Name>
    </ProjectReference>
    <ProjectReference Include="..\Microsoft.Toolkit.Uwp\Microsoft.Toolkit.Uwp.csproj">
      <Project>{805F80DF-75C6-4C2F-8FD9-B47F6D0DF5A3}</Project>
      <Name>Microsoft.Toolkit.Uwp</Name>
    </ProjectReference>
  </ItemGroup>
  <ItemGroup>
    <SDKReference Include="Microsoft.Services.Store.Engagement, Version=10.0">
      <Name>Microsoft Engagement Framework</Name>
    </SDKReference>
    <SDKReference Include="Microsoft.VCLibs, Version=14.0">
      <Name>Visual C++ 2015 Runtime for Universal Windows Platform Apps</Name>
    </SDKReference>
  </ItemGroup>
  <ItemGroup />
  <PropertyGroup Condition=" '$(VisualStudioVersion)' == '' or '$(VisualStudioVersion)' &lt; '14.0' ">
    <VisualStudioVersion>14.0</VisualStudioVersion>
  </PropertyGroup>
  <PropertyGroup Condition="'$(Configuration)|$(Platform)' == 'Debug|ARM64'">
    <DebugSymbols>true</DebugSymbols>
    <OutputPath>bin\ARM64\Debug\</OutputPath>
    <DefineConstants>DEBUG;TRACE;NETFX_CORE;WINDOWS_UWP</DefineConstants>
    <NoStdLib>true</NoStdLib>
    <DebugType>full</DebugType>
    <PlatformTarget>ARM64</PlatformTarget>
    <UseVSHostingProcess>false</UseVSHostingProcess>
    <ErrorReport>prompt</ErrorReport>
    <Prefer32Bit>true</Prefer32Bit>
  </PropertyGroup>
  <PropertyGroup Condition="'$(Configuration)|$(Platform)' == 'Release|ARM64'">
    <OutputPath>bin\ARM64\Release\</OutputPath>
    <DefineConstants>TRACE;NETFX_CORE;WINDOWS_UWP;REMOTE_DOCS</DefineConstants>
    <Optimize>true</Optimize>
    <TreatWarningsAsErrors>true</TreatWarningsAsErrors>
    <NoStdLib>true</NoStdLib>
    <DebugType>pdbonly</DebugType>
    <PlatformTarget>ARM64</PlatformTarget>
    <UseVSHostingProcess>false</UseVSHostingProcess>
    <ErrorReport>prompt</ErrorReport>
    <Prefer32Bit>true</Prefer32Bit>
    <UseDotNetNativeToolchain>true</UseDotNetNativeToolchain>
    <RunCodeAnalysis>false</RunCodeAnalysis>
    <DocumentationFile>$(OutputPath)$(AssemblyName).xml</DocumentationFile>
  </PropertyGroup>
  <Import Project="$(MSBuildExtensionsPath)\Microsoft\WindowsXaml\v$(VisualStudioVersion)\Microsoft.Windows.UI.Xaml.CSharp.targets" />
  <PropertyGroup Condition="'$(Configuration)' == 'Debug'">
    <_GenerateAppxManifestDependsOn>
      ModifyAppXPackageDebug;
      $(_GenerateAppxManifestDependsOn)
    </_GenerateAppxManifestDependsOn>
  </PropertyGroup>
  <PropertyGroup Condition="'$(Configuration)' == 'Release'">
    <_GenerateAppxManifestDependsOn>
      ModifyAppXPackageRelease;
      $(_GenerateAppxManifestDependsOn)
    </_GenerateAppxManifestDependsOn>
  </PropertyGroup>
  <Target Name="ModifyAppXPackageDebug" Condition="'$(BuildingProject)' == 'true'">
    <ItemGroup>
      <toolkit_docs Include="$(SolutionDir)..\WindowsCommunityToolkitDocs\docs\**\*" />
    </ItemGroup>
    <ItemGroup>
      <AppxPackagePayload Include="@(toolkit_docs)">
        <TargetPath>docs/%(RecursiveDir)%(FileName)%(Extension)</TargetPath>
      </AppxPackagePayload>
    </ItemGroup>
  </Target>
  <Target Name="ModifyAppXPackageRelease" Condition="'$(BuildingProject)' == 'true'">
    <ItemGroup>
      <toolkit_docs Include="$(SolutionDir)..\WindowsCommunityToolkitDocs\docs\**\*.md" />
    </ItemGroup>
    <ItemGroup>
      <AppxPackagePayload Include="@(toolkit_docs)">
        <TargetPath>docs/%(RecursiveDir)%(FileName)%(Extension)</TargetPath>
      </AppxPackagePayload>
    </ItemGroup>
  </Target>
  <!-- No-op to avoid build error when packing solution from commandline -->
  <Target Name="Pack" />
</Project><|MERGE_RESOLUTION|>--- conflicted
+++ resolved
@@ -274,15 +274,12 @@
     <Content Include="SamplePages\Graph\LoginButton.png" />
     <Content Include="SamplePages\Graph\PeoplePicker.png" />
     <Content Include="SamplePages\Graph\PersonView.png" />
-<<<<<<< HEAD
     <Content Include="SamplePages\ImageMaskSurfaceBrush\ImageMaskSurfaceBrush.png" />
     <Content Include="SamplePages\ImageMaskSurfaceBrush\MaskImage1.png" />
     <Content Include="SamplePages\ImageMaskSurfaceBrush\MaskImage2.png" />
     <Content Include="SamplePages\ImageMaskSurfaceBrush\MaskImage3.png" />
     <Content Include="SamplePages\ImageSurfaceBrush\ImageSurfaceBrush.png" />
-=======
     <Content Include="SamplePages\Primitives\ConstrainedBox.png" />
->>>>>>> 2d740769
     <Content Include="SamplePages\Primitives\SwitchPresenter.png" />
     <Content Include="SamplePages\TabbedCommandBar\TabbedCommandBar.png" />
     <Content Include="SamplePages\Animations\Effects\FadeBehavior.png" />
@@ -645,17 +642,14 @@
     <Content Include="SamplePages\Graph\PeoplePickerXaml.bind" />
     <Content Include="SamplePages\Graph\PersonViewXaml.bind" />
     <Content Include="SamplePages\ListViewExtensions\ListViewExtensionsCode.bind" />
-<<<<<<< HEAD
     <Content Include="SamplePages\GeometrySurfaceBrush\GeometrySurfaceBrushXaml.bind" />
     <Content Include="SamplePages\GeometryMaskSurfaceBrush\GeometryMaskSurfaceBrushXaml.bind" />
     <Content Include="SamplePages\ImageSurfaceBrush\ImageSurfaceBrushXaml.bind" />
     <Content Include="SamplePages\ImageMaskSurfaceBrush\ImageMaskSurfaceBrushXaml.bind" />
-=======
     <Content Include="SamplePages\Primitives\ConstrainedBox.bind">
       <SubType>Designer</SubType>
     </Content>
     <Content Include="SamplePages\KeyDownTriggerBehavior\KeyDownTriggerBehaviorXaml.bind" />
->>>>>>> 2d740769
   </ItemGroup>
   <ItemGroup>
     <Compile Include="App.xaml.cs">
