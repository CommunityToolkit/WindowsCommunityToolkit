--- conflicted
+++ resolved
@@ -1,31 +1,22 @@
 <Project Sdk="Microsoft.NET.Sdk">
 
   <PropertyGroup>
-<<<<<<< HEAD
 
-    <TargetFramework>net5.0-windows10.0.18362</TargetFramework>
+    
     <RuntimeIdentifier>win10-x86</RuntimeIdentifier>
-    <LangVersion>9.0</LangVersion>
+    <TargetFrameworks>net5.0-windows10.0.18362</TargetFrameworks>
+  </PropertyGroup>
 
-    <CopyLocalLockFileAssemblies>true</CopyLocalLockFileAssemblies>
+  <PropertyGroup>
     <PlatformTarget>x86</PlatformTarget>
     <OutputType>Exe</OutputType>
     <IsPackable>false</IsPackable>
     <ProjectReunionCopyXamlToolingLibs>false</ProjectReunionCopyXamlToolingLibs>
-=======
-    <OutputType>Exe</OutputType>
-    <RuntimeIdentifier>win10-x86</RuntimeIdentifier>
-    <TargetFrameworks>netcoreapp3.1</TargetFrameworks>
-  </PropertyGroup>
->>>>>>> 8ecc496d
-
-  <PropertyGroup>
     <IsTestHarness>true</IsTestHarness>
     <CopyLocalLockFileAssemblies>true</CopyLocalLockFileAssemblies>
   </PropertyGroup>
 
   <ItemGroup>
-<<<<<<< HEAD
     <Protobuf Include="..\UITests.Tests.Shared\AppService.proto" GrpcServices="Client">
       <Link>AppService.proto</Link>
     </Protobuf>
@@ -45,22 +36,6 @@
     <PackageReference Include="Grpc.Net.Client" Version="2.36.0" />
     <PackageReference Include="Grpc.Core" Version="2.36.4" />
     <PackageReference Include="Google.Protobuf" Version="3.15.7" />
-=======
-    <!-- MSTest -->
-    <PackageReference Include="MSTest.TestAdapter" Version="2.1.2" />
-    <PackageReference Include="MSTest.TestFramework" Version="2.1.2" />
-    <PackageReference Include="Microsoft.NET.Test.Sdk" Version="16.7.1" />
-    <!-- Microsoft.UI.Xaml MSTest Extension -->
-    <PackageReference Include="MUXTestInfra.MSTest" Version="0.0.4" />
-    <!-- System packages -->
-    <PackageReference Include="System.Text.Json" Version="5.0.2" />
-    <PackageReference Include="System.Drawing.Primitives" Version="4.3.0" />
-    <PackageReference Include="System.Diagnostics.Process" Version="4.3.0" />
-    <PackageReference Include="System.Reflection.TypeExtensions" Version="4.5.1" />
-    <!-- Windows SDK packages -->
-    <PackageReference Include="Microsoft.Windows.Apps.Test" Version="1.0.181205002" />
-    <PackageReference Include="Microsoft.Windows.SDK.Contracts" Version="10.0.19041.1" />
->>>>>>> 8ecc496d
   </ItemGroup>
 
   <Import Project="..\UITests.Tests.Shared\UITests.Tests.Shared.projitems" Label="Shared" />
