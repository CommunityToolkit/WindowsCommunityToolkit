﻿<Project Sdk="Microsoft.NET.Sdk">
  <PropertyGroup>
    <TargetFramework>net5.0-windows10.0.18362.0</TargetFramework>
    <Title>Windows Community Toolkit Controls Markdown</Title>
    <Description>
      This library provides a XAML MarkdownTextBlock control, an efficient and extensible control that can parse and render markdown. It is part of the Windows Community Toolkit.

    </Description>
    <PackageTags>UWP Toolkit Windows Controls XAML Markdown MarkdownTextBlock</PackageTags>
    <RootNamespace>Microsoft.Toolkit.Uwp.UI.Controls</RootNamespace>
    <!-- ARM64 builds for managed apps use .NET Native. We can't use the Reflection Provider for that. -->
    <EnableTypeInfoReflection Condition="'$(Configuration)' == 'Debug'">false</EnableTypeInfoReflection>
  </PropertyGroup>

  <ItemGroup>
<<<<<<< HEAD
    <None Include="VisualStudioToolsManifest.xml" />
    <None Include="$(OutDir)\Design\$(MSBuildProjectName).Design.dll;$(OutDir)\Design\$(MSBuildProjectName).Design.pdb" Pack="true" PackagePath="lib\$(TargetFramework)\Design" />
  </ItemGroup>

  <ItemGroup>
    <PackageReference Include="ColorCode.WinUI" Version="8.0.0-preview3" />
    <ProjectReference Include="..\Microsoft.Toolkit.Parsers\Microsoft.Toolkit.Parsers.csproj" />
    <ProjectReference Include="..\Microsoft.Toolkit.Uwp.UI.Controls\Microsoft.Toolkit.Uwp.UI.Controls.csproj" />
    <ProjectReference Include="..\Microsoft.Toolkit.Uwp.UI\Microsoft.Toolkit.Uwp.UI.csproj" />
=======
    <None Include="VisualStudioToolsManifest.xml" Pack="true" PackagePath="tools" />
    <None Include="$(OutDir)\Design\$(MSBuildProjectName).Design*.dll;$(OutDir)\Design\$(MSBuildProjectName).Design*.pdb" Pack="true" PackagePath="lib\$(TargetFramework)\Design" />
>>>>>>> 09750810
  </ItemGroup>

  <ItemGroup>
    <Compile Update="Properties\Resources.Designer.cs">
      <DesignTime>True</DesignTime>
      <AutoGen>True</AutoGen>
      <DependentUpon>Resources.resx</DependentUpon>
    </Compile>
  </ItemGroup>

  <ItemGroup>
    <EmbeddedResource Update="Properties\Resources.resx">
      <Generator>ResXFileCodeGenerator</Generator>
      <LastGenOutput>Resources.Designer.cs</LastGenOutput>
    </EmbeddedResource>
  </ItemGroup>

<<<<<<< HEAD
=======
  <ItemGroup>
    <PackageReference Include="ColorCode.UWP" Version="2.0.6" />
    <ProjectReference Include="..\Microsoft.Toolkit.Parsers\Microsoft.Toolkit.Parsers.csproj" />
    <ProjectReference Include="..\Microsoft.Toolkit.Uwp.UI.Controls\Microsoft.Toolkit.Uwp.UI.Controls.csproj" />
    <ProjectReference Include="..\Microsoft.Toolkit.Uwp.UI\Microsoft.Toolkit.Uwp.UI.csproj" />
  </ItemGroup>

  <!-- https://weblogs.asp.net/rweigelt/disable-warnings-in-generated-c-files-of-uwp-app -->
  <Target Name="PragmaWarningDisablePrefixer" AfterTargets="MarkupCompilePass2">
    <ItemGroup>
      <GeneratedCSFiles Include="**\*.g.cs;**\*.g.i.cs" />
    </ItemGroup>
    <Message Text="CSFiles: @(GeneratedCSFiles->'&quot;%(Identity)&quot;')" />
    <Exec Command="for %%f in (@(GeneratedCSFiles->'&quot;%(Identity)&quot;')) do echo #pragma warning disable &gt; %%f.temp &amp;&amp; type %%f &gt;&gt; %%f.temp &amp;&amp; move /y %%f.temp %%f &gt; NUL" />
  </Target>

>>>>>>> 09750810
  <!-- 
    Required workaround for ProjectReference inclusion of the Controls package
    The UWP project system is including the Controls resources in the pri file because 
    it doesn't know it'll be an independent package later during packing.
    Therefore, we need to remove these extra resources in the PRI pipeline so the 
    Markdown pri file is properly generated and doesn't include duplicate references to Control resources.
  -->
  <Target Name="RemoveUnwantedPri" AfterTargets="GetPackagingOutputs">
    <!--<Message Text="Files Before: @(PackagingOutputs)" Importance="high" />-->
    <ItemGroup>
      <PackagingOutputs Remove="@(PackagingOutputs)" Condition="'%(PackagingOutputs.Filename)%(PackagingOutputs.Extension)' == 'Microsoft.Toolkit.Uwp.UI.Controls.pri'" />
      <PackagingOutputs Remove="@(PackagingOutputs)" Condition="$([System.String]::new('%(PackagingOutputs.TargetPath)').StartsWith('Microsoft.Toolkit.Uwp.UI.Controls\'))" />
    </ItemGroup>
    <!--<Message Text="Files After: @(PackagingOutputs)" Importance="high" />-->
  </Target>
</Project><|MERGE_RESOLUTION|>--- conflicted
+++ resolved
@@ -13,20 +13,8 @@
   </PropertyGroup>
 
   <ItemGroup>
-<<<<<<< HEAD
-    <None Include="VisualStudioToolsManifest.xml" />
-    <None Include="$(OutDir)\Design\$(MSBuildProjectName).Design.dll;$(OutDir)\Design\$(MSBuildProjectName).Design.pdb" Pack="true" PackagePath="lib\$(TargetFramework)\Design" />
-  </ItemGroup>
-
-  <ItemGroup>
-    <PackageReference Include="ColorCode.WinUI" Version="8.0.0-preview3" />
-    <ProjectReference Include="..\Microsoft.Toolkit.Parsers\Microsoft.Toolkit.Parsers.csproj" />
-    <ProjectReference Include="..\Microsoft.Toolkit.Uwp.UI.Controls\Microsoft.Toolkit.Uwp.UI.Controls.csproj" />
-    <ProjectReference Include="..\Microsoft.Toolkit.Uwp.UI\Microsoft.Toolkit.Uwp.UI.csproj" />
-=======
     <None Include="VisualStudioToolsManifest.xml" Pack="true" PackagePath="tools" />
     <None Include="$(OutDir)\Design\$(MSBuildProjectName).Design*.dll;$(OutDir)\Design\$(MSBuildProjectName).Design*.pdb" Pack="true" PackagePath="lib\$(TargetFramework)\Design" />
->>>>>>> 09750810
   </ItemGroup>
 
   <ItemGroup>
@@ -44,10 +32,8 @@
     </EmbeddedResource>
   </ItemGroup>
 
-<<<<<<< HEAD
-=======
   <ItemGroup>
-    <PackageReference Include="ColorCode.UWP" Version="2.0.6" />
+    <PackageReference Include="ColorCode.WinUI" Version="8.0.0-preview3" />
     <ProjectReference Include="..\Microsoft.Toolkit.Parsers\Microsoft.Toolkit.Parsers.csproj" />
     <ProjectReference Include="..\Microsoft.Toolkit.Uwp.UI.Controls\Microsoft.Toolkit.Uwp.UI.Controls.csproj" />
     <ProjectReference Include="..\Microsoft.Toolkit.Uwp.UI\Microsoft.Toolkit.Uwp.UI.csproj" />
@@ -62,7 +48,6 @@
     <Exec Command="for %%f in (@(GeneratedCSFiles->'&quot;%(Identity)&quot;')) do echo #pragma warning disable &gt; %%f.temp &amp;&amp; type %%f &gt;&gt; %%f.temp &amp;&amp; move /y %%f.temp %%f &gt; NUL" />
   </Target>
 
->>>>>>> 09750810
   <!-- 
     Required workaround for ProjectReference inclusion of the Controls package
     The UWP project system is including the Controls resources in the pri file because 
