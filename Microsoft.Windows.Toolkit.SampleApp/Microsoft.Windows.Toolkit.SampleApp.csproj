--- conflicted
+++ resolved
@@ -115,13 +115,10 @@
     <Content Include="Assets\Photos\WestSeattleView.png" />
     <Content Include="SamplePages\HamburgerMenu\HamburgerMenuCode.txt" />
     <Content Include="SamplePages\HamburgerMenu\icon.jpg" />
-<<<<<<< HEAD
     <Content Include="SamplePages\ImageEx\icon.jpg" />
     <Content Include="SamplePages\ImageEx\ImageExCode.txt" />
-=======
     <Content Include="SamplePages\Pivorama\icon.jpg" />
     <Content Include="SamplePages\Pivorama\PivoramaCode.txt" />
->>>>>>> 70b53ade
     <Content Include="SamplePages\RangeSelector\icon.jpg" />
     <Content Include="SamplePages\ResponsiveGridView\icon.jpg" />
     <Content Include="SamplePages\SearchBox\icon.jpg" />
@@ -164,13 +161,11 @@
     <Compile Include="SamplePages\HamburgerMenu\HamburgerMenuPage.xaml.cs">
       <DependentUpon>HamburgerMenuPage.xaml</DependentUpon>
     </Compile>
-<<<<<<< HEAD
     <Compile Include="SamplePages\ImageEx\ImageExPage.xaml.cs">
       <DependentUpon>ImageExPage.xaml</DependentUpon>
-=======
+    </Compile>
     <Compile Include="SamplePages\Pivorama\PivoramaPage.xaml.cs">
       <DependentUpon>PivoramaPage.xaml</DependentUpon>
->>>>>>> 70b53ade
     </Compile>
     <Compile Include="SamplePages\VariableSizedGridView\VariableSizedGridViewPage.xaml.cs">
       <DependentUpon>VariableSizedGridViewPage.xaml</DependentUpon>
@@ -228,15 +223,13 @@
       <Generator>MSBuild:Compile</Generator>
       <SubType>Designer</SubType>
     </Page>
-<<<<<<< HEAD
     <Page Include="SamplePages\ImageEx\ImageExPage.xaml">
       <Generator>MSBuild:Compile</Generator>
       <SubType>Designer</SubType>
-=======
+    </Page>
     <Page Include="SamplePages\Pivorama\PivoramaPage.xaml">
       <SubType>Designer</SubType>
       <Generator>MSBuild:Compile</Generator>
->>>>>>> 70b53ade
     </Page>
     <Page Include="SamplePages\RangeSelector\RangeSelectorPage.xaml">
       <Generator>MSBuild:Compile</Generator>
