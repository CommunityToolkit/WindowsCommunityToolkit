--- conflicted
+++ resolved
@@ -1,5 +1,4 @@
 [
-<<<<<<< HEAD
     {
         "Name": "Controls",
         "Icon": "Icons/Foundation.png",
@@ -83,6 +82,14 @@
                 "CodeUrl": "https://github.com/Microsoft/UWPCommunityToolkit/tree/master/Microsoft.Toolkit.Uwp.UI.Controls/RotatorTile",
                 "XamlCodeFile": "RotatorTileCode.bind",
                 "Icon": "/SamplePages/RotatorTile/RotatorTile.png"
+            },
+            {
+                "Name": "BladeControl",
+                "Type": "BladePage",
+                "About": "BladeControl is derived from Gridview. It provides a container to host blades as extra detail pages in a master-detail scenario. The control is based on how the Azure Portal works.",
+                "CodeUrl": "https://github.com/Microsoft/UWPCommunityToolkit/tree/master/Microsoft.Toolkit.Uwp.UI.Controls/BladeControl",
+                "XamlCodeFile": "BladeCode.bind",
+                "Icon": "/SamplePages/BladeControl/Blade.png"
             }
         ]
     },
@@ -197,203 +204,4 @@
             }
         ]
     }
-=======
-  {
-    "Name": "Controls",
-    "Icon": "Icons/Foundation.png",
-    "Samples": [
-      {
-        "Name": "AdaptiveGridView",
-        "Type": "AdaptiveGridViewPage",
-        "About": "Presents items in a evenly-spaced set of columns to fill the total available display space. It reacts to changes in the layout as well as the content so it can adapt to different form factors automatically.",
-        "CodeUrl": "https://github.com/Microsoft/UWPCommunityToolkit/tree/master/Microsoft.Toolkit.Uwp.UI.Controls/AdaptiveGridView",
-        "XamlCodeFile": "AdaptiveGridViewCode.bind",
-        "Icon": "/SamplePages/AdaptiveGridView/AdaptiveGridView.png"
-      },
-      {
-        "Name": "HamburgerMenu",
-        "Type": "HamburgerMenuPage",
-        "About": "The HamburgerMenu provides a simple to use side bar menu that you can show/hide using a hamburger button.",
-        "CodeUrl": "https://github.com/Microsoft/UWPCommunityToolkit/tree/master/Microsoft.Toolkit.Uwp.UI.Controls/HamburgerMenu",
-        "XamlCodeFile": "HamburgerMenuCode.bind",
-        "Icon": "/SamplePages/HamburgerMenu/HamburgerMenu.png"
-      },
-      {
-        "Name": "RangeSelector",
-        "Type": "RangeSelectorPage",
-        "About": "The RangeSelector is a \"double slider\" control for range values.",
-        "CodeUrl": "https://github.com/Microsoft/UWPCommunityToolkit/tree/master/Microsoft.Toolkit.Uwp.UI.Controls/RangeSelector",
-        "XamlCodeFile": "RangeSelectorCode.bind",
-        "Icon": "/SamplePages/RangeSelector/RangeSelector.png"
-      },
-      {
-        "Name": "ImageEx",
-        "Type": "ImageExPage",
-        "About": "Images are downloaded asynchronously showing a load indicator. Source images are then stored in the App local cache to preserve resources and load time.",
-        "CodeUrl": "https://github.com/Microsoft/UWPCommunityToolkit/tree/master/Microsoft.Toolkit.Uwp.UI.Controls/ImageEx",
-        "XamlCodeFile": "ImageExCode.bind",
-        "Icon": "/SamplePages/ImageEx/ImageEx.png"
-      },
-      {
-        "Name": "HeaderedTextBlock",
-        "Type": "HeaderedTextBlockPage",
-        "About": "The HeaderedTextBlock control is designed to provide a header for read only text. This control is useful for displaying read only forms.",
-        "CodeUrl": "https://github.com/Microsoft/UWPCommunityToolkit/tree/master/Microsoft.Toolkit.Uwp.UI.Controls/HeaderedTextBlock",
-        "XamlCodeFile": "HeaderedTextBlockCode.bind",
-        "Icon": "/SamplePages/HeaderedTextBlock/HeaderedTextBlock.png"
-      },
-      {
-        "Name": "RadialGauge",
-        "Type": "RadialGaugePage",
-        "About": "The radial gauge displays a value within a range, using a needle on a circular face.",
-        "CodeUrl": "https://github.com/Microsoft/UWPCommunityToolkit/tree/master/Microsoft.Toolkit.Uwp.UI.Controls/RadialGauge",
-        "XamlCodeFile": "RadialGaugeCode.bind",
-        "Icon": "/SamplePages/RadialGauge/RadialGauge.png"
-      },
-      {
-        "Name": "SlidableListItem",
-        "Type": "SlidableListItemPage",
-        "About": "A UI control that enables actions to be triggered by sliding the content left or right. In most cases, it will be used as a ListView DataTemplate root similar to email apps, but it is not required.",
-        "CodeUrl": "https://github.com/Microsoft/UWPCommunityToolkit/tree/master/Microsoft.Toolkit.Uwp.UI.Controls/SlidableListItem",
-        "XamlCodeFile": "SlidableListItemCode.bind",
-        "Icon": "/SamplePages/SlidableListItem/SlidableListItem.png"
-      },
-      {
-        "Name": "PullToRefreshListView",
-        "Type": "PullToRefreshListViewPage",
-        "About": "PullToRefreshListView is derived from the built in ListView in the Universal Windows Platform. It enables the popular Pull To Refresh pattern.",
-        "CodeUrl": "https://github.com/Microsoft/UWPCommunityToolkit/tree/master/Microsoft.Toolkit.Uwp.UI.Controls/PullToRefreshListView",
-        "XamlCodeFile": "PullToRefreshListViewCode.bind",
-        "Icon": "/SamplePages/PullToRefreshListView/PullToRefreshListView.png"
-      },
-      {
-        "Name": "RotatorTile",
-        "Type": "RotatorTilePage",
-        "About": "RotatorTile is an ItemsControl that rotates through a set of items one-by-one. It enables you to show multiple items of data in a live-tile like way.",
-        "CodeUrl": "https://github.com/Microsoft/UWPCommunityToolkit/tree/master/Microsoft.Toolkit.Uwp.UI.Controls/RotatorTile",
-        "XamlCodeFile": "RotatorTileCode.bind",
-        "Icon": "/SamplePages/RotatorTile/RotatorTile.png"
-      },
-      {
-        "Name": "BladeControl",
-        "Type": "BladePage",
-        "About": "BladeControl is derived from Gridview. It provides a container to host blades as extra detail pages in a master-detail scenario. The control is based on how the Azure Portal works.",
-        "CodeUrl": "https://github.com/Microsoft/UWPCommunityToolkit/tree/master/Microsoft.Toolkit.Uwp.UI.Controls/BladeControl",
-        "XamlCodeFile": "BladeCode.bind",
-        "Icon": "/SamplePages/BladeControl/Blade.png"
-      }
-    ]
-  },
-  {
-    "Name": "Notifications",
-    "Icon": "Icons/Notifications.png",
-    "Samples": [
-      {
-        "Name": "LiveTile",
-        "Type": "LiveTilePage",
-        "About": "This shows how to update a Live Tile with a rich Adaptive notification.",
-        "CodeUrl": "https://github.com/Microsoft/UWPCommunityToolkit/tree/master/Microsoft.Toolkit.Uwp.Notifications.Shared",
-        "CodeFile": "LiveTileCode.bind",
-        "Icon": "/SamplePages/LiveTile/icon.jpg"
-      },
-      {
-        "Name": "Toast",
-        "Type": "ToastPage",
-        "About": "This shows how to send a Toast notification.",
-        "CodeUrl": "https://github.com/Microsoft/UWPCommunityToolkit/tree/master/Microsoft.Toolkit.Uwp.Notifications.Shared",
-        "CodeFile": "ToastCode.bind",
-        "Icon": "/SamplePages/Toast/icon.jpg"
-      },
-      {
-        "Name": "WeatherLiveTileAndToast",
-        "Type": "WeatherLiveTileAndToastPage",
-        "About": "This shows how to send a Weather Live Tile and Toast notification, displaying the forecast.",
-        "CodeUrl": "https://github.com/Microsoft/UWPCommunityToolkit/tree/master/Microsoft.Toolkit.Uwp.Notifications.Shared",
-        "CodeFile": "WeatherLiveTileAndToastCode.bind",
-        "Icon": "/SamplePages/WeatherLiveTileAndToast/WeatherLiveTileAndToast.png"
-      }
-    ]
-  },
-  {
-    "Name": "Animations",
-    "Icon": "Icons/Animations.png",
-    "Samples": [
-      {
-        "Name": "Fade",
-        "Type": "FadeBehaviorPage",
-        "About": "Opacity of XAML elements using composition",
-        "CodeUrl": "https://github.com/Microsoft/UWPCommunityToolkit/tree/master/Microsoft.Toolkit.Uwp.UI.Animations/Behaviors",
-        "CodeFile": "FadeBehaviorCode.bind",
-        "XamlCodeFile": "FadeBehaviorXaml.bind",
-        "Icon": "/SamplePages/Fade/FadeBehavior.png"
-      },
-      {
-        "Name": "Scale",
-        "Type": "ScaleBehaviorPage",
-        "About": "Scale of XAML elements using composition",
-        "CodeUrl": "https://github.com/Microsoft/UWPCommunityToolkit/tree/master/Microsoft.Toolkit.Uwp.UI.Animations/Behaviors",
-        "CodeFile": "ScaleBehaviorCode.bind",
-        "XamlCodeFile": "ScaleBehaviorXaml.bind",
-        "Icon": "/SamplePages/Scale/scaleBehavior.png"
-      },
-      {
-        "Name": "Offset",
-        "Type": "OffsetBehaviorPage",
-        "About": "Offset of XAML elements using composition",
-        "CodeUrl": "https://github.com/Microsoft/UWPCommunityToolkit/tree/master/Microsoft.Toolkit.Uwp.UI.Animations/Behaviors",
-        "CodeFile": "OffsetBehaviorCode.bind",
-        "XamlCodeFile": "OffsetBehaviorXaml.bind",
-        "Icon": "/SamplePages/Offset/offsetBehavior.png"
-      },
-      {
-        "Name": "Rotate",
-        "Type": "RotateBehaviorPage",
-        "About": "Rotation on XAML elements using composition",
-        "CodeUrl": "https://github.com/Microsoft/UWPCommunityToolkit/tree/master/Microsoft.Toolkit.Uwp.UI.Animations/Behaviors",
-        "CodeFile": "RotateBehaviorCode.bind",
-        "XamlCodeFile": "RotateBehaviorXaml.bind",
-        "Icon": "/SamplePages/Rotate/rotateBehavior.png"
-      },
-      {
-        "Name": "Blur",
-        "Type": "BlurBehaviorPage",
-        "About": "Blur XAML elements using composition",
-        "CodeUrl": "https://github.com/Microsoft/UWPCommunityToolkit/tree/master/Microsoft.Toolkit.Uwp.UI.Animations/Behaviors",
-        "CodeFile": "BlurBehaviorCode.bind",
-        "XamlCodeFile": "BlurBehaviorXaml.bind",
-        "Icon": "/SamplePages/Blur/blurBehavior.png"
-      }
-    ]
-  },
-  {
-    "Name": "Services",
-    "Icon": "Icons/Services.png",
-    "Samples": [
-      {
-        "Name": "Bing Service",
-        "Type": "BingPage",
-        "About": "The Bing Service allows you to retrieve Microsoft Bing web search engine results.",
-        "CodeUrl": "https://github.com/Microsoft/UWPCommunityToolkit/tree/master/Microsoft.Toolkit.Uwp.UI.Animations/Behaviors",
-        "CodeFile": "BingCode.bind",
-        "Icon": "/SamplePages/Bing Service/icon.png"
-      },
-      {
-        "Name": "Facebook Service",
-        "Type": "FacebookPage",
-        "About": "The Facebook Service allows you to retrieve or publish data to Facebook graph.",
-        "CodeUrl": "https://github.com/Microsoft/UWPCommunityToolkit/tree/master/Microsoft.Toolkit.Uwp.Services/Services/Facebook",
-        "CodeFile": "FacebookCode.bind",
-        "Icon": "/SamplePages/Facebook Service/FacebookLogo.png"
-      },
-      {
-        "Name": "Twitter Service",
-        "Type": "TwitterPage",
-        "About": "The Twitter Service allows you to retrieve or publish data to Twitter.",
-        "CodeUrl": "https://github.com/Microsoft/UWPCommunityToolkit/tree/master/Microsoft.Toolkit.Uwp.Services/Services/Twitter",
-        "CodeFile": "TwitterCode.bind",
-        "Icon": "/SamplePages/Twitter Service/TwitterLogo.png"
-      }
-    ]
-  }
->>>>>>> b97c41db
 ]