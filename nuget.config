<<<<<<< HEAD
﻿<?xml version="1.0" encoding="utf-8"?>
=======
>>>>>>> 63cbb4a5
<configuration>
  <packageSources>
    <clear />
    <add key="nuget.org" value="https://api.nuget.org/v3/index.json" protocolVersion="3" />
    <add key="AzureLatest" value="https://pkgs.dev.azure.com/dotnet/WindowsCommunityToolkit/_packaging/WindowsCommunityToolkit-MainLatest/nuget/v3/index.json" protocolVersion="3" />
    <add key="MUX-Shared" value="https://pkgs.dev.azure.com/ms/microsoft-ui-xaml/_packaging/MUX-Shared/nuget/v3/index.json" />
    <add key="WindowsCommunityToolkit-WinUI3" value="https://pkgs.dev.azure.com/dotnet/WindowsCommunityToolkit/_packaging/WindowsCommunityToolkit-WinUI3/nuget/v3/index.json" />
  </packageSources>
  <disabledPackageSources>
    <clear />
  </disabledPackageSources>
</configuration><|MERGE_RESOLUTION|>--- conflicted
+++ resolved
@@ -1,8 +1,4 @@
-<<<<<<< HEAD
-﻿<?xml version="1.0" encoding="utf-8"?>
-=======
->>>>>>> 63cbb4a5
-<configuration>
+﻿<configuration>
   <packageSources>
     <clear />
     <add key="nuget.org" value="https://api.nuget.org/v3/index.json" protocolVersion="3" />
