--- conflicted
+++ resolved
@@ -114,10 +114,7 @@
 
             _canvasContainer = canvasContainer;
             _canvasContainer.RequestedTheme = ElementTheme.Light;
-<<<<<<< HEAD
-=======
-
->>>>>>> 4a6bfcd9
+
             _elementsToPrint = new List<FrameworkElement>();
 
             _defaultPrintHelperOptions = defaultPrintHelperOptions ?? new PrintHelperOptions();
@@ -264,14 +261,9 @@
                             _stateBags[element].Restore(element);
                         }
                         _stateBags.Clear();
-
-<<<<<<< HEAD
+                        
                         _canvasContainer.RequestedTheme = ElementTheme.Default;
                         await DetachCanvas();
-=======
-                        DetachCanvas();
-                        _canvasContainer.RequestedTheme = ElementTheme.Default;
->>>>>>> 4a6bfcd9
 
                         switch (args.Completion)
                         {
