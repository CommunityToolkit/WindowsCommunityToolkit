<Project Sdk="Microsoft.NET.Sdk">

  <PropertyGroup>
    <TargetFramework>net5.0-windows10.0.18362.0</TargetFramework>
    <TargetPlatformVersion>10.0.18362.0</TargetPlatformVersion>
    <GenerateAssemblyInfo>false</GenerateAssemblyInfo>
    <Platforms>x86;x64</Platforms>

    <!--<ApplicationManifest>app.manifest</ApplicationManifest>-->

    <IsPackable>false</IsPackable>
    <LangVersion>9.0</LangVersion>
  </PropertyGroup>
<<<<<<< HEAD

=======
  <PropertyGroup Condition="'$(Configuration)|$(Platform)' == 'Debug|x86'">
    <DebugSymbols>true</DebugSymbols>
    <OutputPath>bin\x86\Debug\</OutputPath>
    <DefineConstants>DEBUG;TRACE;NETFX_CORE;WINDOWS_UWP</DefineConstants>
    <NoWarn>;2008</NoWarn>
    <DebugType>full</DebugType>
    <PlatformTarget>x86</PlatformTarget>
    <UseVSHostingProcess>false</UseVSHostingProcess>
    <ErrorReport>prompt</ErrorReport>
    <Prefer32Bit>true</Prefer32Bit>
  </PropertyGroup>
  <PropertyGroup Condition="'$(Configuration)|$(Platform)' == 'Release|x86'">
    <OutputPath>bin\x86\Release\</OutputPath>
    <DefineConstants>TRACE;NETFX_CORE;WINDOWS_UWP</DefineConstants>
    <Optimize>true</Optimize>
    <NoWarn>;2008;CS8002</NoWarn>
    <DebugType>pdbonly</DebugType>
    <PlatformTarget>x86</PlatformTarget>
    <UseVSHostingProcess>false</UseVSHostingProcess>
    <ErrorReport>prompt</ErrorReport>
    <Prefer32Bit>true</Prefer32Bit>
    <UseDotNetNativeToolchain>true</UseDotNetNativeToolchain>
    <TreatWarningsAsErrors>true</TreatWarningsAsErrors>
    <DocumentationFile>$(OutputPath)$(AssemblyName).xml</DocumentationFile>
  </PropertyGroup>
  <PropertyGroup Condition="'$(Configuration)|$(Platform)' == 'Debug|ARM'">
    <DebugSymbols>true</DebugSymbols>
    <OutputPath>bin\ARM\Debug\</OutputPath>
    <DefineConstants>DEBUG;TRACE;NETFX_CORE;WINDOWS_UWP</DefineConstants>
    <NoWarn>;2008</NoWarn>
    <DebugType>full</DebugType>
    <PlatformTarget>ARM</PlatformTarget>
    <UseVSHostingProcess>false</UseVSHostingProcess>
    <ErrorReport>prompt</ErrorReport>
    <Prefer32Bit>true</Prefer32Bit>
  </PropertyGroup>
  <PropertyGroup Condition="'$(Configuration)|$(Platform)' == 'Release|ARM'">
    <OutputPath>bin\ARM\Release\</OutputPath>
    <DefineConstants>TRACE;NETFX_CORE;WINDOWS_UWP</DefineConstants>
    <Optimize>true</Optimize>
    <NoWarn>;2008;CS8002</NoWarn>
    <DebugType>pdbonly</DebugType>
    <PlatformTarget>ARM</PlatformTarget>
    <UseVSHostingProcess>false</UseVSHostingProcess>
    <ErrorReport>prompt</ErrorReport>
    <Prefer32Bit>true</Prefer32Bit>
    <UseDotNetNativeToolchain>true</UseDotNetNativeToolchain>
    <TreatWarningsAsErrors>true</TreatWarningsAsErrors>
    <DocumentationFile>$(OutputPath)$(AssemblyName).xml</DocumentationFile>
  </PropertyGroup>
  <PropertyGroup Condition="'$(Configuration)|$(Platform)' == 'Debug|x64'">
    <DebugSymbols>true</DebugSymbols>
    <OutputPath>bin\x64\Debug\</OutputPath>
    <DefineConstants>DEBUG;TRACE;NETFX_CORE;WINDOWS_UWP</DefineConstants>
    <NoWarn>;2008</NoWarn>
    <DebugType>full</DebugType>
    <PlatformTarget>x64</PlatformTarget>
    <UseVSHostingProcess>false</UseVSHostingProcess>
    <ErrorReport>prompt</ErrorReport>
    <Prefer32Bit>true</Prefer32Bit>
  </PropertyGroup>
  <PropertyGroup Condition="'$(Configuration)|$(Platform)' == 'Release|x64'">
    <OutputPath>bin\x64\Release\</OutputPath>
    <DefineConstants>TRACE;NETFX_CORE;WINDOWS_UWP</DefineConstants>
    <Optimize>true</Optimize>
    <NoWarn>;2008;CS8002</NoWarn>
    <DebugType>pdbonly</DebugType>
    <PlatformTarget>x64</PlatformTarget>
    <UseVSHostingProcess>false</UseVSHostingProcess>
    <ErrorReport>prompt</ErrorReport>
    <Prefer32Bit>true</Prefer32Bit>
    <UseDotNetNativeToolchain>true</UseDotNetNativeToolchain>
    <TreatWarningsAsErrors>true</TreatWarningsAsErrors>
    <DocumentationFile>$(OutputPath)$(AssemblyName).xml</DocumentationFile>
  </PropertyGroup>
>>>>>>> e8029ece
  <PropertyGroup>
    <DefineConstants>TRACE;DISABLE_XAML_GENERATED_MAIN</DefineConstants>
  </PropertyGroup>

  <ItemGroup>
    <PackageReference Include="Microsoft.Extensions.DependencyInjection">
      <Version>3.1.5</Version>
    </PackageReference>
    <PackageReference Include="FluentAssertions">
      <Version>5.10.3</Version>
    </PackageReference>
    <PackageReference Include="Microsoft.NETCore.UniversalWindowsPlatform">
      <Version>6.2.12</Version>
    </PackageReference>
    <PackageReference Include="MSTest.TestAdapter">
      <Version>2.1.2</Version>
    </PackageReference>
    <PackageReference Include="MSTest.TestFramework">
      <Version>2.1.2</Version>
    </PackageReference>
    <PackageReference Include="Microsoft.NET.Test.Sdk">
      <Version>16.6.1</Version>
    </PackageReference>
    <PackageReference Include="coverlet.collector">
      <Version>1.2.1</Version>
    </PackageReference>
    <PackageReference Include="Newtonsoft.Json">
      <Version>10.0.3</Version>
      <!-- DO NOT UPGRADE THIS PACKAGE FROM 10.0.3, this is used for upgrade testing between 6.1.1 and 7.0.0 for the Object Serializers -->
    </PackageReference>
    <PackageReference Include="System.Text.Json">
      <Version>5.0.2</Version>
    </PackageReference>
    <PackageReference Include="System.Xml.XPath.XmlDocument">
      <Version>4.3.0</Version>
    </PackageReference>
    <PackageReference Include="Microsoft.Graphics.Win2D">
      <Version>0.5.0.14</Version>
    </PackageReference>
  </ItemGroup>
  <ItemGroup>
    <Compile Include="Converters\Test_AdaptiveHeightValueConverter.cs" />
    <Compile Include="Converters\Test_TaskResultConverter.cs" />
    <Compile Include="Converters\Test_BoolToObjectConverter.cs" />
    <Compile Include="Converters\Test_EmptyCollectionToObjectConverter.cs" />
    <Compile Include="Converters\Test_EmptyStringToObjectConverter.cs" />
    <Compile Include="Converters\Test_StringFormatConverter.cs" />
    <Compile Include="Converters\Test_TypeToObjectConverter.cs" />
    <Compile Include="Extensions\Helpers\ObjectWithNullableBoolProperty.cs" />
    <Compile Include="Extensions\Test_StringExtensions.cs" />
    <Compile Include="Extensions\Test_UIElementExtensions_Coordinates.cs" />
    <Compile Include="Extensions\Test_VisualTreeExtensions.cs" />
    <Compile Include="Extensions\Test_PointExtensions.cs" />
    <Compile Include="Extensions\Test_RectExtensions.cs" />
    <Compile Include="Extensions\Test_SizeExtensions.cs" />
    <Compile Include="Extensions\Test_BitmapIconExtensionMarkupExtension.cs" />
    <Compile Include="Extensions\Test_FontIconSourceExtensionMarkupExtension.cs" />
    <Compile Include="Extensions\Test_FontIconExtensionMarkupExtension.cs" />
    <Compile Include="Extensions\Test_EnumValuesExtension.cs" />
    <Compile Include="Extensions\Test_NullableBoolMarkupExtension.cs" />
    <Compile Include="Extensions\Test_LogicalTreeExtensions.cs" />
    <Compile Include="Geometry\Test_CanvasPathGeometry.cs" />
    <Compile Include="Geometry\Test_RegexFactory.cs" />
    <Compile Include="Geometry\Test_Utils.cs" />
    <Compile Include="GlobalSuppressions.cs" />
    <Compile Include="Helpers\JsonObjectSerializer.cs" />
    <Compile Include="Helpers\SystemTextJsonSerializer.cs" />
    <Compile Include="Helpers\TestCollectionCapableDeepLinkParser.cs" />
    <Compile Include="Helpers\TestDeepLinkParser.cs" />
    <Compile Include="Extensions\Test_DispatcherQueueExtensions.cs" />
    <Compile Include="Helpers\Test_DispatcherHelper.cs" />
    <Compile Include="Helpers\Test_AdvancedCollectionView.cs" />
    <Compile Include="Helpers\Test_BackgroundTaskHelper.cs" />
    <Compile Include="Helpers\Test_CollectionCapableDeepLinkParser.cs" />
    <Compile Include="Helpers\Test_ColorHelper.cs" />
    <Compile Include="Helpers\Test_ConnectionHelper.cs" />
    <Compile Include="Helpers\Test_ScreenUnitHelper.cs" />
    <Compile Include="Helpers\Test_StorageFileHelper.cs" />
    <Compile Include="Helpers\Test_StorageHelper.cs" />
    <Compile Include="Helpers\Test_StreamHelper.cs" />
    <Compile Include="Helpers\Test_DeepLinkParser.cs" />
    <Compile Include="IsExternalInit.cs" />
    <Compile Include="Markdown\Parse\BoldTests.cs" />
    <Compile Include="Markdown\Parse\CodeTests.cs" />
    <Compile Include="Markdown\Parse\HeaderTests.cs" />
    <Compile Include="Markdown\Parse\HorizontalRuleTests.cs" />
    <Compile Include="Markdown\Parse\HyperlinkTests.cs" />
    <Compile Include="Markdown\Parse\ImageInlineTests.cs" />
    <Compile Include="Markdown\Parse\ItalicTests.cs" />
    <Compile Include="Markdown\Parse\ListTests.cs" />
    <Compile Include="Markdown\Parse\MarkdownLinkTests.cs" />
    <Compile Include="Markdown\Parse\ParagraphTests.cs" />
    <Compile Include="Markdown\Parse\ParseTestBase.cs" />
    <Compile Include="Markdown\Parse\ParseTestExtensionMethods.cs" />
    <Compile Include="Markdown\Parse\QuoteTests.cs" />
    <Compile Include="Markdown\Parse\StrikethroughTests.cs" />
    <Compile Include="Markdown\Parse\SubscriptTests.cs" />
    <Compile Include="Markdown\Parse\SuperscriptTests.cs" />
    <Compile Include="Markdown\Parse\TableTests.cs" />
    <Compile Include="Markdown\TestBase.cs" />
    <Compile Include="PrivateObject.cs" />
    <Compile Include="PrivateType.cs" />
    <Compile Include="Properties\AssemblyInfo.cs" />
    <Compile Include="Helpers\Test_WeakEventListener.cs" />
    <Compile Include="UI\Animations\Test_AnimationBuilderStart.cs" />
    <Compile Include="UI\Collection\DataSource.cs" />
    <Compile Include="UI\Collection\Test_IncrementalLoadingCollection.cs" />
    <Compile Include="UI\Controls\Test_Carousel.cs" />
    <Compile Include="UI\Controls\Test_BladeView.cs" />
    <Compile Include="UI\Controls\Test_ImageEx.cs" />
    <Compile Include="UI\Controls\Test_RadialGauge.cs" />
    <Compile Include="UI\Controls\Test_TextToolbar_Localization.cs" />
    <Compile Include="UI\Controls\Test_InfiniteCanvas_Regression.cs" />
    <Compile Include="UI\Controls\Test_TokenizingTextBox_General.cs" />
    <Compile Include="UI\Controls\Test_TokenizingTextBox_InterspersedCollection.cs" />
    <Compile Include="UI\Controls\Test_ListDetailsView.cs" />
    <Compile Include="UI\Controls\Test_UniformGrid_AutoLayout.cs" />
    <Compile Include="UI\Controls\Test_UniformGrid_RowColDefinitions.cs" />
    <Compile Include="UI\Controls\Test_UniformGrid_FreeSpots.cs" />
    <Compile Include="UI\Controls\Test_UniformGrid_Dimensions.cs" />
    <Compile Include="UI\Controls\Test_RangeSelector.cs" />
    <Compile Include="UI\Controls\Test_WrapPanel_Visibility.cs" />
    <Compile Include="UI\Controls\Test_WrapPanel_BasicLayout.cs" />
    <Compile Include="UI\Extensions\Test_VisualExtensions.cs" />
    <Compile Include="UI\Person.cs" />
    <Compile Include="UI\Test_AdvancedCollectionView.cs" />
    <Compile Include="UnitTestApp.xaml.cs">
      <DependentUpon>UnitTestApp.xaml</DependentUpon>
    </Compile>
    <Compile Include="VisualUITestBase.cs" />
  </ItemGroup>
  <ItemGroup>
    <ApplicationDefinition Include="UnitTestApp.xaml">
      <Generator>MSBuild:Compile</Generator>
      <SubType>Designer</SubType>
    </ApplicationDefinition>
  </ItemGroup>
  <ItemGroup>
    <AppxManifest Include="Package.appxmanifest">
      <SubType>Designer</SubType>
    </AppxManifest>
    <None Include=".editorconfig" />
    <Content Include="Assets\Samples\InfiniteCanvasExportPreMedia.json" />
    <Content Include="Assets\Samples\InfiniteCanvasExport.json" />
    <PRIResource Include="Strings\fr\Resources.resw" />
    <PRIResource Include="Strings\en-us\Resources.resw">
      <SubType>Designer</SubType>
    </PRIResource>
  </ItemGroup>
  <ItemGroup>
    <Content Include="Assets\Samples\lorem.txt" />
    <EmbeddedResource Include="Assets\StoreLogo.embeded.png" />
    <Content Include="Properties\UnitTestApp.rd.xml" />
    <Content Include="Assets\LockScreenLogo.scale-200.png" />
    <Content Include="Assets\SplashScreen.scale-200.png" />
    <Content Include="Assets\Square150x150Logo.scale-200.png" />
    <Content Include="Assets\Square44x44Logo.scale-200.png" />
    <Content Include="Assets\Square44x44Logo.targetsize-24_altform-unplated.png" />
    <Content Include="Assets\StoreLogo.png" />
    <Content Include="Assets\Wide310x150Logo.scale-200.png" />
  </ItemGroup>
  <ItemGroup>
    <ProjectReference Include="..\..\CommunityToolkit.Diagnostics\CommunityToolkit.Diagnostics.csproj">
      <Project>{76f89522-ca28-458d-801d-947ab033a758}</Project>
      <Name>CommunityToolkit.Diagnostics</Name>
    </ProjectReference>
    <ProjectReference Include="..\..\CommunityToolkit.Mvvm\CommunityToolkit.Mvvm.csproj">
      <Project>{d82ae6e1-e612-434e-acb2-363ee48738d3}</Project>
      <Name>CommunityToolkit.Mvvm</Name>
    </ProjectReference>
    <ProjectReference Include="..\..\CommunityToolkit.WinUI.Connectivity\CommunityToolkit.WinUI.Connectivity.csproj">
      <Project>{b1e850ff-dde6-44d5-a830-34250e97a687}</Project>
      <Name>CommunityToolkit.WinUI.Connectivity</Name>
    </ProjectReference>
    <ProjectReference Include="..\..\CommunityToolkit.WinUI.UI.Animations\CommunityToolkit.WinUI.UI.Animations.csproj">
      <Project>{b24a296c-b3eb-4e06-a64e-74ac2d1acc91}</Project>
      <Name>CommunityToolkit.WinUI.UI.Animations</Name>
    </ProjectReference>
    <ProjectReference Include="..\..\CommunityToolkit.WinUI.UI.Controls.Layout\CommunityToolkit.WinUI.UI.Controls.Layout.csproj">
      <Project>{cb444381-18ba-4a51-bb32-3a498bcc1e99}</Project>
      <Name>CommunityToolkit.WinUI.UI.Controls.Layout</Name>
    </ProjectReference>
    <ProjectReference Include="..\..\CommunityToolkit.WinUI.UI.Controls.Input\CommunityToolkit.WinUI.UI.Controls.Input.csproj">
      <Project>{af1be4e9-e2e1-4729-b076-b3725d8e21ee}</Project>
      <Name>CommunityToolkit.WinUI.UI.Controls.Input</Name>
    </ProjectReference>
    <ProjectReference Include="..\..\CommunityToolkit.WinUI.UI.Controls.Markdown\CommunityToolkit.WinUI.UI.Controls.Markdown.csproj">
      <Project>{6fedf199-b052-49dd-8f3e-2a9224998e0f}</Project>
      <Name>CommunityToolkit.WinUI.UI.Controls.Markdown</Name>
    </ProjectReference>
    <ProjectReference Include="..\..\CommunityToolkit.WinUI.UI.Controls.Media\CommunityToolkit.WinUI.UI.Controls.Media.csproj">
      <Project>{43bd2a36-9e12-4788-80ae-2377e41e6d05}</Project>
      <Name>CommunityToolkit.WinUI.UI.Controls.Media</Name>
    </ProjectReference>
    <ProjectReference Include="..\..\CommunityToolkit.WinUI.UI.Controls.Primitives\CommunityToolkit.WinUI.UI.Controls.Primitives.csproj">
      <Project>{84ab7dc5-95c9-4cf8-a370-d077e9e9ef1a}</Project>
      <Name>CommunityToolkit.WinUI.UI.Controls.Primitives</Name>
    </ProjectReference>
    <ProjectReference Include="..\..\CommunityToolkit.WinUI.UI.Controls.Core\CommunityToolkit.WinUI.UI.Controls.Core.csproj">
      <Project>{e9faabfb-d726-42c1-83c1-cb46a29fea81}</Project>
      <Name>CommunityToolkit.WinUI.UI.Controls.Core</Name>
    </ProjectReference>
    <ProjectReference Include="..\..\CommunityToolkit.WinUI.UI.Media\CommunityToolkit.WinUI.UI.Media.csproj">
      <Project>{75f9ee44-3efa-47bc-aedd-351b9834a0af}</Project>
      <Name>CommunityToolkit.WinUI.UI.Media</Name>
    </ProjectReference>
    <ProjectReference Include="..\..\CommunityToolkit.WinUI.UI\CommunityToolkit.WinUI.UI.csproj">
      <Project>{3dd8aa7c-3569-4e51-992f-0c2257e8878e}</Project>
      <Name>CommunityToolkit.WinUI.UI</Name>
    </ProjectReference>
    <ProjectReference Include="..\..\CommunityToolkit.WinUI\CommunityToolkit.WinUI.csproj">
      <Project>{805f80df-75c6-4c2f-8fd9-b47f6d0df5a3}</Project>
      <Name>CommunityToolkit.WinUI</Name>
    </ProjectReference>
    <ProjectReference Include="..\..\CommunityToolkit.Common\CommunityToolkit.Common.csproj">
      <Project>{6fe128a8-cefa-4a61-a987-ec92de6b538e}</Project>
      <Name>CommunityToolkit.Common</Name>
    </ProjectReference>
  </ItemGroup>
  <ItemGroup>
    <Service Include="{82A7F48D-3B50-4B1E-B82E-3ADA8210C358}" />
  </ItemGroup>
  <ItemGroup />
  <Import Project="..\UnitTests.Shared\UnitTests.Shared.projitems" Label="Shared" />
  <PropertyGroup Condition=" '$(VisualStudioVersion)' == '' or '$(VisualStudioVersion)' &lt; '14.0' ">
    <VisualStudioVersion>14.0</VisualStudioVersion>
  </PropertyGroup>
  <PropertyGroup Condition="'$(Configuration)|$(Platform)' == 'Debug %28Version 1511%29|x86'">
    <DebugSymbols>true</DebugSymbols>
    <OutputPath>bin\x86\Debug %28Version 1511%29\</OutputPath>
    <DefineConstants>DEBUG;TRACE;NETFX_CORE;WINDOWS_UWP;CODE_ANALYSIS</DefineConstants>
    <NoWarn>;2008</NoWarn>
    <NoStdLib>true</NoStdLib>
    <DebugType>full</DebugType>
    <PlatformTarget>x86</PlatformTarget>
    <UseVSHostingProcess>false</UseVSHostingProcess>
    <ErrorReport>prompt</ErrorReport>
    <Prefer32Bit>true</Prefer32Bit>
  </PropertyGroup>
  <PropertyGroup Condition="'$(Configuration)|$(Platform)' == 'Debug %28Version 1511%29|ARM'">
    <DebugSymbols>true</DebugSymbols>
    <OutputPath>bin\ARM\Debug %28Version 1511%29\</OutputPath>
    <DefineConstants>DEBUG;TRACE;NETFX_CORE;WINDOWS_UWP;CODE_ANALYSIS</DefineConstants>
    <NoWarn>;2008</NoWarn>
    <NoStdLib>true</NoStdLib>
    <DebugType>full</DebugType>
    <PlatformTarget>ARM</PlatformTarget>
    <UseVSHostingProcess>false</UseVSHostingProcess>
    <ErrorReport>prompt</ErrorReport>
    <Prefer32Bit>true</Prefer32Bit>
  </PropertyGroup>
  <PropertyGroup Condition="'$(Configuration)|$(Platform)' == 'Debug %28Version 1511%29|x64'">
    <DebugSymbols>true</DebugSymbols>
    <OutputPath>bin\x64\Debug %28Version 1511%29\</OutputPath>
    <DefineConstants>DEBUG;TRACE;NETFX_CORE;WINDOWS_UWP;CODE_ANALYSIS</DefineConstants>
    <NoWarn>;2008</NoWarn>
    <NoStdLib>true</NoStdLib>
    <DebugType>full</DebugType>
    <PlatformTarget>x64</PlatformTarget>
    <UseVSHostingProcess>false</UseVSHostingProcess>
    <ErrorReport>prompt</ErrorReport>
    <Prefer32Bit>true</Prefer32Bit>
  </PropertyGroup>
  <PropertyGroup Condition="'$(Configuration)|$(Platform)' == 'Debug %28Anniversary Update%29|x86'">
    <DebugSymbols>true</DebugSymbols>
    <OutputPath>bin\x86\Debug %28Anniversary Update%29\</OutputPath>
    <DefineConstants>DEBUG;TRACE;NETFX_CORE;WINDOWS_UWP;CODE_ANALYSIS</DefineConstants>
    <NoWarn>;2008</NoWarn>
    <NoStdLib>true</NoStdLib>
    <DebugType>full</DebugType>
    <PlatformTarget>x86</PlatformTarget>
    <UseVSHostingProcess>false</UseVSHostingProcess>
    <ErrorReport>prompt</ErrorReport>
    <Prefer32Bit>true</Prefer32Bit>
  </PropertyGroup>
  <PropertyGroup Condition="'$(Configuration)|$(Platform)' == 'Debug %28Anniversary Update%29|ARM'">
    <DebugSymbols>true</DebugSymbols>
    <OutputPath>bin\ARM\Debug %28Anniversary Update%29\</OutputPath>
    <DefineConstants>DEBUG;TRACE;NETFX_CORE;WINDOWS_UWP;CODE_ANALYSIS</DefineConstants>
    <NoWarn>;2008</NoWarn>
    <NoStdLib>true</NoStdLib>
    <DebugType>full</DebugType>
    <PlatformTarget>ARM</PlatformTarget>
    <UseVSHostingProcess>false</UseVSHostingProcess>
    <ErrorReport>prompt</ErrorReport>
    <Prefer32Bit>true</Prefer32Bit>
  </PropertyGroup>
  <PropertyGroup Condition="'$(Configuration)|$(Platform)' == 'Debug %28Anniversary Update%29|x64'">
    <DebugSymbols>true</DebugSymbols>
    <OutputPath>bin\x64\Debug %28Anniversary Update%29\</OutputPath>
    <DefineConstants>DEBUG;TRACE;NETFX_CORE;WINDOWS_UWP;CODE_ANALYSIS</DefineConstants>
    <NoWarn>;2008</NoWarn>
    <NoStdLib>true</NoStdLib>
    <DebugType>full</DebugType>
    <PlatformTarget>x64</PlatformTarget>
    <UseVSHostingProcess>false</UseVSHostingProcess>
    <ErrorReport>prompt</ErrorReport>
    <Prefer32Bit>true</Prefer32Bit>
  </PropertyGroup>
  <PropertyGroup Condition="'$(Configuration)|$(Platform)' == 'Release %28Version 1511%29|x86'">
    <OutputPath>bin\x86\Release %28Version 1511%29\</OutputPath>
    <DefineConstants>CODE_ANALYSIS;TRACE;NETFX_CORE;WINDOWS_UWP;CODE_ANALYSIS</DefineConstants>
    <Optimize>true</Optimize>
    <TreatWarningsAsErrors>true</TreatWarningsAsErrors>
    <NoWarn>;2008</NoWarn>
    <NoStdLib>true</NoStdLib>
    <DebugType>pdbonly</DebugType>
    <PlatformTarget>x86</PlatformTarget>
    <UseVSHostingProcess>false</UseVSHostingProcess>
    <ErrorReport>prompt</ErrorReport>
    <Prefer32Bit>true</Prefer32Bit>
  </PropertyGroup>
  <PropertyGroup Condition="'$(Configuration)|$(Platform)' == 'Release %28Version 1511%29|ARM'">
    <OutputPath>bin\ARM\Release %28Version 1511%29\</OutputPath>
    <DefineConstants>CODE_ANALYSIS;TRACE;NETFX_CORE;WINDOWS_UWP;CODE_ANALYSIS</DefineConstants>
    <Optimize>true</Optimize>
    <TreatWarningsAsErrors>true</TreatWarningsAsErrors>
    <NoWarn>;2008</NoWarn>
    <NoStdLib>true</NoStdLib>
    <DebugType>pdbonly</DebugType>
    <PlatformTarget>ARM</PlatformTarget>
    <UseVSHostingProcess>false</UseVSHostingProcess>
    <ErrorReport>prompt</ErrorReport>
    <Prefer32Bit>true</Prefer32Bit>
  </PropertyGroup>
  <PropertyGroup Condition="'$(Configuration)|$(Platform)' == 'Release %28Version 1511%29|x64'">
    <OutputPath>bin\x64\Release %28Version 1511%29\</OutputPath>
    <DefineConstants>CODE_ANALYSIS;TRACE;NETFX_CORE;WINDOWS_UWP;CODE_ANALYSIS</DefineConstants>
    <Optimize>true</Optimize>
    <TreatWarningsAsErrors>true</TreatWarningsAsErrors>
    <NoWarn>;2008</NoWarn>
    <NoStdLib>true</NoStdLib>
    <DebugType>pdbonly</DebugType>
    <PlatformTarget>x64</PlatformTarget>
    <UseVSHostingProcess>false</UseVSHostingProcess>
    <ErrorReport>prompt</ErrorReport>
    <Prefer32Bit>true</Prefer32Bit>
  </PropertyGroup>
  <PropertyGroup Condition="'$(Configuration)|$(Platform)' == 'Release %28Anniversary Update%29|x86'">
    <OutputPath>bin\x86\Release %28Anniversary Update%29\</OutputPath>
    <DefineConstants>CODE_ANALYSIS;TRACE;NETFX_CORE;WINDOWS_UWP;CODE_ANALYSIS</DefineConstants>
    <Optimize>true</Optimize>
    <TreatWarningsAsErrors>true</TreatWarningsAsErrors>
    <NoWarn>;2008</NoWarn>
    <NoStdLib>true</NoStdLib>
    <DebugType>pdbonly</DebugType>
    <PlatformTarget>x86</PlatformTarget>
    <UseVSHostingProcess>false</UseVSHostingProcess>
    <ErrorReport>prompt</ErrorReport>
    <Prefer32Bit>true</Prefer32Bit>
  </PropertyGroup>
  <PropertyGroup Condition="'$(Configuration)|$(Platform)' == 'Release %28Anniversary Update%29|ARM'">
    <OutputPath>bin\ARM\Release %28Anniversary Update%29\</OutputPath>
    <DefineConstants>CODE_ANALYSIS;TRACE;NETFX_CORE;WINDOWS_UWP;CODE_ANALYSIS</DefineConstants>
    <Optimize>true</Optimize>
    <TreatWarningsAsErrors>true</TreatWarningsAsErrors>
    <NoWarn>;2008</NoWarn>
    <NoStdLib>true</NoStdLib>
    <DebugType>pdbonly</DebugType>
    <PlatformTarget>ARM</PlatformTarget>
    <UseVSHostingProcess>false</UseVSHostingProcess>
    <ErrorReport>prompt</ErrorReport>
    <Prefer32Bit>true</Prefer32Bit>
  </PropertyGroup>
  <PropertyGroup Condition="'$(Configuration)|$(Platform)' == 'Release %28Anniversary Update%29|x64'">
    <OutputPath>bin\x64\Release %28Anniversary Update%29\</OutputPath>
    <DefineConstants>CODE_ANALYSIS;TRACE;NETFX_CORE;WINDOWS_UWP;CODE_ANALYSIS</DefineConstants>
    <Optimize>true</Optimize>
    <TreatWarningsAsErrors>true</TreatWarningsAsErrors>
    <NoWarn>;2008</NoWarn>
    <NoStdLib>true</NoStdLib>
    <DebugType>pdbonly</DebugType>
    <PlatformTarget>x64</PlatformTarget>
    <UseVSHostingProcess>false</UseVSHostingProcess>
    <ErrorReport>prompt</ErrorReport>
    <Prefer32Bit>true</Prefer32Bit>
  </PropertyGroup>
  <PropertyGroup Condition="'$(Configuration)|$(Platform)' == 'Debug|ARM64'">
    <DebugSymbols>true</DebugSymbols>
    <OutputPath>bin\ARM64\Debug\</OutputPath>
    <DefineConstants>DEBUG;TRACE;NETFX_CORE;WINDOWS_UWP;CODE_ANALYSIS</DefineConstants>
    <NoWarn>;2008</NoWarn>
    <NoStdLib>true</NoStdLib>
    <DebugType>full</DebugType>
    <PlatformTarget>ARM64</PlatformTarget>
    <UseVSHostingProcess>false</UseVSHostingProcess>
    <ErrorReport>prompt</ErrorReport>
    <Prefer32Bit>true</Prefer32Bit>
  </PropertyGroup>
  <PropertyGroup Condition="'$(Configuration)|$(Platform)' == 'Release|ARM64'">
    <OutputPath>bin\ARM64\Release\</OutputPath>
    <DefineConstants>CODE_ANALYSIS;TRACE;NETFX_CORE;WINDOWS_UWP;CODE_ANALYSIS</DefineConstants>
    <Optimize>true</Optimize>
    <TreatWarningsAsErrors>true</TreatWarningsAsErrors>
    <NoWarn>;2008;CS8002</NoWarn>
    <NoStdLib>true</NoStdLib>
    <DebugType>pdbonly</DebugType>
    <PlatformTarget>ARM64</PlatformTarget>
    <UseVSHostingProcess>false</UseVSHostingProcess>
    <ErrorReport>prompt</ErrorReport>
    <DocumentationFile>$(OutputPath)$(AssemblyName).xml</DocumentationFile>
    <Prefer32Bit>true</Prefer32Bit>
  </PropertyGroup>
  <PropertyGroup Condition="'$(Configuration)|$(Platform)' == 'Debug %28Version 1511%29|ARM64'">
    <DebugSymbols>true</DebugSymbols>
    <OutputPath>bin\ARM64\Debug %28Version 1511%29\</OutputPath>
    <DefineConstants>DEBUG;TRACE;NETFX_CORE;WINDOWS_UWP;CODE_ANALYSIS;CODE_ANALYSIS</DefineConstants>
    <NoWarn>;2008</NoWarn>
    <NoStdLib>true</NoStdLib>
    <DebugType>full</DebugType>
    <PlatformTarget>ARM64</PlatformTarget>
    <UseVSHostingProcess>false</UseVSHostingProcess>
    <ErrorReport>prompt</ErrorReport>
    <Prefer32Bit>true</Prefer32Bit>
  </PropertyGroup>
  <PropertyGroup Condition="'$(Configuration)|$(Platform)' == 'Debug %28Anniversary Update%29|ARM64'">
    <DebugSymbols>true</DebugSymbols>
    <OutputPath>bin\ARM64\Debug %28Anniversary Update%29\</OutputPath>
    <DefineConstants>DEBUG;TRACE;NETFX_CORE;WINDOWS_UWP;CODE_ANALYSIS;CODE_ANALYSIS</DefineConstants>
    <NoWarn>;2008</NoWarn>
    <NoStdLib>true</NoStdLib>
    <DebugType>full</DebugType>
    <PlatformTarget>ARM64</PlatformTarget>
    <UseVSHostingProcess>false</UseVSHostingProcess>
    <ErrorReport>prompt</ErrorReport>
    <Prefer32Bit>true</Prefer32Bit>
  </PropertyGroup>
  <PropertyGroup Condition="'$(Configuration)|$(Platform)' == 'Release %28Version 1511%29|ARM64'">
    <OutputPath>bin\ARM64\Release %28Version 1511%29\</OutputPath>
    <DefineConstants>CODE_ANALYSIS;CODE_ANALYSIS;TRACE;NETFX_CORE;WINDOWS_UWP;CODE_ANALYSIS;CODE_ANALYSIS</DefineConstants>
    <Optimize>true</Optimize>
    <TreatWarningsAsErrors>true</TreatWarningsAsErrors>
    <NoWarn>;2008</NoWarn>
    <NoStdLib>true</NoStdLib>
    <DebugType>pdbonly</DebugType>
    <PlatformTarget>ARM64</PlatformTarget>
    <UseVSHostingProcess>false</UseVSHostingProcess>
    <ErrorReport>prompt</ErrorReport>
    <Prefer32Bit>true</Prefer32Bit>
  </PropertyGroup>
  <PropertyGroup Condition="'$(Configuration)|$(Platform)' == 'Release %28Anniversary Update%29|ARM64'">
    <OutputPath>bin\ARM64\Release %28Anniversary Update%29\</OutputPath>
    <DefineConstants>CODE_ANALYSIS;CODE_ANALYSIS;TRACE;NETFX_CORE;WINDOWS_UWP;CODE_ANALYSIS;CODE_ANALYSIS</DefineConstants>
    <Optimize>true</Optimize>
    <TreatWarningsAsErrors>true</TreatWarningsAsErrors>
    <NoWarn>;2008</NoWarn>
    <NoStdLib>true</NoStdLib>
    <DebugType>pdbonly</DebugType>
    <PlatformTarget>ARM64</PlatformTarget>
    <UseVSHostingProcess>false</UseVSHostingProcess>
    <ErrorReport>prompt</ErrorReport>
    <Prefer32Bit>true</Prefer32Bit>
  </PropertyGroup>
  <Import Project="$(MSBuildExtensionsPath)\Microsoft\WindowsXaml\v$(VisualStudioVersion)\Microsoft.Windows.UI.Xaml.CSharp.targets" />
  <!-- No-op to avoid build error when packing solution from commandline -->
  <Target Name="Pack" />
</Project><|MERGE_RESOLUTION|>--- conflicted
+++ resolved
@@ -11,85 +11,7 @@
     <IsPackable>false</IsPackable>
     <LangVersion>9.0</LangVersion>
   </PropertyGroup>
-<<<<<<< HEAD
 
-=======
-  <PropertyGroup Condition="'$(Configuration)|$(Platform)' == 'Debug|x86'">
-    <DebugSymbols>true</DebugSymbols>
-    <OutputPath>bin\x86\Debug\</OutputPath>
-    <DefineConstants>DEBUG;TRACE;NETFX_CORE;WINDOWS_UWP</DefineConstants>
-    <NoWarn>;2008</NoWarn>
-    <DebugType>full</DebugType>
-    <PlatformTarget>x86</PlatformTarget>
-    <UseVSHostingProcess>false</UseVSHostingProcess>
-    <ErrorReport>prompt</ErrorReport>
-    <Prefer32Bit>true</Prefer32Bit>
-  </PropertyGroup>
-  <PropertyGroup Condition="'$(Configuration)|$(Platform)' == 'Release|x86'">
-    <OutputPath>bin\x86\Release\</OutputPath>
-    <DefineConstants>TRACE;NETFX_CORE;WINDOWS_UWP</DefineConstants>
-    <Optimize>true</Optimize>
-    <NoWarn>;2008;CS8002</NoWarn>
-    <DebugType>pdbonly</DebugType>
-    <PlatformTarget>x86</PlatformTarget>
-    <UseVSHostingProcess>false</UseVSHostingProcess>
-    <ErrorReport>prompt</ErrorReport>
-    <Prefer32Bit>true</Prefer32Bit>
-    <UseDotNetNativeToolchain>true</UseDotNetNativeToolchain>
-    <TreatWarningsAsErrors>true</TreatWarningsAsErrors>
-    <DocumentationFile>$(OutputPath)$(AssemblyName).xml</DocumentationFile>
-  </PropertyGroup>
-  <PropertyGroup Condition="'$(Configuration)|$(Platform)' == 'Debug|ARM'">
-    <DebugSymbols>true</DebugSymbols>
-    <OutputPath>bin\ARM\Debug\</OutputPath>
-    <DefineConstants>DEBUG;TRACE;NETFX_CORE;WINDOWS_UWP</DefineConstants>
-    <NoWarn>;2008</NoWarn>
-    <DebugType>full</DebugType>
-    <PlatformTarget>ARM</PlatformTarget>
-    <UseVSHostingProcess>false</UseVSHostingProcess>
-    <ErrorReport>prompt</ErrorReport>
-    <Prefer32Bit>true</Prefer32Bit>
-  </PropertyGroup>
-  <PropertyGroup Condition="'$(Configuration)|$(Platform)' == 'Release|ARM'">
-    <OutputPath>bin\ARM\Release\</OutputPath>
-    <DefineConstants>TRACE;NETFX_CORE;WINDOWS_UWP</DefineConstants>
-    <Optimize>true</Optimize>
-    <NoWarn>;2008;CS8002</NoWarn>
-    <DebugType>pdbonly</DebugType>
-    <PlatformTarget>ARM</PlatformTarget>
-    <UseVSHostingProcess>false</UseVSHostingProcess>
-    <ErrorReport>prompt</ErrorReport>
-    <Prefer32Bit>true</Prefer32Bit>
-    <UseDotNetNativeToolchain>true</UseDotNetNativeToolchain>
-    <TreatWarningsAsErrors>true</TreatWarningsAsErrors>
-    <DocumentationFile>$(OutputPath)$(AssemblyName).xml</DocumentationFile>
-  </PropertyGroup>
-  <PropertyGroup Condition="'$(Configuration)|$(Platform)' == 'Debug|x64'">
-    <DebugSymbols>true</DebugSymbols>
-    <OutputPath>bin\x64\Debug\</OutputPath>
-    <DefineConstants>DEBUG;TRACE;NETFX_CORE;WINDOWS_UWP</DefineConstants>
-    <NoWarn>;2008</NoWarn>
-    <DebugType>full</DebugType>
-    <PlatformTarget>x64</PlatformTarget>
-    <UseVSHostingProcess>false</UseVSHostingProcess>
-    <ErrorReport>prompt</ErrorReport>
-    <Prefer32Bit>true</Prefer32Bit>
-  </PropertyGroup>
-  <PropertyGroup Condition="'$(Configuration)|$(Platform)' == 'Release|x64'">
-    <OutputPath>bin\x64\Release\</OutputPath>
-    <DefineConstants>TRACE;NETFX_CORE;WINDOWS_UWP</DefineConstants>
-    <Optimize>true</Optimize>
-    <NoWarn>;2008;CS8002</NoWarn>
-    <DebugType>pdbonly</DebugType>
-    <PlatformTarget>x64</PlatformTarget>
-    <UseVSHostingProcess>false</UseVSHostingProcess>
-    <ErrorReport>prompt</ErrorReport>
-    <Prefer32Bit>true</Prefer32Bit>
-    <UseDotNetNativeToolchain>true</UseDotNetNativeToolchain>
-    <TreatWarningsAsErrors>true</TreatWarningsAsErrors>
-    <DocumentationFile>$(OutputPath)$(AssemblyName).xml</DocumentationFile>
-  </PropertyGroup>
->>>>>>> e8029ece
   <PropertyGroup>
     <DefineConstants>TRACE;DISABLE_XAML_GENERATED_MAIN</DefineConstants>
   </PropertyGroup>
@@ -242,7 +164,6 @@
   <ItemGroup>
     <Content Include="Assets\Samples\lorem.txt" />
     <EmbeddedResource Include="Assets\StoreLogo.embeded.png" />
-    <Content Include="Properties\UnitTestApp.rd.xml" />
     <Content Include="Assets\LockScreenLogo.scale-200.png" />
     <Content Include="Assets\SplashScreen.scale-200.png" />
     <Content Include="Assets\Square150x150Logo.scale-200.png" />
