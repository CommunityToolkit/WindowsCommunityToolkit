<Project Sdk="Microsoft.NET.Sdk">

  <PropertyGroup>

    
    <RuntimeIdentifier>win10-x86</RuntimeIdentifier>
    <TargetFrameworks>net5.0-windows10.0.18362</TargetFrameworks>
  </PropertyGroup>

  <PropertyGroup>
    <PlatformTarget>x86</PlatformTarget>
    <OutputType>Exe</OutputType>
    <IsPackable>false</IsPackable>
    <ProjectReunionCopyXamlToolingLibs>false</ProjectReunionCopyXamlToolingLibs>
    <IsTestHarness>true</IsTestHarness>
    <CopyLocalLockFileAssemblies>true</CopyLocalLockFileAssemblies>
  </PropertyGroup>

  <ItemGroup>
    <Protobuf Include="..\UITests.Tests.Shared\AppService.proto" GrpcServices="Client">
      <Link>AppService.proto</Link>
    </Protobuf>
  </ItemGroup>
  
  <ItemGroup>
<<<<<<< HEAD
    <PackageReference Include="Microsoft.NET.Test.Sdk" Version="16.10.0" />
    <PackageReference Include="Microsoft.Internal.MUXTestInfra.MSTest" Version="3.0.0-zmain.210615.2-CI" />
    <PackageReference Include="MSTest.TestAdapter" Version="2.2.5" />
    <PackageReference Include="MSTest.TestFramework" Version="2.2.5" />
    <PackageReference Include="System.Diagnostics.Process" Version="4.3.0" />
=======
    <!-- MSTest -->
    <PackageReference Include="MSTest.TestAdapter" Version="2.2.4-preview-20210331-02" />
    <PackageReference Include="MSTest.TestFramework" Version="2.2.4-preview-20210331-02" />
    <PackageReference Include="Microsoft.NET.Test.Sdk" Version="16.10.0" />
    <!-- Microsoft.UI.Xaml MSTest Extension -->
    <PackageReference Include="Microsoft.Internal.MUXTestInfra.MSTest" Version="3.0.0-zmain.210615.2-CI" />
    <!-- System packages -->
>>>>>>> 4e4e628d
    <PackageReference Include="System.Drawing.Primitives" Version="4.3.0" />
    <PackageReference Include="System.Diagnostics.Process" Version="4.3.0" />
    <PackageReference Include="System.Reflection.TypeExtensions" Version="4.7.0" />
<<<<<<< HEAD
=======
    <!-- Windows SDK packages -->
>>>>>>> 4e4e628d
    <PackageReference Include="Microsoft.Windows.Apps.Test" Version="1.0.181205002" />
    <!-- GRPC packages -->
    <PackageReference Include="Google.Protobuf" Version="3.15.7" />
    <PackageReference Include="Grpc.Core" Version="2.36.4" />
    <PackageReference Include="Grpc.Net.Client" Version="2.36.0" />
    <PackageReference Include="Grpc.Tools" Version="2.36.4" />
  </ItemGroup>

  <Import Project="..\UITests.Tests.Shared\UITests.Tests.Shared.projitems" Label="Shared" />

</Project><|MERGE_RESOLUTION|>--- conflicted
+++ resolved
@@ -23,28 +23,17 @@
   </ItemGroup>
   
   <ItemGroup>
-<<<<<<< HEAD
-    <PackageReference Include="Microsoft.NET.Test.Sdk" Version="16.10.0" />
-    <PackageReference Include="Microsoft.Internal.MUXTestInfra.MSTest" Version="3.0.0-zmain.210615.2-CI" />
+    <!-- MSTest -->
     <PackageReference Include="MSTest.TestAdapter" Version="2.2.5" />
     <PackageReference Include="MSTest.TestFramework" Version="2.2.5" />
-    <PackageReference Include="System.Diagnostics.Process" Version="4.3.0" />
-=======
-    <!-- MSTest -->
-    <PackageReference Include="MSTest.TestAdapter" Version="2.2.4-preview-20210331-02" />
-    <PackageReference Include="MSTest.TestFramework" Version="2.2.4-preview-20210331-02" />
     <PackageReference Include="Microsoft.NET.Test.Sdk" Version="16.10.0" />
     <!-- Microsoft.UI.Xaml MSTest Extension -->
     <PackageReference Include="Microsoft.Internal.MUXTestInfra.MSTest" Version="3.0.0-zmain.210615.2-CI" />
     <!-- System packages -->
->>>>>>> 4e4e628d
     <PackageReference Include="System.Drawing.Primitives" Version="4.3.0" />
     <PackageReference Include="System.Diagnostics.Process" Version="4.3.0" />
     <PackageReference Include="System.Reflection.TypeExtensions" Version="4.7.0" />
-<<<<<<< HEAD
-=======
     <!-- Windows SDK packages -->
->>>>>>> 4e4e628d
     <PackageReference Include="Microsoft.Windows.Apps.Test" Version="1.0.181205002" />
     <!-- GRPC packages -->
     <PackageReference Include="Google.Protobuf" Version="3.15.7" />
