﻿<?xml version="1.0" encoding="utf-8"?>
<Project ToolsVersion="15.0" DefaultTargets="Build" xmlns="http://schemas.microsoft.com/developer/msbuild/2003">
  <Import Project="$(MSBuildExtensionsPath)\$(MSBuildToolsVersion)\Microsoft.Common.props" Condition="Exists('$(MSBuildExtensionsPath)\$(MSBuildToolsVersion)\Microsoft.Common.props')" />
  <PropertyGroup>
    <Configuration Condition=" '$(Configuration)' == '' ">Debug</Configuration>
    <Platform Condition=" '$(Platform)' == '' ">AnyCPU</Platform>
    <ProjectGuid>{E9FAABFB-D726-42C1-83C1-CB46A29FEA81}</ProjectGuid>
    <OutputType>Library</OutputType>
    <AppDesignerFolder>Properties</AppDesignerFolder>
    <RootNamespace>Microsoft.Toolkit.Uwp.UI.Controls</RootNamespace>
    <AssemblyName>Microsoft.Toolkit.Uwp.UI.Controls</AssemblyName>
    <DefaultLanguage>en-US</DefaultLanguage>
    <TargetPlatformIdentifier>UAP</TargetPlatformIdentifier>
    <TargetPlatformVersion>10.0.15063.0</TargetPlatformVersion>
    <TargetPlatformMinVersion>10.0.14393.0</TargetPlatformMinVersion>
    <MinimumVisualStudioVersion>14</MinimumVisualStudioVersion>
    <FileAlignment>512</FileAlignment>
    <ProjectTypeGuids>{A5A43C5B-DE2A-4C0C-9213-0A381AF9435A};{FAE04EC0-301F-11D3-BF4B-00C04F79EFBC}</ProjectTypeGuids>
    <AllowCrossPlatformRetargeting>false</AllowCrossPlatformRetargeting>
  </PropertyGroup>
  <PropertyGroup Condition=" '$(Configuration)|$(Platform)' == 'Debug|AnyCPU' ">
    <PlatformTarget>AnyCPU</PlatformTarget>
    <DebugSymbols>true</DebugSymbols>
    <DebugType>full</DebugType>
    <Optimize>false</Optimize>
    <OutputPath>bin\Debug\</OutputPath>
    <DefineConstants>DEBUG;TRACE;NETFX_CORE;WINDOWS_UWP</DefineConstants>
    <ErrorReport>prompt</ErrorReport>
    <WarningLevel>4</WarningLevel>
    <DocumentationFile>bin\Debug\Microsoft.Toolkit.Uwp.UI.Controls.xml</DocumentationFile>
    <CodeAnalysisRuleSet>microsoft.toolkit.uwp.ui.controls.ruleset</CodeAnalysisRuleSet>
  </PropertyGroup>
  <PropertyGroup Condition=" '$(Configuration)|$(Platform)' == 'Release|AnyCPU' ">
    <PlatformTarget>AnyCPU</PlatformTarget>
    <DebugType>pdbonly</DebugType>
    <Optimize>true</Optimize>
    <OutputPath>bin\Release\</OutputPath>
    <DefineConstants>TRACE;NETFX_CORE;WINDOWS_UWP</DefineConstants>
    <ErrorReport>prompt</ErrorReport>
    <WarningLevel>4</WarningLevel>
    <RunCodeAnalysis>true</RunCodeAnalysis>
    <TreatWarningsAsErrors>true</TreatWarningsAsErrors>
    <DocumentationFile>bin\Release\Microsoft.Toolkit.Uwp.UI.Controls.xml</DocumentationFile>
    <CodeAnalysisRuleSet>microsoft.toolkit.uwp.ui.controls.ruleset</CodeAnalysisRuleSet>
  </PropertyGroup>
    <PropertyGroup>
    <RestoreProjectStyle>PackageReference</RestoreProjectStyle>
  </PropertyGroup>
  <ItemGroup>
    <PackageReference Include="Microsoft.NETCore.UniversalWindowsPlatform">
      <Version>5.3.4</Version>
    </PackageReference>
    <PackageReference Include="StyleCop.Analyzers">
      <Version>1.0.2</Version>
    </PackageReference>
    <PackageReference Include="Microsoft.Xaml.Behaviors.Uwp.Managed">
      <Version>1.1.0</Version>
    </PackageReference>
    <PackageReference Include="Robmikh.CompositionSurfaceFactory">
      <Version>0.7.2</Version>
    </PackageReference>
  </ItemGroup>
  <ItemGroup>
    <!-- A reference to the entire .Net Framework and Windows SDK are automatically included -->
<<<<<<< HEAD
    <Compile Include="AppBarBadgeButton\AppBarBadgeButton.cs" />
    <Compile Include="BladeView\Blade.cs" />
    <Compile Include="BladeView\BladeControl.cs" />
=======
>>>>>>> 0fe2ba01
    <Compile Include="BladeView\BladeItem.cs" />
    <Compile Include="BladeView\BladeItem.Properties.cs" />
    <Compile Include="BladeView\BladeMode.cs" />
    <Compile Include="BladeView\BladeView.cs" />
    <Compile Include="BladeView\BladeView.Events.cs" />
    <Compile Include="BladeView\BladeView.Properties.cs" />
    <Compile Include="Carousel\Carousel.cs" />
    <Compile Include="Carousel\CarouselPanel.cs" />
    <Compile Include="Menu\Menu.Events.cs" />
    <Compile Include="Menu\Menu.Extensions.cs" />
    <Compile Include="Menu\Menu.cs" />
    <Compile Include="Menu\MenuItem.cs" />
    <Compile Include="DropShadowPanel\DropShadowPanel.cs" />
    <Compile Include="DropShadowPanel\DropShadowPanel.Properties.cs" />
    <Compile Include="Expander\Expander.Constants.cs" />
    <Compile Include="Expander\Expander.cs" />
    <Compile Include="Expander\Expander.Events.cs" />
    <Compile Include="Expander\Expander.Properties.cs" />
    <Compile Include="GridSplitter\GridSplitter.cs" />
    <Compile Include="GridSplitter\GridSplitter.Data.cs" />
    <Compile Include="GridSplitter\GridSplitter.Events.cs" />
    <Compile Include="GridSplitter\GridSplitter.Helper.cs" />
    <Compile Include="GridSplitter\GridSplitter.Options.cs" />
    <Compile Include="GridSplitter\GripperHoverWrapper.cs" />
    <Compile Include="HamburgerMenu\MenuItems\HamburgerMenuItem.cs" />
    <Compile Include="HamburgerMenu\MenuItems\HamburgerMenuGlyphItem.cs" />
    <Compile Include="HamburgerMenu\MenuItems\HamburgerMenuItemCollection.cs" />
    <Compile Include="HamburgerMenu\MenuItems\HamburgerMenuImageItem.cs" />
    <Compile Include="HeaderedTextBlock\HeaderedTextBlock.cs" />
    <Compile Include="HeaderedTextBlock\HeaderedTextBlock.Properties.cs" />
    <Compile Include="MarkdownTextBlock\Display\IImageResolver.cs" />
    <Compile Include="ImageEx\ImageExBase.Placeholder.cs" />
    <Compile Include="ImageEx\ImageExBase.Source.cs" />
    <Compile Include="ImageEx\ImageExBase.cs" />
    <Compile Include="ImageEx\ImageExBase.Members.cs" />
    <Compile Include="ImageEx\RoundImageEx.cs" />
    <Compile Include="ImageEx\RoundImageEx.Members.cs" />
    <Compile Include="MarkdownTextBlock\Display\ILinkRegister.cs" />
    <Compile Include="MarkdownTextBlock\Display\MarkdownTable.cs" />
    <Compile Include="MarkdownTextBlock\Display\XamlRenderer.cs" />
    <Compile Include="MarkdownTextBlock\Helpers\Common.cs" />
    <Compile Include="MarkdownTextBlock\Helpers\DebuggingReporter.cs" />
    <Compile Include="MarkdownTextBlock\LinkClickedEventArgs.cs" />
    <Compile Include="MarkdownTextBlock\MarkdownRenderedEventArgs.cs" />
    <Compile Include="MarkdownTextBlock\MarkdownTextBlock.cs" />
    <Compile Include="MarkdownTextBlock\Parse\Blocks\CodeBlock.cs" />
    <Compile Include="MarkdownTextBlock\Parse\Blocks\HeaderBlock.cs" />
    <Compile Include="MarkdownTextBlock\Parse\Blocks\HorizontalRuleBlock.cs" />
    <Compile Include="MarkdownTextBlock\Parse\Inlines\ImageInline.cs" />
    <Compile Include="MarkdownTextBlock\Parse\Blocks\LinkReferenceBlock.cs" />
    <Compile Include="MarkdownTextBlock\Parse\Blocks\ListBlock.cs" />
    <Compile Include="MarkdownTextBlock\Parse\Blocks\ParagraphBlock.cs" />
    <Compile Include="MarkdownTextBlock\Parse\Blocks\QuoteBlock.cs" />
    <Compile Include="MarkdownTextBlock\Parse\Blocks\TableBlock.cs" />
    <Compile Include="MarkdownTextBlock\Parse\Inlines\BoldTextInline.cs" />
    <Compile Include="MarkdownTextBlock\Parse\Inlines\CodeInline.cs" />
    <Compile Include="MarkdownTextBlock\Parse\Inlines\HyperlinkInline.cs" />
    <Compile Include="MarkdownTextBlock\Parse\Inlines\IInlineContainer.cs" />
    <Compile Include="MarkdownTextBlock\Parse\Inlines\IInlineLeaf.cs" />
    <Compile Include="MarkdownTextBlock\Parse\Inlines\ILinkElement.cs" />
    <Compile Include="MarkdownTextBlock\Parse\Inlines\ItalicTextInline.cs" />
    <Compile Include="MarkdownTextBlock\Parse\Inlines\MarkdownLinkInline.cs" />
    <Compile Include="MarkdownTextBlock\Parse\Inlines\StrikethroughTextInline.cs" />
    <Compile Include="MarkdownTextBlock\Parse\Inlines\SuperscriptTextInline.cs" />
    <Compile Include="MarkdownTextBlock\Parse\Inlines\TextRunInline.cs" />
    <Compile Include="MarkdownTextBlock\Parse\MarkdownBlock.cs" />
    <Compile Include="MarkdownTextBlock\Parse\MarkdownDocument.cs" />
    <Compile Include="MarkdownTextBlock\Parse\MarkdownElement.cs" />
    <Compile Include="MarkdownTextBlock\Parse\MarkdownInline.cs" />
    <Compile Include="MarkdownTextBlock\ImageResolvingEventArgs.cs" />
    <Compile Include="MasterDetailsView\MasterDetailsView.cs" />
    <Compile Include="MasterDetailsView\MasterDetailsView.Events.cs" />
    <Compile Include="MasterDetailsView\MasterDetailsView.Properties.cs" />
    <Compile Include="BladeView\BladeItem.Events.cs" />
    <Compile Include="MasterDetailsView\MasterDetailsViewState.cs" />
    <Compile Include="OrbitView\OrbitViewItem.cs" />
    <Compile Include="ScrollHeader\ScrollHeaderMode.cs" />
    <Compile Include="RadialProgressBar\RadialProgressBar.cs" />
    <Compile Include="SlidableListItem\SwipeStatus.cs" />
    <Compile Include="SlidableListItem\SwipeStatusChangedEventArgs.cs" />
    <Compile Include="OrbitView\OrbitView.cs" />
    <Compile Include="OrbitView\OrbitViewElementProperties.cs" />
    <Compile Include="OrbitView\OrbitViewDataItem.cs" />
    <Compile Include="OrbitView\OrbitViewItemClickedEventArgs.cs" />
    <Compile Include="OrbitView\OrbitViewDataItemCollection.cs" />
    <Compile Include="OrbitView\OrbitViewPanel.cs" />
    <Compile Include="OrbitView\OrbitViewPanelItemArrangedArgs.cs" />
    <Compile Include="OrbitView\OrbitViewPanelItemsArrangedArgs.cs" />
    <Compile Include="SurfaceDialTextboxHelper\SurfaceDialTextboxHelper.cs" />
    <Compile Include="TextBoxMask\TextBoxMask.cs" />
    <Compile Include="TextBoxRegEx\TextBoxRegex.cs" />
    <Compile Include="TileControl\TileControl.cs" />
    <Compile Include="WrapPanel\WrapPanel.cs" />
    <Compile Include="WrapPanel\WrapPanel.Data.cs" />
    <None Include="Microsoft.Toolkit.Uwp.UI.Controls.ruleset" />
  </ItemGroup>
  <ItemGroup>
    <Compile Include="ControlHelpers.Composition.cs" />
    <Compile Include="HamburgerMenu\HamburgerMenu.Options.cs" />
    <Compile Include="HamburgerMenu\HamburgerMenu.HamburgerButton.cs" />
    <Compile Include="HamburgerMenu\HamburgerMenu.Properties.cs" />
    <Compile Include="HamburgerMenu\HamburgerMenu.Events.cs" />
    <Compile Include="HamburgerMenu\HamburgerMenu.cs" />
    <Compile Include="ControlHelpers.Math.cs" />
    <Compile Include="ImageEx\ImageEx.cs" />
    <Compile Include="ImageEx\ImageEx.Members.cs" />
    <Compile Include="ScrollHeader\ScrollHeader.cs" />
    <Compile Include="ImageEx\ImageExFailedEventArgs.cs" />
    <Compile Include="ImageEx\ImageExOpenedEventArgs.cs" />
    <Compile Include="Loading\Loading.cs" />
    <Compile Include="Loading\Loading.Properties.cs" />
    <Compile Include="RotatorTile\RotatorTile.cs" />
    <Compile Include="Properties\AssemblyInfo.cs" />
    <Compile Include="PullToRefreshListView\PullToRefreshListView.cs" />
    <Compile Include="PullToRefreshListView\RefreshProgressEventArgs.cs" />
    <Compile Include="RadialGauge\RadialGauge.cs" />
    <Compile Include="RangeSelector\RangeChangedEventArgs.cs" />
    <Compile Include="RangeSelector\RangeSelector.cs" />
    <Compile Include="SlidableListItem\SlidableListItem.cs" />
    <Compile Include="AdaptiveGridView\AdaptiveGridView.Properties.cs" />
    <Compile Include="AdaptiveGridView\AdaptiveGridView.cs" />
  </ItemGroup>
  <ItemGroup>
    <Page Include="AppBarBadgeButton\AppBarBadgeButton.xaml">
      <Generator>MSBuild:Compile</Generator>
      <SubType>Designer</SubType>
    </Page>
    <Page Include="BladeView\BladeView.xaml">
      <SubType>Designer</SubType>
      <Generator>MSBuild:Compile</Generator>
      <CopyToOutputDirectory>PreserveNewest</CopyToOutputDirectory>
    </Page>
    <Page Include="Carousel\Carousel.xaml">
      <SubType>Designer</SubType>
      <Generator>XamlIntelliSenseFileGenerator</Generator>
    </Page>
    <Page Include="Menu\Menu.xaml">
      <Generator>MSBuild:Compile</Generator>
      <SubType>Designer</SubType>
      <CopyToOutputDirectory>PreserveNewest</CopyToOutputDirectory>
    </Page>
    <Page Include="DropShadowPanel\DropShadowPanel.xaml">
      <Generator>MSBuild:Compile</Generator>
      <SubType>Designer</SubType>
      <CopyToOutputDirectory>PreserveNewest</CopyToOutputDirectory>
    </Page>
    <Page Include="Expander\Expander.xaml">
      <SubType>Designer</SubType>
      <Generator>MSBuild:Compile</Generator>
      <CopyToOutputDirectory>PreserveNewest</CopyToOutputDirectory>
    </Page>
    <Page Include="GridSplitter\GridSplitter.xaml">
      <SubType>Designer</SubType>
      <Generator>MSBuild:Compile</Generator>
      <CopyToOutputDirectory>PreserveNewest</CopyToOutputDirectory>
    </Page>
    <Page Include="HamburgerMenu\HamburgerMenu.xaml">
      <SubType>Designer</SubType>
      <Generator>MSBuild:Compile</Generator>
      <CopyToOutputDirectory>PreserveNewest</CopyToOutputDirectory>
    </Page>
    <Page Include="HeaderedTextBlock\HeaderedTextBlock.xaml">
      <SubType>Designer</SubType>
      <Generator>MSBuild:Compile</Generator>
      <CopyToOutputDirectory>PreserveNewest</CopyToOutputDirectory>
    </Page>
    <Page Include="ImageEx\ImageEx.xaml">
      <Generator>MSBuild:Compile</Generator>
      <SubType>Designer</SubType>
      <CopyToOutputDirectory>PreserveNewest</CopyToOutputDirectory>
    </Page>
    <Page Include="ImageEx\RoundImageEx.xaml">
      <Generator>MSBuild:Compile</Generator>
      <SubType>Designer</SubType>
      <CopyToOutputDirectory>PreserveNewest</CopyToOutputDirectory>
    </Page>
    <Page Include="MarkdownTextBlock\MarkdownTextBlock.xaml">
      <Generator>MSBuild:Compile</Generator>
      <SubType>Designer</SubType>
    </Page>
    <Page Include="OrbitView\OrbitView.xaml">
      <Generator>MSBuild:Compile</Generator>
      <SubType>Designer</SubType>
    </Page>
    <Page Include="TileControl\TileControl.xaml">
      <Generator>MSBuild:Compile</Generator>
      <SubType>Designer</SubType>
    </Page>
    <Page Include="RadialProgressBar\RadialProgressBar.xaml">
      <Generator>MSBuild:Compile</Generator>
      <SubType>Designer</SubType>
    </Page>
    <Page Include="ScrollHeader\ScrollHeader.xaml">
      <SubType>Designer</SubType>
      <Generator>MSBuild:Compile</Generator>
      <CopyToOutputDirectory>PreserveNewest</CopyToOutputDirectory>
    </Page>
    <Page Include="MasterDetailsView\MasterDetailsView.xaml">
      <SubType>Designer</SubType>
      <Generator>MSBuild:Compile</Generator>
      <CopyToOutputDirectory>PreserveNewest</CopyToOutputDirectory>
    </Page>
    <Page Include="Loading\Loading.xaml">
      <SubType>Designer</SubType>
      <Generator>MSBuild:Compile</Generator>
    </Page>
    <Page Include="RotatorTile\RotatorTile.xaml">
      <Generator>MSBuild:Compile</Generator>
      <SubType>Designer</SubType>
    </Page>
    <Page Include="PullToRefreshListView\PullToRefreshListView.xaml">
      <Generator>MSBuild:Compile</Generator>
      <SubType>Designer</SubType>
    </Page>
    <Page Include="RadialGauge\RadialGauge.xaml">
      <Generator>MSBuild:Compile</Generator>
      <SubType>Designer</SubType>
    </Page>
    <Page Include="RangeSelector\RangeSelector.xaml">
      <Generator>MSBuild:Compile</Generator>
      <SubType>Designer</SubType>
    </Page>
    <Page Include="SlidableListItem\SlidableListItem.xaml">
      <Generator>MSBuild:Compile</Generator>
      <SubType>Designer</SubType>
    </Page>
    <Page Include="Themes\Generic.xaml">
      <SubType>Designer</SubType>
      <Generator>MSBuild:Compile</Generator>
      <CopyToOutputDirectory>PreserveNewest</CopyToOutputDirectory>
    </Page>
  </ItemGroup>
  <ItemGroup>
    <ProjectReference Include="..\Microsoft.Toolkit.Uwp.UI\Microsoft.Toolkit.Uwp.UI.csproj">
      <Project>{3DD8AA7C-3569-4E51-992F-0C2257E8878E}</Project>
      <Name>Microsoft.Toolkit.Uwp.UI</Name>
      <Private>False</Private>
    </ProjectReference>
  </ItemGroup>
  <ItemGroup>
    <ProjectReference Include="..\Microsoft.Toolkit.Uwp.UI.Animations\Microsoft.Toolkit.Uwp.UI.Animations.csproj">
      <Project>{b24a296c-b3eb-4e06-a64e-74ac2d1acc91}</Project>
      <Name>Microsoft.Toolkit.Uwp.UI.Animations</Name>
      <Private>False</Private>
    </ProjectReference>
    <ProjectReference Include="..\Microsoft.Toolkit.Uwp\Microsoft.Toolkit.Uwp.csproj">
      <Project>{805f80df-75c6-4c2f-8fd9-b47f6d0df5a3}</Project>
      <Name>Microsoft.Toolkit.Uwp</Name>
      <Private>False</Private>
    </ProjectReference>
  </ItemGroup>
  <ItemGroup>
    <EmbeddedResource Include="Properties\Microsoft.Windows.Toolkit.UI.Controls.rd.xml" />
  </ItemGroup>
  <PropertyGroup Condition=" '$(VisualStudioVersion)' == '' or '$(VisualStudioVersion)' &lt; '14.0' ">
    <VisualStudioVersion>14.0</VisualStudioVersion>
  </PropertyGroup>
  <PropertyGroup>
    <StartupObject />
  </PropertyGroup>
  <Import Project="$(MSBuildExtensionsPath)\Microsoft\WindowsXaml\v$(VisualStudioVersion)\Microsoft.Windows.UI.Xaml.CSharp.targets" />
  <!-- To modify your build process, add your task inside one of the targets below and uncomment it. 
       Other similar extension points exist, see Microsoft.Common.targets.
  <Target Name="BeforeBuild">
  </Target>
  <Target Name="AfterBuild">
  </Target>
  -->
  <Target Name="Before_PrepareLibraryLayout" BeforeTargets="PrepareLibraryLayout">
    <PropertyGroup>
      <Saved_OutputPath>$(OutputPath)</Saved_OutputPath>
      <Saved_TargetPath>$(TargetPath)</Saved_TargetPath>
      <OutputPath>$(OutDir)</OutputPath>
      <TargetPath>
      </TargetPath>
    </PropertyGroup>
  </Target>
  <Target Name="After_PrepareLibraryLayout" AfterTargets="PrepareLibraryLayout">
    <PropertyGroup>
      <OutputPath>$(Saved_OutputPath)</OutputPath>
      <TargetPath>$(Saved_TargetPath)</TargetPath>
    </PropertyGroup>
  </Target>
</Project><|MERGE_RESOLUTION|>--- conflicted
+++ resolved
@@ -62,12 +62,9 @@
   </ItemGroup>
   <ItemGroup>
     <!-- A reference to the entire .Net Framework and Windows SDK are automatically included -->
-<<<<<<< HEAD
     <Compile Include="AppBarBadgeButton\AppBarBadgeButton.cs" />
     <Compile Include="BladeView\Blade.cs" />
     <Compile Include="BladeView\BladeControl.cs" />
-=======
->>>>>>> 0fe2ba01
     <Compile Include="BladeView\BladeItem.cs" />
     <Compile Include="BladeView\BladeItem.Properties.cs" />
     <Compile Include="BladeView\BladeMode.cs" />
